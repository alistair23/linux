// SPDX-License-Identifier: (GPL-2.0-only OR BSD-3-Clause)
/* QLogic qede NIC Driver
 * Copyright (c) 2015-2017  QLogic Corporation
 * Copyright (c) 2019-2020 Marvell International Ltd.
 */

#include <linux/netdevice.h>
#include <linux/etherdevice.h>
#include <net/udp_tunnel.h>
#include <linux/bitops.h>
#include <linux/vmalloc.h>

#include <linux/qed/qed_if.h>
#include "qede.h"

#define QEDE_FILTER_PRINT_MAX_LEN	(64)
struct qede_arfs_tuple {
	union {
		__be32 src_ipv4;
		struct in6_addr src_ipv6;
	};
	union {
		__be32 dst_ipv4;
		struct in6_addr dst_ipv6;
	};
	__be16  src_port;
	__be16  dst_port;
	__be16  eth_proto;
	u8      ip_proto;

	/* Describe filtering mode needed for this kind of filter */
	enum qed_filter_config_mode mode;

	/* Used to compare new/old filters. Return true if IPs match */
	bool (*ip_comp)(struct qede_arfs_tuple *a, struct qede_arfs_tuple *b);

	/* Given an address into ethhdr build a header from tuple info */
	void (*build_hdr)(struct qede_arfs_tuple *t, void *header);

	/* Stringify the tuple for a print into the provided buffer */
	void (*stringify)(struct qede_arfs_tuple *t, void *buffer);
};

struct qede_arfs_fltr_node {
#define QEDE_FLTR_VALID	 0
	unsigned long state;

	/* pointer to aRFS packet buffer */
	void *data;

	/* dma map address of aRFS packet buffer */
	dma_addr_t mapping;

	/* length of aRFS packet buffer */
	int buf_len;

	/* tuples to hold from aRFS packet buffer */
	struct qede_arfs_tuple tuple;

	u32 flow_id;
	u64 sw_id;
	u16 rxq_id;
	u16 next_rxq_id;
	u8 vfid;
	bool filter_op;
	bool used;
	u8 fw_rc;
	bool b_is_drop;
	struct hlist_node node;
};

struct qede_arfs {
#define QEDE_ARFS_BUCKET_HEAD(edev, idx) (&(edev)->arfs->arfs_hl_head[idx])
#define QEDE_ARFS_POLL_COUNT	100
#define QEDE_RFS_FLW_BITSHIFT	(4)
#define QEDE_RFS_FLW_MASK	((1 << QEDE_RFS_FLW_BITSHIFT) - 1)
	struct hlist_head	arfs_hl_head[1 << QEDE_RFS_FLW_BITSHIFT];

	/* lock for filter list access */
	spinlock_t		arfs_list_lock;
	unsigned long		*arfs_fltr_bmap;
	int			filter_count;

	/* Currently configured filtering mode */
	enum qed_filter_config_mode mode;
};

static void qede_configure_arfs_fltr(struct qede_dev *edev,
				     struct qede_arfs_fltr_node *n,
				     u16 rxq_id, bool add_fltr)
{
	const struct qed_eth_ops *op = edev->ops;
	struct qed_ntuple_filter_params params;

	if (n->used)
		return;

	memset(&params, 0, sizeof(params));

	params.addr = n->mapping;
	params.length = n->buf_len;
	params.qid = rxq_id;
	params.b_is_add = add_fltr;
	params.b_is_drop = n->b_is_drop;

	if (n->vfid) {
		params.b_is_vf = true;
		params.vf_id = n->vfid - 1;
	}

	if (n->tuple.stringify) {
		char tuple_buffer[QEDE_FILTER_PRINT_MAX_LEN];

		n->tuple.stringify(&n->tuple, tuple_buffer);
		DP_VERBOSE(edev, NETIF_MSG_RX_STATUS,
			   "%s sw_id[0x%llx]: %s [vf %u queue %d]\n",
			   add_fltr ? "Adding" : "Deleting",
			   n->sw_id, tuple_buffer, n->vfid, rxq_id);
	}

	n->used = true;
	n->filter_op = add_fltr;
	op->ntuple_filter_config(edev->cdev, n, &params);
}

static void
qede_free_arfs_filter(struct qede_dev *edev,  struct qede_arfs_fltr_node *fltr)
{
	kfree(fltr->data);

	if (fltr->sw_id < QEDE_RFS_MAX_FLTR)
		clear_bit(fltr->sw_id, edev->arfs->arfs_fltr_bmap);

	kfree(fltr);
}

static int
qede_enqueue_fltr_and_config_searcher(struct qede_dev *edev,
				      struct qede_arfs_fltr_node *fltr,
				      u16 bucket_idx)
{
	fltr->mapping = dma_map_single(&edev->pdev->dev, fltr->data,
				       fltr->buf_len, DMA_TO_DEVICE);
	if (dma_mapping_error(&edev->pdev->dev, fltr->mapping)) {
		DP_NOTICE(edev, "Failed to map DMA memory for rule\n");
		qede_free_arfs_filter(edev, fltr);
		return -ENOMEM;
	}

	INIT_HLIST_NODE(&fltr->node);
	hlist_add_head(&fltr->node,
		       QEDE_ARFS_BUCKET_HEAD(edev, bucket_idx));

	edev->arfs->filter_count++;
	if (edev->arfs->filter_count == 1 &&
	    edev->arfs->mode == QED_FILTER_CONFIG_MODE_DISABLE) {
		edev->ops->configure_arfs_searcher(edev->cdev,
						   fltr->tuple.mode);
		edev->arfs->mode = fltr->tuple.mode;
	}

	return 0;
}

static void
qede_dequeue_fltr_and_config_searcher(struct qede_dev *edev,
				      struct qede_arfs_fltr_node *fltr)
{
	hlist_del(&fltr->node);
	dma_unmap_single(&edev->pdev->dev, fltr->mapping,
			 fltr->buf_len, DMA_TO_DEVICE);

	qede_free_arfs_filter(edev, fltr);

	edev->arfs->filter_count--;
	if (!edev->arfs->filter_count &&
	    edev->arfs->mode != QED_FILTER_CONFIG_MODE_DISABLE) {
		enum qed_filter_config_mode mode;

		mode = QED_FILTER_CONFIG_MODE_DISABLE;
		edev->ops->configure_arfs_searcher(edev->cdev, mode);
		edev->arfs->mode = QED_FILTER_CONFIG_MODE_DISABLE;
	}
}

void qede_arfs_filter_op(void *dev, void *filter, u8 fw_rc)
{
	struct qede_arfs_fltr_node *fltr = filter;
	struct qede_dev *edev = dev;

	fltr->fw_rc = fw_rc;

	if (fw_rc) {
		DP_NOTICE(edev,
			  "Failed arfs filter configuration fw_rc=%d, flow_id=%d, sw_id=0x%llx, src_port=%d, dst_port=%d, rxq=%d\n",
			  fw_rc, fltr->flow_id, fltr->sw_id,
			  ntohs(fltr->tuple.src_port),
			  ntohs(fltr->tuple.dst_port), fltr->rxq_id);

		spin_lock_bh(&edev->arfs->arfs_list_lock);

		fltr->used = false;
		clear_bit(QEDE_FLTR_VALID, &fltr->state);

		spin_unlock_bh(&edev->arfs->arfs_list_lock);
		return;
	}

	spin_lock_bh(&edev->arfs->arfs_list_lock);

	fltr->used = false;

	if (fltr->filter_op) {
		set_bit(QEDE_FLTR_VALID, &fltr->state);
		if (fltr->rxq_id != fltr->next_rxq_id)
			qede_configure_arfs_fltr(edev, fltr, fltr->rxq_id,
						 false);
	} else {
		clear_bit(QEDE_FLTR_VALID, &fltr->state);
		if (fltr->rxq_id != fltr->next_rxq_id) {
			fltr->rxq_id = fltr->next_rxq_id;
			qede_configure_arfs_fltr(edev, fltr,
						 fltr->rxq_id, true);
		}
	}

	spin_unlock_bh(&edev->arfs->arfs_list_lock);
}

/* Should be called while qede_lock is held */
void qede_process_arfs_filters(struct qede_dev *edev, bool free_fltr)
{
	int i;

	for (i = 0; i <= QEDE_RFS_FLW_MASK; i++) {
		struct hlist_node *temp;
		struct hlist_head *head;
		struct qede_arfs_fltr_node *fltr;

		head = &edev->arfs->arfs_hl_head[i];

		hlist_for_each_entry_safe(fltr, temp, head, node) {
			bool del = false;

			if (edev->state != QEDE_STATE_OPEN)
				del = true;

			spin_lock_bh(&edev->arfs->arfs_list_lock);

			if ((!test_bit(QEDE_FLTR_VALID, &fltr->state) &&
			     !fltr->used) || free_fltr) {
				qede_dequeue_fltr_and_config_searcher(edev,
								      fltr);
			} else {
				bool flow_exp = false;
#ifdef CONFIG_RFS_ACCEL
				flow_exp = rps_may_expire_flow(edev->ndev,
							       fltr->rxq_id,
							       fltr->flow_id,
							       fltr->sw_id);
#endif
				if ((flow_exp || del) && !free_fltr)
					qede_configure_arfs_fltr(edev, fltr,
								 fltr->rxq_id,
								 false);
			}

			spin_unlock_bh(&edev->arfs->arfs_list_lock);
		}
	}

#ifdef CONFIG_RFS_ACCEL
	spin_lock_bh(&edev->arfs->arfs_list_lock);

	if (edev->arfs->filter_count) {
		set_bit(QEDE_SP_ARFS_CONFIG, &edev->sp_flags);
		schedule_delayed_work(&edev->sp_task,
				      QEDE_SP_TASK_POLL_DELAY);
	}

	spin_unlock_bh(&edev->arfs->arfs_list_lock);
#endif
}

/* This function waits until all aRFS filters get deleted and freed.
 * On timeout it frees all filters forcefully.
 */
void qede_poll_for_freeing_arfs_filters(struct qede_dev *edev)
{
	int count = QEDE_ARFS_POLL_COUNT;

	while (count) {
		qede_process_arfs_filters(edev, false);

		if (!edev->arfs->filter_count)
			break;

		msleep(100);
		count--;
	}

	if (!count) {
		DP_NOTICE(edev, "Timeout in polling for arfs filter free\n");

		/* Something is terribly wrong, free forcefully */
		qede_process_arfs_filters(edev, true);
	}
}

int qede_alloc_arfs(struct qede_dev *edev)
{
	int i;

	if (!edev->dev_info.common.b_arfs_capable)
		return -EINVAL;

	edev->arfs = vzalloc(sizeof(*edev->arfs));
	if (!edev->arfs)
		return -ENOMEM;

	spin_lock_init(&edev->arfs->arfs_list_lock);

	for (i = 0; i <= QEDE_RFS_FLW_MASK; i++)
		INIT_HLIST_HEAD(QEDE_ARFS_BUCKET_HEAD(edev, i));

	edev->arfs->arfs_fltr_bmap =
		vzalloc(array_size(sizeof(long),
				   BITS_TO_LONGS(QEDE_RFS_MAX_FLTR)));
	if (!edev->arfs->arfs_fltr_bmap) {
		vfree(edev->arfs);
		edev->arfs = NULL;
		return -ENOMEM;
	}

#ifdef CONFIG_RFS_ACCEL
	edev->ndev->rx_cpu_rmap = alloc_irq_cpu_rmap(QEDE_RSS_COUNT(edev));
	if (!edev->ndev->rx_cpu_rmap) {
		vfree(edev->arfs->arfs_fltr_bmap);
		edev->arfs->arfs_fltr_bmap = NULL;
		vfree(edev->arfs);
		edev->arfs = NULL;
		return -ENOMEM;
	}
#endif
	return 0;
}

void qede_free_arfs(struct qede_dev *edev)
{
	if (!edev->arfs)
		return;

#ifdef CONFIG_RFS_ACCEL
	if (edev->ndev->rx_cpu_rmap)
		free_irq_cpu_rmap(edev->ndev->rx_cpu_rmap);

	edev->ndev->rx_cpu_rmap = NULL;
#endif
	vfree(edev->arfs->arfs_fltr_bmap);
	edev->arfs->arfs_fltr_bmap = NULL;
	vfree(edev->arfs);
	edev->arfs = NULL;
}

#ifdef CONFIG_RFS_ACCEL
static bool qede_compare_ip_addr(struct qede_arfs_fltr_node *tpos,
				 const struct sk_buff *skb)
{
	if (skb->protocol == htons(ETH_P_IP)) {
		if (tpos->tuple.src_ipv4 == ip_hdr(skb)->saddr &&
		    tpos->tuple.dst_ipv4 == ip_hdr(skb)->daddr)
			return true;
		else
			return false;
	} else {
		struct in6_addr *src = &tpos->tuple.src_ipv6;
		u8 size = sizeof(struct in6_addr);

		if (!memcmp(src, &ipv6_hdr(skb)->saddr, size) &&
		    !memcmp(&tpos->tuple.dst_ipv6, &ipv6_hdr(skb)->daddr, size))
			return true;
		else
			return false;
	}
}

static struct qede_arfs_fltr_node *
qede_arfs_htbl_key_search(struct hlist_head *h, const struct sk_buff *skb,
			  __be16 src_port, __be16 dst_port, u8 ip_proto)
{
	struct qede_arfs_fltr_node *tpos;

	hlist_for_each_entry(tpos, h, node)
		if (tpos->tuple.ip_proto == ip_proto &&
		    tpos->tuple.eth_proto == skb->protocol &&
		    qede_compare_ip_addr(tpos, skb) &&
		    tpos->tuple.src_port == src_port &&
		    tpos->tuple.dst_port == dst_port)
			return tpos;

	return NULL;
}

static struct qede_arfs_fltr_node *
qede_alloc_filter(struct qede_dev *edev, int min_hlen)
{
	struct qede_arfs_fltr_node *n;
	int bit_id;

	bit_id = find_first_zero_bit(edev->arfs->arfs_fltr_bmap,
				     QEDE_RFS_MAX_FLTR);

	if (bit_id >= QEDE_RFS_MAX_FLTR)
		return NULL;

	n = kzalloc(sizeof(*n), GFP_ATOMIC);
	if (!n)
		return NULL;

	n->data = kzalloc(min_hlen, GFP_ATOMIC);
	if (!n->data) {
		kfree(n);
		return NULL;
	}

	n->sw_id = (u16)bit_id;
	set_bit(bit_id, edev->arfs->arfs_fltr_bmap);
	return n;
}

int qede_rx_flow_steer(struct net_device *dev, const struct sk_buff *skb,
		       u16 rxq_index, u32 flow_id)
{
	struct qede_dev *edev = netdev_priv(dev);
	struct qede_arfs_fltr_node *n;
	int min_hlen, rc, tp_offset;
	struct ethhdr *eth;
	__be16 *ports;
	u16 tbl_idx;
	u8 ip_proto;

	if (skb->encapsulation)
		return -EPROTONOSUPPORT;

	if (skb->protocol != htons(ETH_P_IP) &&
	    skb->protocol != htons(ETH_P_IPV6))
		return -EPROTONOSUPPORT;

	if (skb->protocol == htons(ETH_P_IP)) {
		ip_proto = ip_hdr(skb)->protocol;
		tp_offset = sizeof(struct iphdr);
	} else {
		ip_proto = ipv6_hdr(skb)->nexthdr;
		tp_offset = sizeof(struct ipv6hdr);
	}

	if (ip_proto != IPPROTO_TCP && ip_proto != IPPROTO_UDP)
		return -EPROTONOSUPPORT;

	ports = (__be16 *)(skb->data + tp_offset);
	tbl_idx = skb_get_hash_raw(skb) & QEDE_RFS_FLW_MASK;

	spin_lock_bh(&edev->arfs->arfs_list_lock);

	n = qede_arfs_htbl_key_search(QEDE_ARFS_BUCKET_HEAD(edev, tbl_idx),
				      skb, ports[0], ports[1], ip_proto);
	if (n) {
		/* Filter match */
		n->next_rxq_id = rxq_index;

		if (test_bit(QEDE_FLTR_VALID, &n->state)) {
			if (n->rxq_id != rxq_index)
				qede_configure_arfs_fltr(edev, n, n->rxq_id,
							 false);
		} else {
			if (!n->used) {
				n->rxq_id = rxq_index;
				qede_configure_arfs_fltr(edev, n, n->rxq_id,
							 true);
			}
		}

		rc = n->sw_id;
		goto ret_unlock;
	}

	min_hlen = ETH_HLEN + skb_headlen(skb);

	n = qede_alloc_filter(edev, min_hlen);
	if (!n) {
		rc = -ENOMEM;
		goto ret_unlock;
	}

	n->buf_len = min_hlen;
	n->rxq_id = rxq_index;
	n->next_rxq_id = rxq_index;
	n->tuple.src_port = ports[0];
	n->tuple.dst_port = ports[1];
	n->flow_id = flow_id;

	if (skb->protocol == htons(ETH_P_IP)) {
		n->tuple.src_ipv4 = ip_hdr(skb)->saddr;
		n->tuple.dst_ipv4 = ip_hdr(skb)->daddr;
	} else {
		memcpy(&n->tuple.src_ipv6, &ipv6_hdr(skb)->saddr,
		       sizeof(struct in6_addr));
		memcpy(&n->tuple.dst_ipv6, &ipv6_hdr(skb)->daddr,
		       sizeof(struct in6_addr));
	}

	eth = (struct ethhdr *)n->data;
	eth->h_proto = skb->protocol;
	n->tuple.eth_proto = skb->protocol;
	n->tuple.ip_proto = ip_proto;
	n->tuple.mode = QED_FILTER_CONFIG_MODE_5_TUPLE;
	memcpy(n->data + ETH_HLEN, skb->data, skb_headlen(skb));

	rc = qede_enqueue_fltr_and_config_searcher(edev, n, tbl_idx);
	if (rc)
		goto ret_unlock;

	qede_configure_arfs_fltr(edev, n, n->rxq_id, true);

	spin_unlock_bh(&edev->arfs->arfs_list_lock);

	set_bit(QEDE_SP_ARFS_CONFIG, &edev->sp_flags);
	schedule_delayed_work(&edev->sp_task, 0);

	return n->sw_id;

ret_unlock:
	spin_unlock_bh(&edev->arfs->arfs_list_lock);
	return rc;
}
#endif

void qede_udp_ports_update(void *dev, u16 vxlan_port, u16 geneve_port)
{
	struct qede_dev *edev = dev;

	if (edev->vxlan_dst_port != vxlan_port)
		edev->vxlan_dst_port = 0;

	if (edev->geneve_dst_port != geneve_port)
		edev->geneve_dst_port = 0;
}

void qede_force_mac(void *dev, u8 *mac, bool forced)
{
	struct qede_dev *edev = dev;

	__qede_lock(edev);

	if (!is_valid_ether_addr(mac)) {
		__qede_unlock(edev);
		return;
	}

	eth_hw_addr_set(edev->ndev, mac);
	__qede_unlock(edev);
}

void qede_fill_rss_params(struct qede_dev *edev,
			  struct qed_update_vport_rss_params *rss, u8 *update)
{
	bool need_reset = false;
	int i;

	if (QEDE_RSS_COUNT(edev) <= 1) {
		memset(rss, 0, sizeof(*rss));
		*update = 0;
		return;
	}

	/* Need to validate current RSS config uses valid entries */
	for (i = 0; i < QED_RSS_IND_TABLE_SIZE; i++) {
		if (edev->rss_ind_table[i] >= QEDE_RSS_COUNT(edev)) {
			need_reset = true;
			break;
		}
	}

	if (!(edev->rss_params_inited & QEDE_RSS_INDIR_INITED) || need_reset) {
		for (i = 0; i < QED_RSS_IND_TABLE_SIZE; i++) {
			u16 indir_val, val;

			val = QEDE_RSS_COUNT(edev);
			indir_val = ethtool_rxfh_indir_default(i, val);
			edev->rss_ind_table[i] = indir_val;
		}
		edev->rss_params_inited |= QEDE_RSS_INDIR_INITED;
	}

	/* Now that we have the queue-indirection, prepare the handles */
	for (i = 0; i < QED_RSS_IND_TABLE_SIZE; i++) {
		u16 idx = QEDE_RX_QUEUE_IDX(edev, edev->rss_ind_table[i]);

		rss->rss_ind_table[i] = edev->fp_array[idx].rxq->handle;
	}

	if (!(edev->rss_params_inited & QEDE_RSS_KEY_INITED)) {
		netdev_rss_key_fill(edev->rss_key, sizeof(edev->rss_key));
		edev->rss_params_inited |= QEDE_RSS_KEY_INITED;
	}
	memcpy(rss->rss_key, edev->rss_key, sizeof(rss->rss_key));

	if (!(edev->rss_params_inited & QEDE_RSS_CAPS_INITED)) {
		edev->rss_caps = QED_RSS_IPV4 | QED_RSS_IPV6 |
		    QED_RSS_IPV4_TCP | QED_RSS_IPV6_TCP;
		edev->rss_params_inited |= QEDE_RSS_CAPS_INITED;
	}
	rss->rss_caps = edev->rss_caps;

	*update = 1;
}

static int qede_set_ucast_rx_mac(struct qede_dev *edev,
				 enum qed_filter_xcast_params_type opcode,
				 const unsigned char mac[ETH_ALEN])
{
	struct qed_filter_ucast_params ucast;

	memset(&ucast, 0, sizeof(ucast));
	ucast.type = opcode;
	ucast.mac_valid = 1;
	ether_addr_copy(ucast.mac, mac);

	return edev->ops->filter_config_ucast(edev->cdev, &ucast);
}

static int qede_set_ucast_rx_vlan(struct qede_dev *edev,
				  enum qed_filter_xcast_params_type opcode,
				  u16 vid)
{
	struct qed_filter_ucast_params ucast;

	memset(&ucast, 0, sizeof(ucast));
	ucast.type = opcode;
	ucast.vlan_valid = 1;
	ucast.vlan = vid;

	return edev->ops->filter_config_ucast(edev->cdev, &ucast);
}

static int qede_config_accept_any_vlan(struct qede_dev *edev, bool action)
{
	struct qed_update_vport_params *params;
	int rc;

	/* Proceed only if action actually needs to be performed */
	if (edev->accept_any_vlan == action)
		return 0;

	params = vzalloc(sizeof(*params));
	if (!params)
		return -ENOMEM;

	params->vport_id = 0;
	params->accept_any_vlan = action;
	params->update_accept_any_vlan_flg = 1;

	rc = edev->ops->vport_update(edev->cdev, params);
	if (rc) {
		DP_ERR(edev, "Failed to %s accept-any-vlan\n",
		       action ? "enable" : "disable");
	} else {
		DP_INFO(edev, "%s accept-any-vlan\n",
			action ? "enabled" : "disabled");
		edev->accept_any_vlan = action;
	}

	vfree(params);
	return 0;
}

int qede_vlan_rx_add_vid(struct net_device *dev, __be16 proto, u16 vid)
{
	struct qede_dev *edev = netdev_priv(dev);
	struct qede_vlan *vlan, *tmp;
	int rc = 0;

	DP_VERBOSE(edev, NETIF_MSG_IFUP, "Adding vlan 0x%04x\n", vid);

	vlan = kzalloc(sizeof(*vlan), GFP_KERNEL);
	if (!vlan) {
		DP_INFO(edev, "Failed to allocate struct for vlan\n");
		return -ENOMEM;
	}
	INIT_LIST_HEAD(&vlan->list);
	vlan->vid = vid;
	vlan->configured = false;

	/* Verify vlan isn't already configured */
	list_for_each_entry(tmp, &edev->vlan_list, list) {
		if (tmp->vid == vlan->vid) {
			DP_VERBOSE(edev, (NETIF_MSG_IFUP | NETIF_MSG_IFDOWN),
				   "vlan already configured\n");
			kfree(vlan);
			return -EEXIST;
		}
	}

	/* If interface is down, cache this VLAN ID and return */
	__qede_lock(edev);
	if (edev->state != QEDE_STATE_OPEN) {
		DP_VERBOSE(edev, NETIF_MSG_IFDOWN,
			   "Interface is down, VLAN %d will be configured when interface is up\n",
			   vid);
		if (vid != 0)
			edev->non_configured_vlans++;
		list_add(&vlan->list, &edev->vlan_list);
		goto out;
	}

	/* Check for the filter limit.
	 * Note - vlan0 has a reserved filter and can be added without
	 * worrying about quota
	 */
	if ((edev->configured_vlans < edev->dev_info.num_vlan_filters) ||
	    (vlan->vid == 0)) {
		rc = qede_set_ucast_rx_vlan(edev,
					    QED_FILTER_XCAST_TYPE_ADD,
					    vlan->vid);
		if (rc) {
			DP_ERR(edev, "Failed to configure VLAN %d\n",
			       vlan->vid);
			kfree(vlan);
			goto out;
		}
		vlan->configured = true;

		/* vlan0 filter isn't consuming out of our quota */
		if (vlan->vid != 0)
			edev->configured_vlans++;
	} else {
		/* Out of quota; Activate accept-any-VLAN mode */
		if (!edev->non_configured_vlans) {
			rc = qede_config_accept_any_vlan(edev, true);
			if (rc) {
				kfree(vlan);
				goto out;
			}
		}

		edev->non_configured_vlans++;
	}

	list_add(&vlan->list, &edev->vlan_list);

out:
	__qede_unlock(edev);
	return rc;
}

static void qede_del_vlan_from_list(struct qede_dev *edev,
				    struct qede_vlan *vlan)
{
	/* vlan0 filter isn't consuming out of our quota */
	if (vlan->vid != 0) {
		if (vlan->configured)
			edev->configured_vlans--;
		else
			edev->non_configured_vlans--;
	}

	list_del(&vlan->list);
	kfree(vlan);
}

int qede_configure_vlan_filters(struct qede_dev *edev)
{
	int rc = 0, real_rc = 0, accept_any_vlan = 0;
	struct qed_dev_eth_info *dev_info;
	struct qede_vlan *vlan = NULL;

	if (list_empty(&edev->vlan_list))
		return 0;

	dev_info = &edev->dev_info;

	/* Configure non-configured vlans */
	list_for_each_entry(vlan, &edev->vlan_list, list) {
		if (vlan->configured)
			continue;

		/* We have used all our credits, now enable accept_any_vlan */
		if ((vlan->vid != 0) &&
		    (edev->configured_vlans == dev_info->num_vlan_filters)) {
			accept_any_vlan = 1;
			continue;
		}

		DP_VERBOSE(edev, NETIF_MSG_IFUP, "Adding vlan %d\n", vlan->vid);

		rc = qede_set_ucast_rx_vlan(edev, QED_FILTER_XCAST_TYPE_ADD,
					    vlan->vid);
		if (rc) {
			DP_ERR(edev, "Failed to configure VLAN %u\n",
			       vlan->vid);
			real_rc = rc;
			continue;
		}

		vlan->configured = true;
		/* vlan0 filter doesn't consume our VLAN filter's quota */
		if (vlan->vid != 0) {
			edev->non_configured_vlans--;
			edev->configured_vlans++;
		}
	}

	/* enable accept_any_vlan mode if we have more VLANs than credits,
	 * or remove accept_any_vlan mode if we've actually removed
	 * a non-configured vlan, and all remaining vlans are truly configured.
	 */

	if (accept_any_vlan)
		rc = qede_config_accept_any_vlan(edev, true);
	else if (!edev->non_configured_vlans)
		rc = qede_config_accept_any_vlan(edev, false);

	if (rc && !real_rc)
		real_rc = rc;

	return real_rc;
}

int qede_vlan_rx_kill_vid(struct net_device *dev, __be16 proto, u16 vid)
{
	struct qede_dev *edev = netdev_priv(dev);
	struct qede_vlan *vlan;
	int rc = 0;

	DP_VERBOSE(edev, NETIF_MSG_IFDOWN, "Removing vlan 0x%04x\n", vid);

	/* Find whether entry exists */
	__qede_lock(edev);
	list_for_each_entry(vlan, &edev->vlan_list, list)
		if (vlan->vid == vid)
			break;

	if (list_entry_is_head(vlan, &edev->vlan_list, list)) {
		DP_VERBOSE(edev, (NETIF_MSG_IFUP | NETIF_MSG_IFDOWN),
			   "Vlan isn't configured\n");
		goto out;
	}

	if (edev->state != QEDE_STATE_OPEN) {
		/* As interface is already down, we don't have a VPORT
		 * instance to remove vlan filter. So just update vlan list
		 */
		DP_VERBOSE(edev, NETIF_MSG_IFDOWN,
			   "Interface is down, removing VLAN from list only\n");
		qede_del_vlan_from_list(edev, vlan);
		goto out;
	}

	/* Remove vlan */
	if (vlan->configured) {
		rc = qede_set_ucast_rx_vlan(edev, QED_FILTER_XCAST_TYPE_DEL,
					    vid);
		if (rc) {
			DP_ERR(edev, "Failed to remove VLAN %d\n", vid);
			goto out;
		}
	}

	qede_del_vlan_from_list(edev, vlan);

	/* We have removed a VLAN - try to see if we can
	 * configure non-configured VLAN from the list.
	 */
	rc = qede_configure_vlan_filters(edev);

out:
	__qede_unlock(edev);
	return rc;
}

void qede_vlan_mark_nonconfigured(struct qede_dev *edev)
{
	struct qede_vlan *vlan = NULL;

	if (list_empty(&edev->vlan_list))
		return;

	list_for_each_entry(vlan, &edev->vlan_list, list) {
		if (!vlan->configured)
			continue;

		vlan->configured = false;

		/* vlan0 filter isn't consuming out of our quota */
		if (vlan->vid != 0) {
			edev->non_configured_vlans++;
			edev->configured_vlans--;
		}

		DP_VERBOSE(edev, NETIF_MSG_IFDOWN,
			   "marked vlan %d as non-configured\n", vlan->vid);
	}

	edev->accept_any_vlan = false;
}

static void qede_set_features_reload(struct qede_dev *edev,
				     struct qede_reload_args *args)
{
	edev->ndev->features = args->u.features;
}

netdev_features_t qede_fix_features(struct net_device *dev,
				    netdev_features_t features)
{
	struct qede_dev *edev = netdev_priv(dev);

	if (edev->xdp_prog || edev->ndev->mtu > PAGE_SIZE ||
	    !(features & NETIF_F_GRO))
		features &= ~NETIF_F_GRO_HW;

	return features;
}

int qede_set_features(struct net_device *dev, netdev_features_t features)
{
	struct qede_dev *edev = netdev_priv(dev);
	netdev_features_t changes = features ^ dev->features;
	bool need_reload = false;

	if (changes & NETIF_F_GRO_HW)
		need_reload = true;

	if (need_reload) {
		struct qede_reload_args args;

		args.u.features = features;
		args.func = &qede_set_features_reload;

		/* Make sure that we definitely need to reload.
		 * In case of an eBPF attached program, there will be no FW
		 * aggregations, so no need to actually reload.
		 */
		__qede_lock(edev);
		if (edev->xdp_prog)
			args.func(edev, &args);
		else
			qede_reload(edev, &args, true);
		__qede_unlock(edev);

		return 1;
	}

	return 0;
}

static int qede_udp_tunnel_sync(struct net_device *dev, unsigned int table)
{
	struct qede_dev *edev = netdev_priv(dev);
	struct qed_tunn_params tunn_params;
	struct udp_tunnel_info ti;
	u16 *save_port;
	int rc;

	memset(&tunn_params, 0, sizeof(tunn_params));

	udp_tunnel_nic_get_port(dev, table, 0, &ti);
	if (ti.type == UDP_TUNNEL_TYPE_VXLAN) {
		tunn_params.update_vxlan_port = 1;
		tunn_params.vxlan_port = ntohs(ti.port);
		save_port = &edev->vxlan_dst_port;
	} else {
		tunn_params.update_geneve_port = 1;
		tunn_params.geneve_port = ntohs(ti.port);
		save_port = &edev->geneve_dst_port;
	}

	__qede_lock(edev);
	rc = edev->ops->tunn_config(edev->cdev, &tunn_params);
	__qede_unlock(edev);
	if (rc)
		return rc;

	*save_port = ntohs(ti.port);
	return 0;
}

static const struct udp_tunnel_nic_info qede_udp_tunnels_both = {
	.sync_table	= qede_udp_tunnel_sync,
	.flags		= UDP_TUNNEL_NIC_INFO_MAY_SLEEP,
	.tables		= {
		{ .n_entries = 1, .tunnel_types = UDP_TUNNEL_TYPE_VXLAN,  },
		{ .n_entries = 1, .tunnel_types = UDP_TUNNEL_TYPE_GENEVE, },
	},
}, qede_udp_tunnels_vxlan = {
	.sync_table	= qede_udp_tunnel_sync,
	.flags		= UDP_TUNNEL_NIC_INFO_MAY_SLEEP,
	.tables		= {
		{ .n_entries = 1, .tunnel_types = UDP_TUNNEL_TYPE_VXLAN,  },
	},
}, qede_udp_tunnels_geneve = {
	.sync_table	= qede_udp_tunnel_sync,
	.flags		= UDP_TUNNEL_NIC_INFO_MAY_SLEEP,
	.tables		= {
		{ .n_entries = 1, .tunnel_types = UDP_TUNNEL_TYPE_GENEVE, },
	},
};

void qede_set_udp_tunnels(struct qede_dev *edev)
{
	if (edev->dev_info.common.vxlan_enable &&
	    edev->dev_info.common.geneve_enable)
		edev->ndev->udp_tunnel_nic_info = &qede_udp_tunnels_both;
	else if (edev->dev_info.common.vxlan_enable)
		edev->ndev->udp_tunnel_nic_info = &qede_udp_tunnels_vxlan;
	else if (edev->dev_info.common.geneve_enable)
		edev->ndev->udp_tunnel_nic_info = &qede_udp_tunnels_geneve;
}

static void qede_xdp_reload_func(struct qede_dev *edev,
				 struct qede_reload_args *args)
{
	struct bpf_prog *old;

	old = xchg(&edev->xdp_prog, args->u.new_prog);
	if (old)
		bpf_prog_put(old);
}

static int qede_xdp_set(struct qede_dev *edev, struct bpf_prog *prog)
{
	struct qede_reload_args args;

	/* If we're called, there was already a bpf reference increment */
	args.func = &qede_xdp_reload_func;
	args.u.new_prog = prog;
	qede_reload(edev, &args, false);

	return 0;
}

int qede_xdp(struct net_device *dev, struct netdev_bpf *xdp)
{
	struct qede_dev *edev = netdev_priv(dev);

	switch (xdp->command) {
	case XDP_SETUP_PROG:
		return qede_xdp_set(edev, xdp->prog);
	default:
		return -EINVAL;
	}
}

static int qede_set_mcast_rx_mac(struct qede_dev *edev,
				 enum qed_filter_xcast_params_type opcode,
				 unsigned char *mac, int num_macs)
{
	struct qed_filter_mcast_params mcast;
	int i;

	memset(&mcast, 0, sizeof(mcast));
	mcast.type = opcode;
	mcast.num = num_macs;

	for (i = 0; i < num_macs; i++, mac += ETH_ALEN)
		ether_addr_copy(mcast.mac[i], mac);

	return edev->ops->filter_config_mcast(edev->cdev, &mcast);
}

int qede_set_mac_addr(struct net_device *ndev, void *p)
{
	struct qede_dev *edev = netdev_priv(ndev);
	struct sockaddr *addr = p;
	int rc = 0;

	/* Make sure the state doesn't transition while changing the MAC.
	 * Also, all flows accessing the dev_addr field are doing that under
	 * this lock.
	 */
	__qede_lock(edev);

	if (!is_valid_ether_addr(addr->sa_data)) {
		DP_NOTICE(edev, "The MAC address is not valid\n");
		rc = -EFAULT;
		goto out;
	}

	if (!edev->ops->check_mac(edev->cdev, addr->sa_data)) {
		DP_NOTICE(edev, "qed prevents setting MAC %pM\n",
			  addr->sa_data);
		rc = -EINVAL;
		goto out;
	}

	if (edev->state == QEDE_STATE_OPEN) {
		/* Remove the previous primary mac */
		rc = qede_set_ucast_rx_mac(edev, QED_FILTER_XCAST_TYPE_DEL,
					   ndev->dev_addr);
		if (rc)
			goto out;
	}

	eth_hw_addr_set(ndev, addr->sa_data);
	DP_INFO(edev, "Setting device MAC to %pM\n", addr->sa_data);

	if (edev->state != QEDE_STATE_OPEN) {
		DP_VERBOSE(edev, NETIF_MSG_IFDOWN,
			   "The device is currently down\n");
		/* Ask PF to explicitly update a copy in bulletin board */
		if (IS_VF(edev) && edev->ops->req_bulletin_update_mac)
			edev->ops->req_bulletin_update_mac(edev->cdev,
							   ndev->dev_addr);
		goto out;
	}

	edev->ops->common->update_mac(edev->cdev, ndev->dev_addr);

	rc = qede_set_ucast_rx_mac(edev, QED_FILTER_XCAST_TYPE_ADD,
				   ndev->dev_addr);
out:
	__qede_unlock(edev);
	return rc;
}

static int
qede_configure_mcast_filtering(struct net_device *ndev,
			       enum qed_filter_rx_mode_type *accept_flags)
{
	struct qede_dev *edev = netdev_priv(ndev);
	unsigned char *mc_macs, *temp;
	struct netdev_hw_addr *ha;
	int rc = 0, mc_count;
	size_t size;

	size = 64 * ETH_ALEN;

	mc_macs = kzalloc(size, GFP_KERNEL);
	if (!mc_macs) {
		DP_NOTICE(edev,
			  "Failed to allocate memory for multicast MACs\n");
		rc = -ENOMEM;
		goto exit;
	}

	temp = mc_macs;

	/* Remove all previously configured MAC filters */
	rc = qede_set_mcast_rx_mac(edev, QED_FILTER_XCAST_TYPE_DEL,
				   mc_macs, 1);
	if (rc)
		goto exit;

	netif_addr_lock_bh(ndev);

	mc_count = netdev_mc_count(ndev);
	if (mc_count <= 64) {
		netdev_for_each_mc_addr(ha, ndev) {
			ether_addr_copy(temp, ha->addr);
			temp += ETH_ALEN;
		}
	}

	netif_addr_unlock_bh(ndev);

	/* Check for all multicast @@@TBD resource allocation */
	if ((ndev->flags & IFF_ALLMULTI) || (mc_count > 64)) {
		if (*accept_flags == QED_FILTER_RX_MODE_TYPE_REGULAR)
			*accept_flags = QED_FILTER_RX_MODE_TYPE_MULTI_PROMISC;
	} else {
		/* Add all multicast MAC filters */
		rc = qede_set_mcast_rx_mac(edev, QED_FILTER_XCAST_TYPE_ADD,
					   mc_macs, mc_count);
	}

exit:
	kfree(mc_macs);
	return rc;
}

void qede_set_rx_mode(struct net_device *ndev)
{
	struct qede_dev *edev = netdev_priv(ndev);

	set_bit(QEDE_SP_RX_MODE, &edev->sp_flags);
	schedule_delayed_work(&edev->sp_task, 0);
}

/* Must be called with qede_lock held */
void qede_config_rx_mode(struct net_device *ndev)
{
	enum qed_filter_rx_mode_type accept_flags;
	struct qede_dev *edev = netdev_priv(ndev);
	unsigned char *uc_macs, *temp;
	struct netdev_hw_addr *ha;
	int rc, uc_count;
	size_t size;

	netif_addr_lock_bh(ndev);

	uc_count = netdev_uc_count(ndev);
	size = uc_count * ETH_ALEN;

	uc_macs = kzalloc(size, GFP_ATOMIC);
	if (!uc_macs) {
		DP_NOTICE(edev, "Failed to allocate memory for unicast MACs\n");
		netif_addr_unlock_bh(ndev);
		return;
	}

	temp = uc_macs;
	netdev_for_each_uc_addr(ha, ndev) {
		ether_addr_copy(temp, ha->addr);
		temp += ETH_ALEN;
	}

	netif_addr_unlock_bh(ndev);

	/* Remove all previous unicast secondary macs and multicast macs
	 * (configure / leave the primary mac)
	 */
	rc = qede_set_ucast_rx_mac(edev, QED_FILTER_XCAST_TYPE_REPLACE,
				   edev->ndev->dev_addr);
	if (rc)
		goto out;

	/* Check for promiscuous */
	if (ndev->flags & IFF_PROMISC)
		accept_flags = QED_FILTER_RX_MODE_TYPE_PROMISC;
	else
		accept_flags = QED_FILTER_RX_MODE_TYPE_REGULAR;

	/* Configure all filters regardless, in case promisc is rejected */
	if (uc_count < edev->dev_info.num_mac_filters) {
		int i;

		temp = uc_macs;
		for (i = 0; i < uc_count; i++) {
			rc = qede_set_ucast_rx_mac(edev,
						   QED_FILTER_XCAST_TYPE_ADD,
						   temp);
			if (rc)
				goto out;

			temp += ETH_ALEN;
		}
	} else {
		accept_flags = QED_FILTER_RX_MODE_TYPE_PROMISC;
	}

	rc = qede_configure_mcast_filtering(ndev, &accept_flags);
	if (rc)
		goto out;

	/* take care of VLAN mode */
	if (ndev->flags & IFF_PROMISC) {
		qede_config_accept_any_vlan(edev, true);
	} else if (!edev->non_configured_vlans) {
		/* It's possible that accept_any_vlan mode is set due to a
		 * previous setting of IFF_PROMISC. If vlan credits are
		 * sufficient, disable accept_any_vlan.
		 */
		qede_config_accept_any_vlan(edev, false);
	}

	edev->ops->filter_config_rx_mode(edev->cdev, accept_flags);
out:
	kfree(uc_macs);
}

static struct qede_arfs_fltr_node *
qede_get_arfs_fltr_by_loc(struct hlist_head *head, u64 location)
{
	struct qede_arfs_fltr_node *fltr;

	hlist_for_each_entry(fltr, head, node)
		if (location == fltr->sw_id)
			return fltr;

	return NULL;
}

int qede_get_cls_rule_all(struct qede_dev *edev, struct ethtool_rxnfc *info,
			  u32 *rule_locs)
{
	struct qede_arfs_fltr_node *fltr;
	struct hlist_head *head;
	int cnt = 0, rc = 0;

	info->data = QEDE_RFS_MAX_FLTR;

	__qede_lock(edev);

	if (!edev->arfs) {
		rc = -EPERM;
		goto unlock;
	}

	head = QEDE_ARFS_BUCKET_HEAD(edev, 0);

	hlist_for_each_entry(fltr, head, node) {
		if (cnt == info->rule_cnt) {
			rc = -EMSGSIZE;
			goto unlock;
		}

		rule_locs[cnt] = fltr->sw_id;
		cnt++;
	}

	info->rule_cnt = cnt;

unlock:
	__qede_unlock(edev);
	return rc;
}

int qede_get_cls_rule_entry(struct qede_dev *edev, struct ethtool_rxnfc *cmd)
{
	struct ethtool_rx_flow_spec *fsp = &cmd->fs;
	struct qede_arfs_fltr_node *fltr = NULL;
	int rc = 0;

	cmd->data = QEDE_RFS_MAX_FLTR;

	__qede_lock(edev);

	if (!edev->arfs) {
		rc = -EPERM;
		goto unlock;
	}

	fltr = qede_get_arfs_fltr_by_loc(QEDE_ARFS_BUCKET_HEAD(edev, 0),
					 fsp->location);
	if (!fltr) {
		DP_NOTICE(edev, "Rule not found - location=0x%x\n",
			  fsp->location);
		rc = -EINVAL;
		goto unlock;
	}

	if (fltr->tuple.eth_proto == htons(ETH_P_IP)) {
		if (fltr->tuple.ip_proto == IPPROTO_TCP)
			fsp->flow_type = TCP_V4_FLOW;
		else
			fsp->flow_type = UDP_V4_FLOW;

		fsp->h_u.tcp_ip4_spec.psrc = fltr->tuple.src_port;
		fsp->h_u.tcp_ip4_spec.pdst = fltr->tuple.dst_port;
		fsp->h_u.tcp_ip4_spec.ip4src = fltr->tuple.src_ipv4;
		fsp->h_u.tcp_ip4_spec.ip4dst = fltr->tuple.dst_ipv4;
	} else {
		if (fltr->tuple.ip_proto == IPPROTO_TCP)
			fsp->flow_type = TCP_V6_FLOW;
		else
			fsp->flow_type = UDP_V6_FLOW;
		fsp->h_u.tcp_ip6_spec.psrc = fltr->tuple.src_port;
		fsp->h_u.tcp_ip6_spec.pdst = fltr->tuple.dst_port;
		memcpy(&fsp->h_u.tcp_ip6_spec.ip6src,
		       &fltr->tuple.src_ipv6, sizeof(struct in6_addr));
		memcpy(&fsp->h_u.tcp_ip6_spec.ip6dst,
		       &fltr->tuple.dst_ipv6, sizeof(struct in6_addr));
	}

	fsp->ring_cookie = fltr->rxq_id;

	if (fltr->vfid) {
		fsp->ring_cookie |= ((u64)fltr->vfid) <<
					ETHTOOL_RX_FLOW_SPEC_RING_VF_OFF;
	}

	if (fltr->b_is_drop)
		fsp->ring_cookie = RX_CLS_FLOW_DISC;
unlock:
	__qede_unlock(edev);
	return rc;
}

static int
qede_poll_arfs_filter_config(struct qede_dev *edev,
			     struct qede_arfs_fltr_node *fltr)
{
	int count = QEDE_ARFS_POLL_COUNT;

	while (fltr->used && count) {
		msleep(20);
		count--;
	}

	if (count == 0 || fltr->fw_rc) {
		DP_NOTICE(edev, "Timeout in polling filter config\n");
		qede_dequeue_fltr_and_config_searcher(edev, fltr);
		return -EIO;
	}

	return fltr->fw_rc;
}

static int qede_flow_get_min_header_size(struct qede_arfs_tuple *t)
{
	int size = ETH_HLEN;

	if (t->eth_proto == htons(ETH_P_IP))
		size += sizeof(struct iphdr);
	else
		size += sizeof(struct ipv6hdr);

	if (t->ip_proto == IPPROTO_TCP)
		size += sizeof(struct tcphdr);
	else
		size += sizeof(struct udphdr);

	return size;
}

static bool qede_flow_spec_ipv4_cmp(struct qede_arfs_tuple *a,
				    struct qede_arfs_tuple *b)
{
	if (a->eth_proto != htons(ETH_P_IP) ||
	    b->eth_proto != htons(ETH_P_IP))
		return false;

	return (a->src_ipv4 == b->src_ipv4) &&
	       (a->dst_ipv4 == b->dst_ipv4);
}

static void qede_flow_build_ipv4_hdr(struct qede_arfs_tuple *t,
				     void *header)
{
	__be16 *ports = (__be16 *)(header + ETH_HLEN + sizeof(struct iphdr));
	struct iphdr *ip = (struct iphdr *)(header + ETH_HLEN);
	struct ethhdr *eth = (struct ethhdr *)header;

	eth->h_proto = t->eth_proto;
	ip->saddr = t->src_ipv4;
	ip->daddr = t->dst_ipv4;
	ip->version = 0x4;
	ip->ihl = 0x5;
	ip->protocol = t->ip_proto;
	ip->tot_len = cpu_to_be16(qede_flow_get_min_header_size(t) - ETH_HLEN);

	/* ports is weakly typed to suit both TCP and UDP ports */
	ports[0] = t->src_port;
	ports[1] = t->dst_port;
}

static void qede_flow_stringify_ipv4_hdr(struct qede_arfs_tuple *t,
					 void *buffer)
{
	const char *prefix = t->ip_proto == IPPROTO_TCP ? "TCP" : "UDP";

	snprintf(buffer, QEDE_FILTER_PRINT_MAX_LEN,
		 "%s %pI4 (%04x) -> %pI4 (%04x)",
		 prefix, &t->src_ipv4, t->src_port,
		 &t->dst_ipv4, t->dst_port);
}

static bool qede_flow_spec_ipv6_cmp(struct qede_arfs_tuple *a,
				    struct qede_arfs_tuple *b)
{
	if (a->eth_proto != htons(ETH_P_IPV6) ||
	    b->eth_proto != htons(ETH_P_IPV6))
		return false;

	if (memcmp(&a->src_ipv6, &b->src_ipv6, sizeof(struct in6_addr)))
		return false;

	if (memcmp(&a->dst_ipv6, &b->dst_ipv6, sizeof(struct in6_addr)))
		return false;

	return true;
}

static void qede_flow_build_ipv6_hdr(struct qede_arfs_tuple *t,
				     void *header)
{
	__be16 *ports = (__be16 *)(header + ETH_HLEN + sizeof(struct ipv6hdr));
	struct ipv6hdr *ip6 = (struct ipv6hdr *)(header + ETH_HLEN);
	struct ethhdr *eth = (struct ethhdr *)header;

	eth->h_proto = t->eth_proto;
	memcpy(&ip6->saddr, &t->src_ipv6, sizeof(struct in6_addr));
	memcpy(&ip6->daddr, &t->dst_ipv6, sizeof(struct in6_addr));
	ip6->version = 0x6;

	if (t->ip_proto == IPPROTO_TCP) {
		ip6->nexthdr = NEXTHDR_TCP;
		ip6->payload_len = cpu_to_be16(sizeof(struct tcphdr));
	} else {
		ip6->nexthdr = NEXTHDR_UDP;
		ip6->payload_len = cpu_to_be16(sizeof(struct udphdr));
	}

	/* ports is weakly typed to suit both TCP and UDP ports */
	ports[0] = t->src_port;
	ports[1] = t->dst_port;
}

/* Validate fields which are set and not accepted by the driver */
static int qede_flow_spec_validate_unused(struct qede_dev *edev,
					  struct ethtool_rx_flow_spec *fs)
{
	if (fs->flow_type & FLOW_MAC_EXT) {
		DP_INFO(edev, "Don't support MAC extensions\n");
		return -EOPNOTSUPP;
	}

	if ((fs->flow_type & FLOW_EXT) &&
	    (fs->h_ext.vlan_etype || fs->h_ext.vlan_tci)) {
		DP_INFO(edev, "Don't support vlan-based classification\n");
		return -EOPNOTSUPP;
	}

	if ((fs->flow_type & FLOW_EXT) &&
	    (fs->h_ext.data[0] || fs->h_ext.data[1])) {
		DP_INFO(edev, "Don't support user defined data\n");
		return -EOPNOTSUPP;
	}

	return 0;
}

static int qede_set_v4_tuple_to_profile(struct qede_arfs_tuple *t,
					struct netlink_ext_ack *extack)
{
	/* We must have Only 4-tuples/l4 port/src ip/dst ip
	 * as an input.
	 */
	if (t->src_port && t->dst_port && t->src_ipv4 && t->dst_ipv4) {
		t->mode = QED_FILTER_CONFIG_MODE_5_TUPLE;
	} else if (!t->src_port && t->dst_port &&
		   !t->src_ipv4 && !t->dst_ipv4) {
		t->mode = QED_FILTER_CONFIG_MODE_L4_PORT;
	} else if (!t->src_port && !t->dst_port &&
		   !t->dst_ipv4 && t->src_ipv4) {
		t->mode = QED_FILTER_CONFIG_MODE_IP_SRC;
	} else if (!t->src_port && !t->dst_port &&
		   t->dst_ipv4 && !t->src_ipv4) {
		t->mode = QED_FILTER_CONFIG_MODE_IP_DEST;
	} else {
		NL_SET_ERR_MSG_MOD(extack, "Invalid N-tuple");
		return -EOPNOTSUPP;
	}

	t->ip_comp = qede_flow_spec_ipv4_cmp;
	t->build_hdr = qede_flow_build_ipv4_hdr;
	t->stringify = qede_flow_stringify_ipv4_hdr;

	return 0;
}

static int qede_set_v6_tuple_to_profile(struct qede_arfs_tuple *t,
					struct in6_addr *zaddr,
					struct netlink_ext_ack *extack)
{
	/* We must have Only 4-tuples/l4 port/src ip/dst ip
	 * as an input.
	 */
	if (t->src_port && t->dst_port &&
	    memcmp(&t->src_ipv6, zaddr, sizeof(struct in6_addr)) &&
	    memcmp(&t->dst_ipv6, zaddr, sizeof(struct in6_addr))) {
		t->mode = QED_FILTER_CONFIG_MODE_5_TUPLE;
	} else if (!t->src_port && t->dst_port &&
		   !memcmp(&t->src_ipv6, zaddr, sizeof(struct in6_addr)) &&
		   !memcmp(&t->dst_ipv6, zaddr, sizeof(struct in6_addr))) {
		t->mode = QED_FILTER_CONFIG_MODE_L4_PORT;
	} else if (!t->src_port && !t->dst_port &&
		   !memcmp(&t->dst_ipv6, zaddr, sizeof(struct in6_addr)) &&
		   memcmp(&t->src_ipv6, zaddr, sizeof(struct in6_addr))) {
		t->mode = QED_FILTER_CONFIG_MODE_IP_SRC;
	} else if (!t->src_port && !t->dst_port &&
		   memcmp(&t->dst_ipv6, zaddr, sizeof(struct in6_addr)) &&
		   !memcmp(&t->src_ipv6, zaddr, sizeof(struct in6_addr))) {
		t->mode = QED_FILTER_CONFIG_MODE_IP_DEST;
	} else {
		NL_SET_ERR_MSG_MOD(extack, "Invalid N-tuple");
		return -EOPNOTSUPP;
	}

	t->ip_comp = qede_flow_spec_ipv6_cmp;
	t->build_hdr = qede_flow_build_ipv6_hdr;

	return 0;
}

/* Must be called while qede lock is held */
static struct qede_arfs_fltr_node *
qede_flow_find_fltr(struct qede_dev *edev, struct qede_arfs_tuple *t)
{
	struct qede_arfs_fltr_node *fltr;
	struct hlist_node *temp;
	struct hlist_head *head;

	head = QEDE_ARFS_BUCKET_HEAD(edev, 0);

	hlist_for_each_entry_safe(fltr, temp, head, node) {
		if (fltr->tuple.ip_proto == t->ip_proto &&
		    fltr->tuple.src_port == t->src_port &&
		    fltr->tuple.dst_port == t->dst_port &&
		    t->ip_comp(&fltr->tuple, t))
			return fltr;
	}

	return NULL;
}

static void qede_flow_set_destination(struct qede_dev *edev,
				      struct qede_arfs_fltr_node *n,
				      struct ethtool_rx_flow_spec *fs)
{
	if (fs->ring_cookie == RX_CLS_FLOW_DISC) {
		n->b_is_drop = true;
		return;
	}

	n->vfid = ethtool_get_flow_spec_ring_vf(fs->ring_cookie);
	n->rxq_id = ethtool_get_flow_spec_ring(fs->ring_cookie);
	n->next_rxq_id = n->rxq_id;

	if (n->vfid)
		DP_VERBOSE(edev, QED_MSG_SP,
			   "Configuring N-tuple for VF 0x%02x\n", n->vfid - 1);
}

int qede_delete_flow_filter(struct qede_dev *edev, u64 cookie)
{
	struct qede_arfs_fltr_node *fltr = NULL;
	int rc = -EPERM;

	__qede_lock(edev);
	if (!edev->arfs)
		goto unlock;

	fltr = qede_get_arfs_fltr_by_loc(QEDE_ARFS_BUCKET_HEAD(edev, 0),
					 cookie);
	if (!fltr)
		goto unlock;

	qede_configure_arfs_fltr(edev, fltr, fltr->rxq_id, false);

	rc = qede_poll_arfs_filter_config(edev, fltr);
	if (rc == 0)
		qede_dequeue_fltr_and_config_searcher(edev, fltr);

unlock:
	__qede_unlock(edev);
	return rc;
}

int qede_get_arfs_filter_count(struct qede_dev *edev)
{
	int count = 0;

	__qede_lock(edev);

	if (!edev->arfs)
		goto unlock;

	count = edev->arfs->filter_count;

unlock:
	__qede_unlock(edev);
	return count;
}

static int qede_parse_actions(struct qede_dev *edev,
			      struct flow_action *flow_action,
			      struct netlink_ext_ack *extack)
{
	const struct flow_action_entry *act;
	int i;

	if (!flow_action_has_entries(flow_action)) {
		NL_SET_ERR_MSG_MOD(extack, "No actions received");
		return -EINVAL;
	}

	if (!flow_action_basic_hw_stats_check(flow_action, extack))
		return -EOPNOTSUPP;

	flow_action_for_each(i, act, flow_action) {
		switch (act->id) {
		case FLOW_ACTION_DROP:
			break;
		case FLOW_ACTION_QUEUE:
			if (act->queue.vf)
				break;

			if (act->queue.index >= QEDE_RSS_COUNT(edev)) {
				NL_SET_ERR_MSG_MOD(extack,
						   "Queue out-of-bounds");
				return -EINVAL;
			}
			break;
		default:
			return -EINVAL;
		}
	}

	return 0;
}

static int
qede_flow_parse_ports(struct flow_rule *rule, struct qede_arfs_tuple *t,
		      struct netlink_ext_ack *extack)
{
	if (flow_rule_match_key(rule, FLOW_DISSECTOR_KEY_PORTS)) {
		struct flow_match_ports match;

		flow_rule_match_ports(rule, &match);
		if ((match.key->src && match.mask->src != htons(U16_MAX)) ||
		    (match.key->dst && match.mask->dst != htons(U16_MAX))) {
			NL_SET_ERR_MSG_MOD(extack,
					   "Do not support ports masks");
			return -EINVAL;
		}

		t->src_port = match.key->src;
		t->dst_port = match.key->dst;
	}

	return 0;
}

static int
qede_flow_parse_v6_common(struct flow_rule *rule,
			  struct qede_arfs_tuple *t,
			  struct netlink_ext_ack *extack)
{
	struct in6_addr zero_addr, addr;
	int err;

	memset(&zero_addr, 0, sizeof(addr));
	memset(&addr, 0xff, sizeof(addr));

	if (flow_rule_match_key(rule, FLOW_DISSECTOR_KEY_IPV6_ADDRS)) {
		struct flow_match_ipv6_addrs match;

		flow_rule_match_ipv6_addrs(rule, &match);
		if ((memcmp(&match.key->src, &zero_addr, sizeof(addr)) &&
		     memcmp(&match.mask->src, &addr, sizeof(addr))) ||
		    (memcmp(&match.key->dst, &zero_addr, sizeof(addr)) &&
		     memcmp(&match.mask->dst, &addr, sizeof(addr)))) {
			NL_SET_ERR_MSG_MOD(extack,
					   "Do not support IPv6 address prefix/mask");
			return -EINVAL;
		}

		memcpy(&t->src_ipv6, &match.key->src, sizeof(addr));
		memcpy(&t->dst_ipv6, &match.key->dst, sizeof(addr));
	}

	err = qede_flow_parse_ports(rule, t, extack);
	if (err)
		return err;

	return qede_set_v6_tuple_to_profile(t, &zero_addr, extack);
}

static int
qede_flow_parse_v4_common(struct flow_rule *rule,
			  struct qede_arfs_tuple *t,
			  struct netlink_ext_ack *extack)
{
	int err;

	if (flow_rule_match_key(rule, FLOW_DISSECTOR_KEY_IPV4_ADDRS)) {
		struct flow_match_ipv4_addrs match;

		flow_rule_match_ipv4_addrs(rule, &match);
		if ((match.key->src && match.mask->src != htonl(U32_MAX)) ||
		    (match.key->dst && match.mask->dst != htonl(U32_MAX))) {
			NL_SET_ERR_MSG_MOD(extack,
					   "Do not support ipv4 prefix/masks");
			return -EINVAL;
		}

		t->src_ipv4 = match.key->src;
		t->dst_ipv4 = match.key->dst;
	}

	err = qede_flow_parse_ports(rule, t, extack);
	if (err)
		return err;

	return qede_set_v4_tuple_to_profile(t, extack);
}

static int
qede_flow_parse_tcp_v6(struct flow_rule *rule, struct qede_arfs_tuple *tuple,
		       struct netlink_ext_ack *extack)
{
	tuple->ip_proto = IPPROTO_TCP;
	tuple->eth_proto = htons(ETH_P_IPV6);

	return qede_flow_parse_v6_common(rule, tuple, extack);
}

static int
qede_flow_parse_tcp_v4(struct flow_rule *rule, struct qede_arfs_tuple *tuple,
		       struct netlink_ext_ack *extack)
{
	tuple->ip_proto = IPPROTO_TCP;
	tuple->eth_proto = htons(ETH_P_IP);

	return qede_flow_parse_v4_common(rule, tuple, extack);
}

static int
qede_flow_parse_udp_v6(struct flow_rule *rule, struct qede_arfs_tuple *tuple,
		       struct netlink_ext_ack *extack)
{
	tuple->ip_proto = IPPROTO_UDP;
	tuple->eth_proto = htons(ETH_P_IPV6);

	return qede_flow_parse_v6_common(rule, tuple, extack);
}

static int
qede_flow_parse_udp_v4(struct flow_rule *rule, struct qede_arfs_tuple *tuple,
		       struct netlink_ext_ack *extack)
{
	tuple->ip_proto = IPPROTO_UDP;
	tuple->eth_proto = htons(ETH_P_IP);

	return qede_flow_parse_v4_common(rule, tuple, extack);
}

static int
qede_parse_flow_attr(__be16 proto, struct flow_rule *rule,
		     struct qede_arfs_tuple *tuple,
		     struct netlink_ext_ack *extack)
{
	struct flow_dissector *dissector = rule->match.dissector;
	int rc = -EINVAL;
	u8 ip_proto = 0;

	memset(tuple, 0, sizeof(*tuple));

	if (dissector->used_keys &
	    ~(BIT_ULL(FLOW_DISSECTOR_KEY_CONTROL) |
	      BIT_ULL(FLOW_DISSECTOR_KEY_IPV4_ADDRS) |
	      BIT_ULL(FLOW_DISSECTOR_KEY_BASIC) |
	      BIT_ULL(FLOW_DISSECTOR_KEY_IPV6_ADDRS) |
	      BIT_ULL(FLOW_DISSECTOR_KEY_PORTS))) {
<<<<<<< HEAD
		DP_NOTICE(edev, "Unsupported key set:0x%llx\n",
			  dissector->used_keys);
=======
		NL_SET_ERR_MSG_FMT_MOD(extack, "Unsupported key used: 0x%llx",
				       dissector->used_keys);
>>>>>>> 0c383648
		return -EOPNOTSUPP;
	}

	if (flow_rule_match_has_control_flags(rule, extack))
		return -EOPNOTSUPP;

	if (proto != htons(ETH_P_IP) &&
	    proto != htons(ETH_P_IPV6)) {
		NL_SET_ERR_MSG_FMT_MOD(extack, "Unsupported proto=0x%x",
				       proto);
		return -EPROTONOSUPPORT;
	}

	if (flow_rule_match_key(rule, FLOW_DISSECTOR_KEY_BASIC)) {
		struct flow_match_basic match;

		flow_rule_match_basic(rule, &match);
		ip_proto = match.key->ip_proto;
	}

	if (ip_proto == IPPROTO_TCP && proto == htons(ETH_P_IP))
		rc = qede_flow_parse_tcp_v4(rule, tuple, extack);
	else if (ip_proto == IPPROTO_TCP && proto == htons(ETH_P_IPV6))
		rc = qede_flow_parse_tcp_v6(rule, tuple, extack);
	else if (ip_proto == IPPROTO_UDP && proto == htons(ETH_P_IP))
		rc = qede_flow_parse_udp_v4(rule, tuple, extack);
	else if (ip_proto == IPPROTO_UDP && proto == htons(ETH_P_IPV6))
		rc = qede_flow_parse_udp_v6(rule, tuple, extack);
	else
		NL_SET_ERR_MSG_MOD(extack, "Invalid protocol request");

	return rc;
}

int qede_add_tc_flower_fltr(struct qede_dev *edev, __be16 proto,
			    struct flow_cls_offload *f)
{
	struct netlink_ext_ack *extack = f->common.extack;
	struct qede_arfs_fltr_node *n;
	struct qede_arfs_tuple t;
	int min_hlen, rc;

	__qede_lock(edev);

	if (!edev->arfs) {
		rc = -EPERM;
		goto unlock;
	}

	/* parse flower attribute and prepare filter */
<<<<<<< HEAD
	rc = qede_parse_flow_attr(edev, proto, f->rule, &t);
=======
	rc = qede_parse_flow_attr(proto, f->rule, &t, extack);
>>>>>>> 0c383648
	if (rc)
		goto unlock;

	/* Validate profile mode and number of filters */
	if ((edev->arfs->filter_count && edev->arfs->mode != t.mode) ||
	    edev->arfs->filter_count == QEDE_RFS_MAX_FLTR) {
		DP_NOTICE(edev,
			  "Filter configuration invalidated, filter mode=0x%x, configured mode=0x%x, filter count=0x%x\n",
			  t.mode, edev->arfs->mode, edev->arfs->filter_count);
		rc = -EINVAL;
		goto unlock;
	}

	/* parse tc actions and get the vf_id */
<<<<<<< HEAD
	rc = qede_parse_actions(edev, &f->rule->action, f->common.extack);
=======
	rc = qede_parse_actions(edev, &f->rule->action, extack);
>>>>>>> 0c383648
	if (rc)
		goto unlock;

	if (qede_flow_find_fltr(edev, &t)) {
		rc = -EEXIST;
		goto unlock;
	}

	n = kzalloc(sizeof(*n), GFP_KERNEL);
	if (!n) {
		rc = -ENOMEM;
		goto unlock;
	}

	min_hlen = qede_flow_get_min_header_size(&t);

	n->data = kzalloc(min_hlen, GFP_KERNEL);
	if (!n->data) {
		kfree(n);
		rc = -ENOMEM;
		goto unlock;
	}

	memcpy(&n->tuple, &t, sizeof(n->tuple));

	n->buf_len = min_hlen;
	n->b_is_drop = true;
	n->sw_id = f->cookie;

	n->tuple.build_hdr(&n->tuple, n->data);

	rc = qede_enqueue_fltr_and_config_searcher(edev, n, 0);
	if (rc)
		goto unlock;

	qede_configure_arfs_fltr(edev, n, n->rxq_id, true);
	rc = qede_poll_arfs_filter_config(edev, n);

unlock:
	__qede_unlock(edev);
	return rc;
}

static int qede_flow_spec_validate(struct qede_dev *edev,
				   struct flow_action *flow_action,
				   struct qede_arfs_tuple *t,
				   __u32 location,
				   struct netlink_ext_ack *extack)
{
	int err;

	if (location >= QEDE_RFS_MAX_FLTR) {
		DP_INFO(edev, "Location out-of-bounds\n");
		return -EINVAL;
	}

	/* Check location isn't already in use */
	if (test_bit(location, edev->arfs->arfs_fltr_bmap)) {
		DP_INFO(edev, "Location already in use\n");
		return -EINVAL;
	}

	/* Check if the filtering-mode could support the filter */
	if (edev->arfs->filter_count &&
	    edev->arfs->mode != t->mode) {
		DP_INFO(edev,
			"flow_spec would require filtering mode %08x, but %08x is configured\n",
			t->mode, edev->arfs->filter_count);
		return -EINVAL;
	}

	err = qede_parse_actions(edev, flow_action, extack);
	if (err)
		return err;

	return 0;
}

static int qede_flow_spec_to_rule(struct qede_dev *edev,
				  struct qede_arfs_tuple *t,
				  struct ethtool_rx_flow_spec *fs)
{
	struct ethtool_rx_flow_spec_input input = {};
	struct ethtool_rx_flow_rule *flow;
	struct netlink_ext_ack extack;
	__be16 proto;
	int err;

	err = qede_flow_spec_validate_unused(edev, fs);
	if (err)
		return err;

	switch ((fs->flow_type & ~FLOW_EXT)) {
	case TCP_V4_FLOW:
	case UDP_V4_FLOW:
		proto = htons(ETH_P_IP);
		break;
	case TCP_V6_FLOW:
	case UDP_V6_FLOW:
		proto = htons(ETH_P_IPV6);
		break;
	default:
		DP_VERBOSE(edev, NETIF_MSG_IFUP,
			   "Can't support flow of type %08x\n", fs->flow_type);
		return -EOPNOTSUPP;
	}

	input.fs = fs;
	flow = ethtool_rx_flow_rule_create(&input);
	if (IS_ERR(flow))
		return PTR_ERR(flow);

<<<<<<< HEAD
	err = qede_parse_flow_attr(edev, proto, flow->rule, t);
=======
	err = qede_parse_flow_attr(proto, flow->rule, t, &extack);
>>>>>>> 0c383648
	if (err)
		goto err_out;

	/* Make sure location is valid and filter isn't already set */
	err = qede_flow_spec_validate(edev, &flow->rule->action, t,
				      fs->location, &extack);
err_out:
	if (extack._msg)
		DP_NOTICE(edev, "%s\n", extack._msg);
	ethtool_rx_flow_rule_destroy(flow);
	return err;

}

int qede_add_cls_rule(struct qede_dev *edev, struct ethtool_rxnfc *info)
{
	struct ethtool_rx_flow_spec *fsp = &info->fs;
	struct qede_arfs_fltr_node *n;
	struct qede_arfs_tuple t;
	int min_hlen, rc;

	__qede_lock(edev);

	if (!edev->arfs) {
		rc = -EPERM;
		goto unlock;
	}

	/* Translate the flow specification into something fittign our DB */
	rc = qede_flow_spec_to_rule(edev, &t, fsp);
	if (rc)
		goto unlock;

	if (qede_flow_find_fltr(edev, &t)) {
		rc = -EINVAL;
		goto unlock;
	}

	n = kzalloc(sizeof(*n), GFP_KERNEL);
	if (!n) {
		rc = -ENOMEM;
		goto unlock;
	}

	min_hlen = qede_flow_get_min_header_size(&t);
	n->data = kzalloc(min_hlen, GFP_KERNEL);
	if (!n->data) {
		kfree(n);
		rc = -ENOMEM;
		goto unlock;
	}

	n->sw_id = fsp->location;
	set_bit(n->sw_id, edev->arfs->arfs_fltr_bmap);
	n->buf_len = min_hlen;

	memcpy(&n->tuple, &t, sizeof(n->tuple));

	qede_flow_set_destination(edev, n, fsp);

	/* Build a minimal header according to the flow */
	n->tuple.build_hdr(&n->tuple, n->data);

	rc = qede_enqueue_fltr_and_config_searcher(edev, n, 0);
	if (rc)
		goto unlock;

	qede_configure_arfs_fltr(edev, n, n->rxq_id, true);
	rc = qede_poll_arfs_filter_config(edev, n);
unlock:
	__qede_unlock(edev);

	return rc;
}<|MERGE_RESOLUTION|>--- conflicted
+++ resolved
@@ -1843,13 +1843,8 @@
 	      BIT_ULL(FLOW_DISSECTOR_KEY_BASIC) |
 	      BIT_ULL(FLOW_DISSECTOR_KEY_IPV6_ADDRS) |
 	      BIT_ULL(FLOW_DISSECTOR_KEY_PORTS))) {
-<<<<<<< HEAD
-		DP_NOTICE(edev, "Unsupported key set:0x%llx\n",
-			  dissector->used_keys);
-=======
 		NL_SET_ERR_MSG_FMT_MOD(extack, "Unsupported key used: 0x%llx",
 				       dissector->used_keys);
->>>>>>> 0c383648
 		return -EOPNOTSUPP;
 	}
 
@@ -1900,11 +1895,7 @@
 	}
 
 	/* parse flower attribute and prepare filter */
-<<<<<<< HEAD
-	rc = qede_parse_flow_attr(edev, proto, f->rule, &t);
-=======
 	rc = qede_parse_flow_attr(proto, f->rule, &t, extack);
->>>>>>> 0c383648
 	if (rc)
 		goto unlock;
 
@@ -1919,11 +1910,7 @@
 	}
 
 	/* parse tc actions and get the vf_id */
-<<<<<<< HEAD
-	rc = qede_parse_actions(edev, &f->rule->action, f->common.extack);
-=======
 	rc = qede_parse_actions(edev, &f->rule->action, extack);
->>>>>>> 0c383648
 	if (rc)
 		goto unlock;
 
@@ -2036,11 +2023,7 @@
 	if (IS_ERR(flow))
 		return PTR_ERR(flow);
 
-<<<<<<< HEAD
-	err = qede_parse_flow_attr(edev, proto, flow->rule, t);
-=======
 	err = qede_parse_flow_attr(proto, flow->rule, t, &extack);
->>>>>>> 0c383648
 	if (err)
 		goto err_out;
 
