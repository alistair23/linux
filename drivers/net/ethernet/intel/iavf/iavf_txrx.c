--- conflicted
+++ resolved
@@ -2,10 +2,7 @@
 /* Copyright(c) 2013 - 2018 Intel Corporation. */
 
 #include <linux/bitfield.h>
-<<<<<<< HEAD
-=======
 #include <linux/net/intel/libie/rx.h>
->>>>>>> 0c383648
 #include <linux/prefetch.h>
 
 #include "iavf.h"
@@ -812,72 +809,6 @@
 }
 
 /**
-<<<<<<< HEAD
- * iavf_rx_offset - Return expected offset into page to access data
- * @rx_ring: Ring we are requesting offset of
- *
- * Returns the offset value for ring into the data buffer.
- */
-static unsigned int iavf_rx_offset(struct iavf_ring *rx_ring)
-{
-	return ring_uses_build_skb(rx_ring) ? IAVF_SKB_PAD : 0;
-}
-
-/**
- * iavf_alloc_mapped_page - recycle or make a new page
- * @rx_ring: ring to use
- * @bi: rx_buffer struct to modify
- *
- * Returns true if the page was successfully allocated or
- * reused.
- **/
-static bool iavf_alloc_mapped_page(struct iavf_ring *rx_ring,
-				   struct iavf_rx_buffer *bi)
-{
-	struct page *page = bi->page;
-	dma_addr_t dma;
-
-	/* since we are recycling buffers we should seldom need to alloc */
-	if (likely(page)) {
-		rx_ring->rx_stats.page_reuse_count++;
-		return true;
-	}
-
-	/* alloc new page for storage */
-	page = dev_alloc_pages(iavf_rx_pg_order(rx_ring));
-	if (unlikely(!page)) {
-		rx_ring->rx_stats.alloc_page_failed++;
-		return false;
-	}
-
-	/* map page for use */
-	dma = dma_map_page_attrs(rx_ring->dev, page, 0,
-				 iavf_rx_pg_size(rx_ring),
-				 DMA_FROM_DEVICE,
-				 IAVF_RX_DMA_ATTR);
-
-	/* if mapping failed free memory back to system since
-	 * there isn't much point in holding memory we can't use
-	 */
-	if (dma_mapping_error(rx_ring->dev, dma)) {
-		__free_pages(page, iavf_rx_pg_order(rx_ring));
-		rx_ring->rx_stats.alloc_page_failed++;
-		return false;
-	}
-
-	bi->dma = dma;
-	bi->page = page;
-	bi->page_offset = iavf_rx_offset(rx_ring);
-
-	/* initialize pagecnt_bias to 1 representing we fully own page */
-	bi->pagecnt_bias = 1;
-
-	return true;
-}
-
-/**
-=======
->>>>>>> 0c383648
  * iavf_receive_skb - Send a completed packet up the stack
  * @rx_ring:  rx ring in play
  * @skb: packet to send up
@@ -980,15 +911,6 @@
 	u8 ptype;
 	u64 qword;
 
-<<<<<<< HEAD
-	qword = le64_to_cpu(rx_desc->wb.qword1.status_error_len);
-	ptype = FIELD_GET(IAVF_RXD_QW1_PTYPE_MASK, qword);
-	rx_error = FIELD_GET(IAVF_RXD_QW1_ERROR_MASK, qword);
-	rx_status = FIELD_GET(IAVF_RXD_QW1_STATUS_MASK, qword);
-	decoded = decode_rx_desc_ptype(ptype);
-
-=======
->>>>>>> 0c383648
 	skb->ip_summed = CHECKSUM_NONE;
 
 	qword = le64_to_cpu(rx_desc->wb.qword1.status_error_len);
@@ -1038,32 +960,6 @@
 }
 
 /**
-<<<<<<< HEAD
- * iavf_ptype_to_htype - get a hash type
- * @ptype: the ptype value from the descriptor
- *
- * Returns a hash type to be used by skb_set_hash
- **/
-static int iavf_ptype_to_htype(u8 ptype)
-{
-	struct iavf_rx_ptype_decoded decoded = decode_rx_desc_ptype(ptype);
-
-	if (!decoded.known)
-		return PKT_HASH_TYPE_NONE;
-
-	if (decoded.outer_ip == IAVF_RX_PTYPE_OUTER_IP &&
-	    decoded.payload_layer == IAVF_RX_PTYPE_PAYLOAD_LAYER_PAY4)
-		return PKT_HASH_TYPE_L4;
-	else if (decoded.outer_ip == IAVF_RX_PTYPE_OUTER_IP &&
-		 decoded.payload_layer == IAVF_RX_PTYPE_PAYLOAD_LAYER_PAY3)
-		return PKT_HASH_TYPE_L3;
-	else
-		return PKT_HASH_TYPE_L2;
-}
-
-/**
-=======
->>>>>>> 0c383648
  * iavf_rx_hash - set the hash value in the skb
  * @ring: descriptor ring
  * @rx_desc: specific descriptor
