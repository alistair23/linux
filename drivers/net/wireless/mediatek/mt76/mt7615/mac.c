--- conflicted
+++ resolved
@@ -566,17 +566,10 @@
 		p_fmt = MT_TX_TYPE_FW;
 		q_idx = ext_phy ? MT_LMAC_BCN1 : MT_LMAC_BCN0;
 	} else if (skb_get_queue_mapping(skb) >= MT_TXQ_PSD) {
-<<<<<<< HEAD
-		p_fmt = is_usb ? MT_TX_TYPE_SF : MT_TX_TYPE_CT;
-		q_idx = ext_phy ? MT_LMAC_ALTX1 : MT_LMAC_ALTX0;
-	} else {
-		p_fmt = is_usb ? MT_TX_TYPE_SF : MT_TX_TYPE_CT;
-=======
 		p_fmt = is_mmio ? MT_TX_TYPE_CT : MT_TX_TYPE_SF;
 		q_idx = ext_phy ? MT_LMAC_ALTX1 : MT_LMAC_ALTX0;
 	} else {
 		p_fmt = is_mmio ? MT_TX_TYPE_CT : MT_TX_TYPE_SF;
->>>>>>> 2cfd71f1
 		q_idx = wmm_idx * MT7615_MAX_WMM_SETS +
 			mt7615_lmac_mapping(dev, skb_get_queue_mapping(skb));
 	}
