// SPDX-License-Identifier: ISC
/* Copyright (C) 2020 MediaTek Inc. */

#include <linux/firmware.h>
#include <linux/fs.h>
#include "mt7921.h"
#include "mt7921_trace.h"
#include "mcu.h"
#include "mac.h"

struct mt7921_patch_hdr {
	char build_date[16];
	char platform[4];
	__be32 hw_sw_ver;
	__be32 patch_ver;
	__be16 checksum;
	u16 reserved;
	struct {
		__be32 patch_ver;
		__be32 subsys;
		__be32 feature;
		__be32 n_region;
		__be32 crc;
		u32 reserved[11];
	} desc;
} __packed;

struct mt7921_patch_sec {
	__be32 type;
	__be32 offs;
	__be32 size;
	union {
		__be32 spec[13];
		struct {
			__be32 addr;
			__be32 len;
			__be32 sec_key_idx;
			__be32 align_len;
			u32 reserved[9];
		} info;
	};
} __packed;

struct mt7921_fw_trailer {
	u8 chip_id;
	u8 eco_code;
	u8 n_region;
	u8 format_ver;
	u8 format_flag;
	u8 reserved[2];
	char fw_ver[10];
	char build_date[15];
	u32 crc;
} __packed;

struct mt7921_fw_region {
	__le32 decomp_crc;
	__le32 decomp_len;
	__le32 decomp_blk_sz;
	u8 reserved[4];
	__le32 addr;
	__le32 len;
	u8 feature_set;
	u8 reserved1[15];
} __packed;

#define MT_STA_BFER			BIT(0)
#define MT_STA_BFEE			BIT(1)

#define PATCH_SEC_ENC_TYPE_MASK		GENMASK(31, 24)
#define PATCH_SEC_ENC_TYPE_PLAIN		0x00
#define PATCH_SEC_ENC_TYPE_AES			0x01
#define PATCH_SEC_ENC_TYPE_SCRAMBLE		0x02
#define PATCH_SEC_ENC_SCRAMBLE_INFO_MASK	GENMASK(15, 0)
#define PATCH_SEC_ENC_AES_KEY_MASK		GENMASK(7, 0)

static int
mt7921_mcu_parse_eeprom(struct mt76_dev *dev, struct sk_buff *skb)
{
	struct mt7921_mcu_eeprom_info *res;
	u8 *buf;

	if (!skb)
		return -EINVAL;

	skb_pull(skb, sizeof(struct mt7921_mcu_rxd));

	res = (struct mt7921_mcu_eeprom_info *)skb->data;
	buf = dev->eeprom.data + le32_to_cpu(res->addr);
	memcpy(buf, res->data, 16);

	return 0;
}

int mt7921_mcu_parse_response(struct mt76_dev *mdev, int cmd,
			      struct sk_buff *skb, int seq)
{
	int mcu_cmd = FIELD_GET(__MCU_CMD_FIELD_ID, cmd);
	struct mt7921_mcu_rxd *rxd;
	int ret = 0;

	if (!skb) {
		dev_err(mdev->dev, "Message %08x (seq %d) timeout\n",
			cmd, seq);
		mt7921_reset(mdev);

		return -ETIMEDOUT;
	}

	rxd = (struct mt7921_mcu_rxd *)skb->data;
	if (seq != rxd->seq)
		return -EAGAIN;

	if (cmd == MCU_CMD(PATCH_SEM_CONTROL)) {
		skb_pull(skb, sizeof(*rxd) - 4);
		ret = *skb->data;
	} else if (cmd == MCU_EXT_CMD(THERMAL_CTRL)) {
		skb_pull(skb, sizeof(*rxd) + 4);
		ret = le32_to_cpu(*(__le32 *)skb->data);
	} else if (cmd == MCU_EXT_CMD(EFUSE_ACCESS)) {
		ret = mt7921_mcu_parse_eeprom(mdev, skb);
	} else if (cmd == MCU_UNI_CMD(DEV_INFO_UPDATE) ||
		   cmd == MCU_UNI_CMD(BSS_INFO_UPDATE) ||
		   cmd == MCU_UNI_CMD(STA_REC_UPDATE) ||
		   cmd == MCU_UNI_CMD(HIF_CTRL) ||
		   cmd == MCU_UNI_CMD(OFFLOAD) ||
		   cmd == MCU_UNI_CMD(SUSPEND)) {
		struct mt7921_mcu_uni_event *event;

		skb_pull(skb, sizeof(*rxd));
		event = (struct mt7921_mcu_uni_event *)skb->data;
		ret = le32_to_cpu(event->status);
		/* skip invalid event */
		if (mcu_cmd != event->cid)
			ret = -EAGAIN;
	} else if (cmd == MCU_CE_QUERY(REG_READ)) {
		struct mt7921_mcu_reg_event *event;

		skb_pull(skb, sizeof(*rxd));
		event = (struct mt7921_mcu_reg_event *)skb->data;
		ret = (int)le32_to_cpu(event->val);
	} else {
		skb_pull(skb, sizeof(struct mt7921_mcu_rxd));
	}

	return ret;
}
EXPORT_SYMBOL_GPL(mt7921_mcu_parse_response);

int mt7921_mcu_fill_message(struct mt76_dev *mdev, struct sk_buff *skb,
			    int cmd, int *wait_seq)
{
	struct mt7921_dev *dev = container_of(mdev, struct mt7921_dev, mt76);
	int txd_len, mcu_cmd = FIELD_GET(__MCU_CMD_FIELD_ID, cmd);
	struct mt7921_uni_txd *uni_txd;
	struct mt7921_mcu_txd *mcu_txd;
	__le32 *txd;
	u32 val;
	u8 seq;

	if (cmd == MCU_UNI_CMD(HIF_CTRL) ||
	    cmd == MCU_UNI_CMD(SUSPEND) ||
	    cmd == MCU_UNI_CMD(OFFLOAD))
		mdev->mcu.timeout = HZ;
	else
		mdev->mcu.timeout = 3 * HZ;

	seq = ++dev->mt76.mcu.msg_seq & 0xf;
	if (!seq)
		seq = ++dev->mt76.mcu.msg_seq & 0xf;

	if (cmd == MCU_CMD(FW_SCATTER))
		goto exit;

	txd_len = cmd & __MCU_CMD_FIELD_UNI ? sizeof(*uni_txd) : sizeof(*mcu_txd);
	txd = (__le32 *)skb_push(skb, txd_len);

	val = FIELD_PREP(MT_TXD0_TX_BYTES, skb->len) |
	      FIELD_PREP(MT_TXD0_PKT_FMT, MT_TX_TYPE_CMD) |
	      FIELD_PREP(MT_TXD0_Q_IDX, MT_TX_MCU_PORT_RX_Q0);
	txd[0] = cpu_to_le32(val);

	val = MT_TXD1_LONG_FORMAT |
	      FIELD_PREP(MT_TXD1_HDR_FORMAT, MT_HDR_FORMAT_CMD);
	txd[1] = cpu_to_le32(val);

	if (cmd & __MCU_CMD_FIELD_UNI) {
		uni_txd = (struct mt7921_uni_txd *)txd;
		uni_txd->len = cpu_to_le16(skb->len - sizeof(uni_txd->txd));
		uni_txd->option = MCU_CMD_UNI_EXT_ACK;
		uni_txd->cid = cpu_to_le16(mcu_cmd);
		uni_txd->s2d_index = MCU_S2D_H2N;
		uni_txd->pkt_type = MCU_PKT_ID;
		uni_txd->seq = seq;

		goto exit;
	}

	mcu_txd = (struct mt7921_mcu_txd *)txd;
	mcu_txd->len = cpu_to_le16(skb->len - sizeof(mcu_txd->txd));
	mcu_txd->pq_id = cpu_to_le16(MCU_PQ_ID(MT_TX_PORT_IDX_MCU,
					       MT_TX_MCU_PORT_RX_Q0));
	mcu_txd->pkt_type = MCU_PKT_ID;
	mcu_txd->seq = seq;
	mcu_txd->cid = mcu_cmd;
	mcu_txd->s2d_index = MCU_S2D_H2N;
	mcu_txd->ext_cid = FIELD_GET(__MCU_CMD_FIELD_EXT_ID, cmd);

	if (mcu_txd->ext_cid || (cmd & __MCU_CMD_FIELD_CE)) {
		if (cmd & __MCU_CMD_FIELD_QUERY)
			mcu_txd->set_query = MCU_Q_QUERY;
		else
			mcu_txd->set_query = MCU_Q_SET;
		mcu_txd->ext_cid_ack = !!mcu_txd->ext_cid;
	} else {
		mcu_txd->set_query = MCU_Q_NA;
	}

exit:
	if (wait_seq)
		*wait_seq = seq;

	return 0;
}
EXPORT_SYMBOL_GPL(mt7921_mcu_fill_message);

#ifdef CONFIG_PM

static int
mt7921_mcu_set_ipv6_ns_filter(struct mt76_dev *dev,
			      struct ieee80211_vif *vif, bool suspend)
{
	struct mt7921_vif *mvif = (struct mt7921_vif *)vif->drv_priv;
	struct {
		struct {
			u8 bss_idx;
			u8 pad[3];
		} __packed hdr;
		struct mt76_connac_arpns_tlv arpns;
	} req = {
		.hdr = {
			.bss_idx = mvif->mt76.idx,
		},
		.arpns = {
			.tag = cpu_to_le16(UNI_OFFLOAD_OFFLOAD_ND),
			.len = cpu_to_le16(sizeof(struct mt76_connac_arpns_tlv)),
			.mode = suspend,
		},
	};

	return mt76_mcu_send_msg(dev, MCU_UNI_CMD_OFFLOAD, &req, sizeof(req),
				 true);
}

void mt7921_mcu_set_suspend_iter(void *priv, u8 *mac, struct ieee80211_vif *vif)
{
	if (IS_ENABLED(CONFIG_IPV6)) {
		struct mt76_phy *phy = priv;

		mt7921_mcu_set_ipv6_ns_filter(phy->dev, vif,
					      !test_bit(MT76_STATE_RUNNING,
					      &phy->state));
	}

	mt76_connac_mcu_set_suspend_iter(priv, mac, vif);
}

#endif /* CONFIG_PM */

static void
mt7921_mcu_scan_event(struct mt7921_dev *dev, struct sk_buff *skb)
{
	struct mt76_phy *mphy = &dev->mt76.phy;
	struct mt7921_phy *phy = (struct mt7921_phy *)mphy->priv;

	spin_lock_bh(&dev->mt76.lock);
	__skb_queue_tail(&phy->scan_event_list, skb);
	spin_unlock_bh(&dev->mt76.lock);

	ieee80211_queue_delayed_work(mphy->hw, &phy->scan_work,
				     MT7921_HW_SCAN_TIMEOUT);
}

static void
mt7921_mcu_connection_loss_iter(void *priv, u8 *mac,
				struct ieee80211_vif *vif)
{
	struct mt76_vif *mvif = (struct mt76_vif *)vif->drv_priv;
	struct mt76_connac_beacon_loss_event *event = priv;

	if (mvif->idx != event->bss_idx)
		return;

	if (!(vif->driver_flags & IEEE80211_VIF_BEACON_FILTER) ||
	    vif->type != NL80211_IFTYPE_STATION)
		return;

	ieee80211_connection_loss(vif);
}

static void
mt7921_mcu_connection_loss_event(struct mt7921_dev *dev, struct sk_buff *skb)
{
	struct mt76_connac_beacon_loss_event *event;
	struct mt76_phy *mphy = &dev->mt76.phy;

	skb_pull(skb, sizeof(struct mt7921_mcu_rxd));
	event = (struct mt76_connac_beacon_loss_event *)skb->data;

	ieee80211_iterate_active_interfaces_atomic(mphy->hw,
					IEEE80211_IFACE_ITER_RESUME_ALL,
					mt7921_mcu_connection_loss_iter, event);
}

static void
mt7921_mcu_bss_event(struct mt7921_dev *dev, struct sk_buff *skb)
{
	struct mt76_phy *mphy = &dev->mt76.phy;
	struct mt76_connac_mcu_bss_event *event;

	skb_pull(skb, sizeof(struct mt7921_mcu_rxd));
	event = (struct mt76_connac_mcu_bss_event *)skb->data;
	if (event->is_absent)
		ieee80211_stop_queues(mphy->hw);
	else
		ieee80211_wake_queues(mphy->hw);
}

static void
mt7921_mcu_debug_msg_event(struct mt7921_dev *dev, struct sk_buff *skb)
{
	struct mt7921_debug_msg {
		__le16 id;
		u8 type;
		u8 flag;
		__le32 value;
		__le16 len;
		u8 content[512];
	} __packed * msg;

	skb_pull(skb, sizeof(struct mt7921_mcu_rxd));
	msg = (struct mt7921_debug_msg *)skb->data;

	if (msg->type == 3) { /* fw log */
		u16 len = min_t(u16, le16_to_cpu(msg->len), 512);
		int i;

		for (i = 0 ; i < len; i++) {
			if (!msg->content[i])
				msg->content[i] = ' ';
		}
		wiphy_info(mt76_hw(dev)->wiphy, "%.*s", len, msg->content);
	}
}

static void
mt7921_mcu_low_power_event(struct mt7921_dev *dev, struct sk_buff *skb)
{
	struct mt7921_mcu_lp_event {
		u8 state;
		u8 reserved[3];
	} __packed * event;

	skb_pull(skb, sizeof(struct mt7921_mcu_rxd));
	event = (struct mt7921_mcu_lp_event *)skb->data;

	trace_lp_event(dev, event->state);
}

static void
mt7921_mcu_tx_done_event(struct mt7921_dev *dev, struct sk_buff *skb)
{
	struct mt7921_mcu_tx_done_event *event;

	skb_pull(skb, sizeof(struct mt7921_mcu_rxd));
	event = (struct mt7921_mcu_tx_done_event *)skb->data;

	mt7921_mac_add_txs(dev, event->txs);
}

static void
mt7921_mcu_rx_unsolicited_event(struct mt7921_dev *dev, struct sk_buff *skb)
{
	struct mt7921_mcu_rxd *rxd = (struct mt7921_mcu_rxd *)skb->data;

	switch (rxd->eid) {
	case MCU_EVENT_BSS_BEACON_LOSS:
		mt7921_mcu_connection_loss_event(dev, skb);
		break;
	case MCU_EVENT_SCHED_SCAN_DONE:
	case MCU_EVENT_SCAN_DONE:
		mt7921_mcu_scan_event(dev, skb);
		return;
	case MCU_EVENT_BSS_ABSENCE:
		mt7921_mcu_bss_event(dev, skb);
		break;
	case MCU_EVENT_DBG_MSG:
		mt7921_mcu_debug_msg_event(dev, skb);
		break;
	case MCU_EVENT_COREDUMP:
		dev->fw_assert = true;
		mt76_connac_mcu_coredump_event(&dev->mt76, skb,
					       &dev->coredump);
		return;
	case MCU_EVENT_LP_INFO:
		mt7921_mcu_low_power_event(dev, skb);
		break;
	case MCU_EVENT_TX_DONE:
		mt7921_mcu_tx_done_event(dev, skb);
		break;
	default:
		break;
	}
	dev_kfree_skb(skb);
}

void mt7921_mcu_rx_event(struct mt7921_dev *dev, struct sk_buff *skb)
{
	struct mt7921_mcu_rxd *rxd;

	if (skb_linearize(skb))
		return;

	rxd = (struct mt7921_mcu_rxd *)skb->data;

	if (rxd->eid == 0x6) {
		mt76_mcu_rx_event(&dev->mt76, skb);
		return;
	}

	if (rxd->ext_eid == MCU_EXT_EVENT_RATE_REPORT ||
	    rxd->eid == MCU_EVENT_BSS_BEACON_LOSS ||
	    rxd->eid == MCU_EVENT_SCHED_SCAN_DONE ||
	    rxd->eid == MCU_EVENT_BSS_ABSENCE ||
	    rxd->eid == MCU_EVENT_SCAN_DONE ||
	    rxd->eid == MCU_EVENT_TX_DONE ||
	    rxd->eid == MCU_EVENT_DBG_MSG ||
	    rxd->eid == MCU_EVENT_COREDUMP ||
	    rxd->eid == MCU_EVENT_LP_INFO ||
	    !rxd->seq)
		mt7921_mcu_rx_unsolicited_event(dev, skb);
	else
		mt76_mcu_rx_event(&dev->mt76, skb);
}

/** starec & wtbl **/
int mt7921_mcu_uni_tx_ba(struct mt7921_dev *dev,
			 struct ieee80211_ampdu_params *params,
			 bool enable)
{
	struct mt7921_sta *msta = (struct mt7921_sta *)params->sta->drv_priv;

	if (enable && !params->amsdu)
		msta->wcid.amsdu = false;

	return mt76_connac_mcu_sta_ba(&dev->mt76, &msta->vif->mt76, params,
				      MCU_UNI_CMD(STA_REC_UPDATE),
				      enable, true);
}

int mt7921_mcu_uni_rx_ba(struct mt7921_dev *dev,
			 struct ieee80211_ampdu_params *params,
			 bool enable)
{
	struct mt7921_sta *msta = (struct mt7921_sta *)params->sta->drv_priv;

	return mt76_connac_mcu_sta_ba(&dev->mt76, &msta->vif->mt76, params,
				      MCU_UNI_CMD(STA_REC_UPDATE),
				      enable, false);
}

static u32 mt7921_get_data_mode(struct mt7921_dev *dev, u32 info)
{
	u32 mode = DL_MODE_NEED_RSP;

	if (info == PATCH_SEC_NOT_SUPPORT)
		return mode;

	switch (FIELD_GET(PATCH_SEC_ENC_TYPE_MASK, info)) {
	case PATCH_SEC_ENC_TYPE_PLAIN:
		break;
	case PATCH_SEC_ENC_TYPE_AES:
		mode |= DL_MODE_ENCRYPT;
		mode |= FIELD_PREP(DL_MODE_KEY_IDX,
				(info & PATCH_SEC_ENC_AES_KEY_MASK)) & DL_MODE_KEY_IDX;
		mode |= DL_MODE_RESET_SEC_IV;
		break;
	case PATCH_SEC_ENC_TYPE_SCRAMBLE:
		mode |= DL_MODE_ENCRYPT;
		mode |= DL_CONFIG_ENCRY_MODE_SEL;
		mode |= DL_MODE_RESET_SEC_IV;
		break;
	default:
		dev_err(dev->mt76.dev, "Encryption type not support!\n");
	}

	return mode;
}

static char *mt7921_patch_name(struct mt7921_dev *dev)
{
	char *ret;

	if (is_mt7922(&dev->mt76))
		ret = MT7922_ROM_PATCH;
	else
		ret = MT7921_ROM_PATCH;

	return ret;
}

static int mt7921_load_patch(struct mt7921_dev *dev)
{
	const struct mt7921_patch_hdr *hdr;
	const struct firmware *fw = NULL;
	int i, ret, sem, max_len;

	max_len = mt76_is_sdio(&dev->mt76) ? 2048 : 4096;

	sem = mt76_connac_mcu_patch_sem_ctrl(&dev->mt76, true);
	switch (sem) {
	case PATCH_IS_DL:
		return 0;
	case PATCH_NOT_DL_SEM_SUCCESS:
		break;
	default:
		dev_err(dev->mt76.dev, "Failed to get patch semaphore\n");
		return -EAGAIN;
	}

	ret = request_firmware(&fw, mt7921_patch_name(dev), dev->mt76.dev);
	if (ret)
		goto out;

	if (!fw || !fw->data || fw->size < sizeof(*hdr)) {
		dev_err(dev->mt76.dev, "Invalid firmware\n");
		ret = -EINVAL;
		goto out;
	}

	hdr = (const struct mt7921_patch_hdr *)(fw->data);

	dev_info(dev->mt76.dev, "HW/SW Version: 0x%x, Build Time: %.16s\n",
		 be32_to_cpu(hdr->hw_sw_ver), hdr->build_date);

	for (i = 0; i < be32_to_cpu(hdr->desc.n_region); i++) {
		struct mt7921_patch_sec *sec;
		const u8 *dl;
		u32 len, addr, mode;
		u32 sec_info = 0;

		sec = (struct mt7921_patch_sec *)(fw->data + sizeof(*hdr) +
						  i * sizeof(*sec));
		if ((be32_to_cpu(sec->type) & PATCH_SEC_TYPE_MASK) !=
		    PATCH_SEC_TYPE_INFO) {
			ret = -EINVAL;
			goto out;
		}

		addr = be32_to_cpu(sec->info.addr);
		len = be32_to_cpu(sec->info.len);
		dl = fw->data + be32_to_cpu(sec->offs);
		sec_info = be32_to_cpu(sec->info.sec_key_idx);
		mode = mt7921_get_data_mode(dev, sec_info);

		ret = mt76_connac_mcu_init_download(&dev->mt76, addr, len,
						    mode);
		if (ret) {
			dev_err(dev->mt76.dev, "Download request failed\n");
			goto out;
		}

		ret = __mt76_mcu_send_firmware(&dev->mt76, MCU_CMD(FW_SCATTER),
					       dl, len, max_len);
		if (ret) {
			dev_err(dev->mt76.dev, "Failed to send patch\n");
			goto out;
		}
	}

	ret = mt76_connac_mcu_start_patch(&dev->mt76);
	if (ret)
		dev_err(dev->mt76.dev, "Failed to start patch\n");

	if (mt76_is_sdio(&dev->mt76)) {
		/* activate again */
		ret = __mt7921_mcu_fw_pmctrl(dev);
		if (!ret)
			ret = __mt7921_mcu_drv_pmctrl(dev);
	}

out:
	sem = mt76_connac_mcu_patch_sem_ctrl(&dev->mt76, false);
	switch (sem) {
	case PATCH_REL_SEM_SUCCESS:
		break;
	default:
		ret = -EAGAIN;
		dev_err(dev->mt76.dev, "Failed to release patch semaphore\n");
		break;
	}
	release_firmware(fw);

	return ret;
}

static int
mt7921_mcu_send_ram_firmware(struct mt7921_dev *dev,
			     const struct mt7921_fw_trailer *hdr,
			     const u8 *data, bool is_wa)
{
	int i, offset = 0, max_len;
	u32 override = 0, option = 0;

	max_len = mt76_is_sdio(&dev->mt76) ? 2048 : 4096;

	for (i = 0; i < hdr->n_region; i++) {
		const struct mt7921_fw_region *region;
		int err;
		u32 len, addr, mode;

		region = (const struct mt7921_fw_region *)((const u8 *)hdr -
			 (hdr->n_region - i) * sizeof(*region));
		mode = mt76_connac_mcu_gen_dl_mode(&dev->mt76,
						   region->feature_set, is_wa);
		len = le32_to_cpu(region->len);
		addr = le32_to_cpu(region->addr);

		if (region->feature_set & FW_FEATURE_OVERRIDE_ADDR)
			override = addr;

		err = mt76_connac_mcu_init_download(&dev->mt76, addr, len,
						    mode);
		if (err) {
			dev_err(dev->mt76.dev, "Download request failed\n");
			return err;
		}

		err = __mt76_mcu_send_firmware(&dev->mt76, MCU_CMD(FW_SCATTER),
					       data + offset, len, max_len);
		if (err) {
			dev_err(dev->mt76.dev, "Failed to send firmware.\n");
			return err;
		}

		offset += len;
	}

	if (override)
		option |= FW_START_OVERRIDE;

	if (is_wa)
		option |= FW_START_WORKING_PDA_CR4;

	return mt76_connac_mcu_start_firmware(&dev->mt76, override, option);
}

static char *mt7921_ram_name(struct mt7921_dev *dev)
{
	char *ret;

	if (is_mt7922(&dev->mt76))
		ret = MT7922_FIRMWARE_WM;
	else
		ret = MT7921_FIRMWARE_WM;

	return ret;
}

static int mt7921_load_ram(struct mt7921_dev *dev)
{
	const struct mt7921_fw_trailer *hdr;
	const struct firmware *fw;
	int ret;

	ret = request_firmware(&fw, mt7921_ram_name(dev), dev->mt76.dev);
	if (ret)
		return ret;

	if (!fw || !fw->data || fw->size < sizeof(*hdr)) {
		dev_err(dev->mt76.dev, "Invalid firmware\n");
		ret = -EINVAL;
		goto out;
	}

	hdr = (const struct mt7921_fw_trailer *)(fw->data + fw->size -
					sizeof(*hdr));

	dev_info(dev->mt76.dev, "WM Firmware Version: %.10s, Build Time: %.15s\n",
		 hdr->fw_ver, hdr->build_date);

	ret = mt7921_mcu_send_ram_firmware(dev, hdr, fw->data, false);
	if (ret) {
		dev_err(dev->mt76.dev, "Failed to start WM firmware\n");
		goto out;
	}

	snprintf(dev->mt76.hw->wiphy->fw_version,
		 sizeof(dev->mt76.hw->wiphy->fw_version),
		 "%.10s-%.15s", hdr->fw_ver, hdr->build_date);

out:
	release_firmware(fw);

	return ret;
}

static int mt7921_load_firmware(struct mt7921_dev *dev)
{
	int ret;

	ret = mt76_get_field(dev, MT_CONN_ON_MISC, MT_TOP_MISC2_FW_N9_RDY);
	if (ret && mt76_is_mmio(&dev->mt76)) {
		dev_dbg(dev->mt76.dev, "Firmware is already download\n");
		goto fw_loaded;
	}

	ret = mt7921_load_patch(dev);
	if (ret)
		return ret;

	ret = mt7921_load_ram(dev);
	if (ret)
		return ret;

	if (!mt76_poll_msec(dev, MT_CONN_ON_MISC, MT_TOP_MISC2_FW_N9_RDY,
			    MT_TOP_MISC2_FW_N9_RDY, 1500)) {
		dev_err(dev->mt76.dev, "Timeout for initializing firmware\n");

		return -EIO;
	}

fw_loaded:

#ifdef CONFIG_PM
	dev->mt76.hw->wiphy->wowlan = &mt76_connac_wowlan_support;
#endif /* CONFIG_PM */

	dev_dbg(dev->mt76.dev, "Firmware init done\n");

	return 0;
}

int mt7921_mcu_fw_log_2_host(struct mt7921_dev *dev, u8 ctrl)
{
	struct {
		u8 ctrl_val;
		u8 pad[3];
	} data = {
		.ctrl_val = ctrl
	};

	return mt76_mcu_send_msg(&dev->mt76, MCU_CE_CMD(FWLOG_2_HOST),
				 &data, sizeof(data), false);
}

int mt7921_run_firmware(struct mt7921_dev *dev)
{
	int err;

	err = mt7921_load_firmware(dev);
	if (err)
		return err;

	err = mt76_connac_mcu_get_nic_capability(&dev->mphy);
	if (err)
		return err;

	set_bit(MT76_STATE_MCU_RUNNING, &dev->mphy.state);
	return mt7921_mcu_fw_log_2_host(dev, 1);
}
EXPORT_SYMBOL_GPL(mt7921_run_firmware);

void mt7921_mcu_exit(struct mt7921_dev *dev)
{
	skb_queue_purge(&dev->mt76.mcu.res_q);
}
EXPORT_SYMBOL_GPL(mt7921_mcu_exit);

int mt7921_mcu_set_tx(struct mt7921_dev *dev, struct ieee80211_vif *vif)
{
	struct mt7921_vif *mvif = (struct mt7921_vif *)vif->drv_priv;
	struct edca {
		__le16 cw_min;
		__le16 cw_max;
		__le16 txop;
		__le16 aifs;
		u8 guardtime;
		u8 acm;
	} __packed;
	struct mt7921_mcu_tx {
		struct edca edca[IEEE80211_NUM_ACS];
		u8 bss_idx;
		u8 qos;
		u8 wmm_idx;
		u8 pad;
	} __packed req = {
		.bss_idx = mvif->mt76.idx,
		.qos = vif->bss_conf.qos,
		.wmm_idx = mvif->mt76.wmm_idx,
	};
	struct mu_edca {
		u8 cw_min;
		u8 cw_max;
		u8 aifsn;
		u8 acm;
		u8 timer;
		u8 padding[3];
	};
	struct mt7921_mcu_mu_tx {
		u8 ver;
		u8 pad0;
		__le16 len;
		u8 bss_idx;
		u8 qos;
		u8 wmm_idx;
		u8 pad1;
		struct mu_edca edca[IEEE80211_NUM_ACS];
		u8 pad3[32];
	} __packed req_mu = {
		.bss_idx = mvif->mt76.idx,
		.qos = vif->bss_conf.qos,
		.wmm_idx = mvif->mt76.wmm_idx,
	};
	static const int to_aci[] = { 1, 0, 2, 3 };
	int ac, ret;

	for (ac = 0; ac < IEEE80211_NUM_ACS; ac++) {
		struct ieee80211_tx_queue_params *q = &mvif->queue_params[ac];
		struct edca *e = &req.edca[to_aci[ac]];

		e->aifs = cpu_to_le16(q->aifs);
		e->txop = cpu_to_le16(q->txop);

		if (q->cw_min)
			e->cw_min = cpu_to_le16(q->cw_min);
		else
			e->cw_min = cpu_to_le16(5);

		if (q->cw_max)
			e->cw_max = cpu_to_le16(q->cw_max);
		else
			e->cw_max = cpu_to_le16(10);
	}

	ret = mt76_mcu_send_msg(&dev->mt76, MCU_CE_CMD(SET_EDCA_PARMS), &req,
				sizeof(req), false);
	if (ret)
		return ret;

	if (!vif->bss_conf.he_support)
		return 0;

	for (ac = 0; ac < IEEE80211_NUM_ACS; ac++) {
		struct ieee80211_he_mu_edca_param_ac_rec *q;
		struct mu_edca *e;

		if (!mvif->queue_params[ac].mu_edca)
			break;

		q = &mvif->queue_params[ac].mu_edca_param_rec;
		e = &(req_mu.edca[to_aci[ac]]);

		e->cw_min = q->ecw_min_max & 0xf;
		e->cw_max = (q->ecw_min_max & 0xf0) >> 4;
		e->aifsn = q->aifsn;
		e->timer = q->mu_edca_timer;
	}

	return mt76_mcu_send_msg(&dev->mt76, MCU_CE_CMD(SET_MU_EDCA_PARMS),
				 &req_mu, sizeof(req_mu), false);
}

int mt7921_mcu_set_chan_info(struct mt7921_phy *phy, int cmd)
{
	struct mt7921_dev *dev = phy->dev;
	struct cfg80211_chan_def *chandef = &phy->mt76->chandef;
	int freq1 = chandef->center_freq1;
	struct {
		u8 control_ch;
		u8 center_ch;
		u8 bw;
		u8 tx_streams_num;
		u8 rx_streams;	/* mask or num */
		u8 switch_reason;
		u8 band_idx;
		u8 center_ch2;	/* for 80+80 only */
		__le16 cac_case;
		u8 channel_band;
		u8 rsv0;
		__le32 outband_freq;
		u8 txpower_drop;
		u8 ap_bw;
		u8 ap_center_ch;
		u8 rsv1[57];
	} __packed req = {
		.control_ch = chandef->chan->hw_value,
		.center_ch = ieee80211_frequency_to_channel(freq1),
		.bw = mt76_connac_chan_bw(chandef),
		.tx_streams_num = hweight8(phy->mt76->antenna_mask),
		.rx_streams = phy->mt76->antenna_mask,
		.band_idx = phy != &dev->phy,
	};

	if (chandef->chan->band == NL80211_BAND_6GHZ)
		req.channel_band = 2;
	else
		req.channel_band = chandef->chan->band;

	if (cmd == MCU_EXT_CMD(SET_RX_PATH) ||
	    dev->mt76.hw->conf.flags & IEEE80211_CONF_MONITOR)
		req.switch_reason = CH_SWITCH_NORMAL;
	else if (dev->mt76.hw->conf.flags & IEEE80211_CONF_OFFCHANNEL)
		req.switch_reason = CH_SWITCH_SCAN_BYPASS_DPD;
	else if (!cfg80211_reg_can_beacon(dev->mt76.hw->wiphy, chandef,
					  NL80211_IFTYPE_AP))
		req.switch_reason = CH_SWITCH_DFS;
	else
		req.switch_reason = CH_SWITCH_NORMAL;

	if (cmd == MCU_EXT_CMD(CHANNEL_SWITCH))
		req.rx_streams = hweight8(req.rx_streams);

	if (chandef->width == NL80211_CHAN_WIDTH_80P80) {
		int freq2 = chandef->center_freq2;

		req.center_ch2 = ieee80211_frequency_to_channel(freq2);
	}

	return mt76_mcu_send_msg(&dev->mt76, cmd, &req, sizeof(req), true);
}

int mt7921_mcu_set_eeprom(struct mt7921_dev *dev)
{
	struct req_hdr {
		u8 buffer_mode;
		u8 format;
		__le16 len;
	} __packed req = {
		.buffer_mode = EE_MODE_EFUSE,
		.format = EE_FORMAT_WHOLE,
	};

	return mt76_mcu_send_msg(&dev->mt76, MCU_EXT_CMD(EFUSE_BUFFER_MODE),
				 &req, sizeof(req), true);
}
EXPORT_SYMBOL_GPL(mt7921_mcu_set_eeprom);

int mt7921_mcu_uni_bss_ps(struct mt7921_dev *dev, struct ieee80211_vif *vif)
{
	struct mt7921_vif *mvif = (struct mt7921_vif *)vif->drv_priv;
	struct {
		struct {
			u8 bss_idx;
			u8 pad[3];
		} __packed hdr;
		struct ps_tlv {
			__le16 tag;
			__le16 len;
			u8 ps_state; /* 0: device awake
				      * 1: static power save
				      * 2: dynamic power saving
				      * 3: enter TWT power saving
				      * 4: leave TWT power saving
				      */
			u8 pad[3];
		} __packed ps;
	} __packed ps_req = {
		.hdr = {
			.bss_idx = mvif->mt76.idx,
		},
		.ps = {
			.tag = cpu_to_le16(UNI_BSS_INFO_PS),
			.len = cpu_to_le16(sizeof(struct ps_tlv)),
			.ps_state = vif->bss_conf.ps ? 2 : 0,
		},
	};

	if (vif->type != NL80211_IFTYPE_STATION)
		return -EOPNOTSUPP;

	return mt76_mcu_send_msg(&dev->mt76, MCU_UNI_CMD(BSS_INFO_UPDATE),
				 &ps_req, sizeof(ps_req), true);
}

static int
mt7921_mcu_uni_bss_bcnft(struct mt7921_dev *dev, struct ieee80211_vif *vif,
			 bool enable)
{
	struct mt7921_vif *mvif = (struct mt7921_vif *)vif->drv_priv;
	struct {
		struct {
			u8 bss_idx;
			u8 pad[3];
		} __packed hdr;
		struct bcnft_tlv {
			__le16 tag;
			__le16 len;
			__le16 bcn_interval;
			u8 dtim_period;
			u8 pad;
		} __packed bcnft;
	} __packed bcnft_req = {
		.hdr = {
			.bss_idx = mvif->mt76.idx,
		},
		.bcnft = {
			.tag = cpu_to_le16(UNI_BSS_INFO_BCNFT),
			.len = cpu_to_le16(sizeof(struct bcnft_tlv)),
			.bcn_interval = cpu_to_le16(vif->bss_conf.beacon_int),
			.dtim_period = vif->bss_conf.dtim_period,
		},
	};

	if (vif->type != NL80211_IFTYPE_STATION)
		return 0;

	return mt76_mcu_send_msg(&dev->mt76, MCU_UNI_CMD(BSS_INFO_UPDATE),
				 &bcnft_req, sizeof(bcnft_req), true);
}

static int
mt7921_mcu_set_bss_pm(struct mt7921_dev *dev, struct ieee80211_vif *vif,
		      bool enable)
{
	struct mt7921_vif *mvif = (struct mt7921_vif *)vif->drv_priv;
	struct {
		u8 bss_idx;
		u8 dtim_period;
		__le16 aid;
		__le16 bcn_interval;
		__le16 atim_window;
		u8 uapsd;
		u8 bmc_delivered_ac;
		u8 bmc_triggered_ac;
		u8 pad;
	} req = {
		.bss_idx = mvif->mt76.idx,
		.aid = cpu_to_le16(vif->bss_conf.aid),
		.dtim_period = vif->bss_conf.dtim_period,
		.bcn_interval = cpu_to_le16(vif->bss_conf.beacon_int),
	};
	struct {
		u8 bss_idx;
		u8 pad[3];
	} req_hdr = {
		.bss_idx = mvif->mt76.idx,
	};
	int err;

	if (vif->type != NL80211_IFTYPE_STATION)
		return 0;

	err = mt76_mcu_send_msg(&dev->mt76, MCU_CE_CMD(SET_BSS_ABORT),
				&req_hdr, sizeof(req_hdr), false);
	if (err < 0 || !enable)
		return err;

	return mt76_mcu_send_msg(&dev->mt76, MCU_CE_CMD(SET_BSS_CONNECTED),
				 &req, sizeof(req), false);
}

int mt7921_mcu_sta_update(struct mt7921_dev *dev, struct ieee80211_sta *sta,
			  struct ieee80211_vif *vif, bool enable,
			  enum mt76_sta_info_state state)
{
	struct mt7921_vif *mvif = (struct mt7921_vif *)vif->drv_priv;
	int rssi = -ewma_rssi_read(&mvif->rssi);
	struct mt76_sta_cmd_info info = {
		.sta = sta,
		.vif = vif,
		.enable = enable,
		.cmd = MCU_UNI_CMD(STA_REC_UPDATE),
		.state = state,
		.offload_fw = true,
		.rcpi = to_rcpi(rssi),
	};
	struct mt7921_sta *msta;

	msta = sta ? (struct mt7921_sta *)sta->drv_priv : NULL;
	info.wcid = msta ? &msta->wcid : &mvif->sta.wcid;
	info.newly = msta ? state != MT76_STA_INFO_STATE_ASSOC : true;

	return mt76_connac_mcu_sta_cmd(&dev->mphy, &info);
}

int mt7921_mcu_drv_pmctrl(struct mt7921_dev *dev)
{
	struct mt76_phy *mphy = &dev->mt76.phy;
	struct mt76_connac_pm *pm = &dev->pm;
	int err = 0;

	mutex_lock(&pm->mutex);

	if (!test_bit(MT76_STATE_PM, &mphy->state))
		goto out;

	err = __mt7921_mcu_drv_pmctrl(dev);
out:
	mutex_unlock(&pm->mutex);

	if (err)
		mt7921_reset(&dev->mt76);

	return err;
}
EXPORT_SYMBOL_GPL(mt7921_mcu_drv_pmctrl);

int mt7921_mcu_fw_pmctrl(struct mt7921_dev *dev)
{
	struct mt76_phy *mphy = &dev->mt76.phy;
	struct mt76_connac_pm *pm = &dev->pm;
	int err = 0;

	mutex_lock(&pm->mutex);

	if (mt76_connac_skip_fw_pmctrl(mphy, pm))
		goto out;

	err = __mt7921_mcu_fw_pmctrl(dev);
out:
	mutex_unlock(&pm->mutex);

	if (err)
		mt7921_reset(&dev->mt76);

	return err;
}
EXPORT_SYMBOL_GPL(mt7921_mcu_fw_pmctrl);

int mt7921_mcu_set_beacon_filter(struct mt7921_dev *dev,
				 struct ieee80211_vif *vif,
				 bool enable)
{
	struct ieee80211_hw *hw = mt76_hw(dev);
	int err;

	if (enable) {
		err = mt7921_mcu_uni_bss_bcnft(dev, vif, true);
		if (err)
			return err;

		vif->driver_flags |= IEEE80211_VIF_BEACON_FILTER;
		ieee80211_hw_set(hw, CONNECTION_MONITOR);
		mt76_set(dev, MT_WF_RFCR(0), MT_WF_RFCR_DROP_OTHER_BEACON);

		return 0;
	}

	err = mt7921_mcu_set_bss_pm(dev, vif, false);
	if (err)
		return err;

	vif->driver_flags &= ~IEEE80211_VIF_BEACON_FILTER;
	__clear_bit(IEEE80211_HW_CONNECTION_MONITOR, hw->flags);
	mt76_clear(dev, MT_WF_RFCR(0), MT_WF_RFCR_DROP_OTHER_BEACON);

	return 0;
}

int mt7921_get_txpwr_info(struct mt7921_dev *dev, struct mt7921_txpwr *txpwr)
{
	struct mt7921_txpwr_event *event;
	struct mt7921_txpwr_req req = {
		.dbdc_idx = 0,
	};
	struct sk_buff *skb;
	int ret;

	ret = mt76_mcu_send_and_get_msg(&dev->mt76, MCU_CE_CMD(GET_TXPWR),
					&req, sizeof(req), true, &skb);
	if (ret)
		return ret;

	event = (struct mt7921_txpwr_event *)skb->data;
	WARN_ON(skb->len != le16_to_cpu(event->len));
	memcpy(txpwr, &event->txpwr, sizeof(event->txpwr));

	dev_kfree_skb(skb);

	return 0;
}

int mt7921_mcu_set_sniffer(struct mt7921_dev *dev, struct ieee80211_vif *vif,
			   bool enable)
{
	struct mt76_vif *mvif = (struct mt76_vif *)vif->drv_priv;
	struct {
		struct {
			u8 band_idx;
			u8 pad[3];
		} __packed hdr;
		struct sniffer_enable_tlv {
			__le16 tag;
			__le16 len;
			u8 enable;
			u8 pad[3];
		} __packed enable;
	} req = {
		.hdr = {
			.band_idx = mvif->band_idx,
		},
		.enable = {
			.tag = cpu_to_le16(0),
			.len = cpu_to_le16(sizeof(struct sniffer_enable_tlv)),
			.enable = enable,
		},
	};

	return mt76_mcu_send_msg(&dev->mt76, MCU_UNI_CMD(SNIFFER), &req, sizeof(req),
				 true);
<<<<<<< HEAD
=======
}

int
mt7921_mcu_uni_add_beacon_offload(struct mt7921_dev *dev,
				  struct ieee80211_hw *hw,
				  struct ieee80211_vif *vif,
				  bool enable)
{
	struct mt7921_vif *mvif = (struct mt7921_vif *)vif->drv_priv;
	struct mt76_wcid *wcid = &dev->mt76.global_wcid;
	struct ieee80211_mutable_offsets offs;
	struct {
		struct req_hdr {
			u8 bss_idx;
			u8 pad[3];
		} __packed hdr;
		struct bcn_content_tlv {
			__le16 tag;
			__le16 len;
			__le16 tim_ie_pos;
			__le16 csa_ie_pos;
			__le16 bcc_ie_pos;
			/* 0: disable beacon offload
			 * 1: enable beacon offload
			 * 2: update probe respond offload
			 */
			u8 enable;
			/* 0: legacy format (TXD + payload)
			 * 1: only cap field IE
			 */
			u8 type;
			__le16 pkt_len;
			u8 pkt[512];
		} __packed beacon_tlv;
	} req = {
		.hdr = {
			.bss_idx = mvif->mt76.idx,
		},
		.beacon_tlv = {
			.tag = cpu_to_le16(UNI_BSS_INFO_BCN_CONTENT),
			.len = cpu_to_le16(sizeof(struct bcn_content_tlv)),
			.enable = enable,
		},
	};
	struct sk_buff *skb;

	if (!enable)
		goto out;

	skb = ieee80211_beacon_get_template(mt76_hw(dev), vif, &offs);
	if (!skb)
		return -EINVAL;

	if (skb->len > 512 - MT_TXD_SIZE) {
		dev_err(dev->mt76.dev, "beacon size limit exceed\n");
		dev_kfree_skb(skb);
		return -EINVAL;
	}

	mt7921_mac_write_txwi(dev, (__le32 *)(req.beacon_tlv.pkt), skb,
			      wcid, NULL, 0, true);
	memcpy(req.beacon_tlv.pkt + MT_TXD_SIZE, skb->data, skb->len);
	req.beacon_tlv.pkt_len = cpu_to_le16(MT_TXD_SIZE + skb->len);
	req.beacon_tlv.tim_ie_pos = cpu_to_le16(MT_TXD_SIZE + offs.tim_offset);

	if (offs.cntdwn_counter_offs[0]) {
		u16 csa_offs;

		csa_offs = MT_TXD_SIZE + offs.cntdwn_counter_offs[0] - 4;
		req.beacon_tlv.csa_ie_pos = cpu_to_le16(csa_offs);
	}
	dev_kfree_skb(skb);

out:
	return mt76_mcu_send_msg(&dev->mt76, MCU_UNI_CMD(BSS_INFO_UPDATE),
				 &req, sizeof(req), true);
>>>>>>> 88084a3d
}<|MERGE_RESOLUTION|>--- conflicted
+++ resolved
@@ -1209,8 +1209,6 @@
 
 	return mt76_mcu_send_msg(&dev->mt76, MCU_UNI_CMD(SNIFFER), &req, sizeof(req),
 				 true);
-<<<<<<< HEAD
-=======
 }
 
 int
@@ -1287,5 +1285,4 @@
 out:
 	return mt76_mcu_send_msg(&dev->mt76, MCU_UNI_CMD(BSS_INFO_UPDATE),
 				 &req, sizeof(req), true);
->>>>>>> 88084a3d
 }