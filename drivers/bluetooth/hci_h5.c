// SPDX-License-Identifier: GPL-2.0-or-later
/*
 *
 *  Bluetooth HCI Three-wire UART driver
 *
 *  Copyright (C) 2012  Intel Corporation
 */

#include <linux/acpi.h>
#include <linux/errno.h>
#include <linux/gpio/consumer.h>
#include <linux/kernel.h>
#include <linux/mod_devicetable.h>
#include <linux/of_device.h>
#include <linux/pm_runtime.h>
#include <linux/serdev.h>
#include <linux/skbuff.h>

#include <net/bluetooth/bluetooth.h>
#include <net/bluetooth/hci_core.h>

#include "btrtl.h"
#include "hci_uart.h"

#define SUSPEND_TIMEOUT_MS	6000

#define HCI_3WIRE_ACK_PKT	0
#define HCI_3WIRE_LINK_PKT	15

/* Sliding window size */
#define H5_TX_WIN_MAX		4

#define H5_ACK_TIMEOUT	msecs_to_jiffies(250)
#define H5_SYNC_TIMEOUT	msecs_to_jiffies(100)

/*
 * Maximum Three-wire packet:
 *     4 byte header + max value for 12-bit length + 2 bytes for CRC
 */
#define H5_MAX_LEN (4 + 0xfff + 2)

/* Convenience macros for reading Three-wire header values */
#define H5_HDR_SEQ(hdr)		((hdr)[0] & 0x07)
#define H5_HDR_ACK(hdr)		(((hdr)[0] >> 3) & 0x07)
#define H5_HDR_CRC(hdr)		(((hdr)[0] >> 6) & 0x01)
#define H5_HDR_RELIABLE(hdr)	(((hdr)[0] >> 7) & 0x01)
#define H5_HDR_PKT_TYPE(hdr)	((hdr)[1] & 0x0f)
#define H5_HDR_LEN(hdr)		((((hdr)[1] >> 4) & 0x0f) + ((hdr)[2] << 4))

#define SLIP_DELIMITER	0xc0
#define SLIP_ESC	0xdb
#define SLIP_ESC_DELIM	0xdc
#define SLIP_ESC_ESC	0xdd

/* H5 state flags */
enum {
	H5_RX_ESC,		/* SLIP escape mode */
	H5_TX_ACK_REQ,		/* Pending ack to send */
	H5_WAKEUP_DISABLE,	/* Device cannot wake host */
	H5_HW_FLOW_CONTROL,	/* Use HW flow control */
};

struct h5 {
	/* Must be the first member, hci_serdev.c expects this. */
	struct hci_uart		serdev_hu;

	struct sk_buff_head	unack;		/* Unack'ed packets queue */
	struct sk_buff_head	rel;		/* Reliable packets queue */
	struct sk_buff_head	unrel;		/* Unreliable packets queue */

	unsigned long		flags;

	struct sk_buff		*rx_skb;	/* Receive buffer */
	size_t			rx_pending;	/* Expecting more bytes */
	u8			rx_ack;		/* Last ack number received */

	int			(*rx_func)(struct hci_uart *hu, u8 c);

	struct timer_list	timer;		/* Retransmission timer */
	struct hci_uart		*hu;		/* Parent HCI UART */

	u8			tx_seq;		/* Next seq number to send */
	u8			tx_ack;		/* Next ack number to send */
	u8			tx_win;		/* Sliding window size */

	enum {
		H5_UNINITIALIZED,
		H5_INITIALIZED,
		H5_ACTIVE,
	} state;

	enum {
		H5_AWAKE,
		H5_SLEEPING,
		H5_WAKING_UP,
	} sleep;

	const struct h5_vnd *vnd;
	const char *id;

	struct gpio_desc *enable_gpio;
	struct gpio_desc *device_wake_gpio;
};

enum h5_driver_info {
	H5_INFO_WAKEUP_DISABLE = BIT(0),
};

struct h5_vnd {
	int (*setup)(struct h5 *h5);
	void (*open)(struct h5 *h5);
	void (*close)(struct h5 *h5);
	int (*suspend)(struct h5 *h5);
	int (*resume)(struct h5 *h5);
	const struct acpi_gpio_mapping *acpi_gpio_map;
};

struct h5_device_data {
	uint32_t driver_info;
	struct h5_vnd *vnd;
};

static void h5_reset_rx(struct h5 *h5);

static void h5_link_control(struct hci_uart *hu, const void *data, size_t len)
{
	struct h5 *h5 = hu->priv;
	struct sk_buff *nskb;

	nskb = alloc_skb(3, GFP_ATOMIC);
	if (!nskb)
		return;

	hci_skb_pkt_type(nskb) = HCI_3WIRE_LINK_PKT;

	skb_put_data(nskb, data, len);

	skb_queue_tail(&h5->unrel, nskb);
}

static u8 h5_cfg_field(struct h5 *h5)
{
	/* Sliding window size (first 3 bits) */
	return h5->tx_win & 0x07;
}

static void h5_timed_event(struct timer_list *t)
{
	const unsigned char sync_req[] = { 0x01, 0x7e };
	unsigned char conf_req[3] = { 0x03, 0xfc };
	struct h5 *h5 = from_timer(h5, t, timer);
	struct hci_uart *hu = h5->hu;
	struct sk_buff *skb;
	unsigned long flags;

	BT_DBG("%s", hu->hdev->name);

	if (h5->state == H5_UNINITIALIZED)
		h5_link_control(hu, sync_req, sizeof(sync_req));

	if (h5->state == H5_INITIALIZED) {
		conf_req[2] = h5_cfg_field(h5);
		h5_link_control(hu, conf_req, sizeof(conf_req));
	}

	if (h5->state != H5_ACTIVE) {
		mod_timer(&h5->timer, jiffies + H5_SYNC_TIMEOUT);
		goto wakeup;
	}

	if (h5->sleep != H5_AWAKE) {
		h5->sleep = H5_SLEEPING;
		goto wakeup;
	}

	BT_DBG("hu %p retransmitting %u pkts", hu, h5->unack.qlen);

	spin_lock_irqsave_nested(&h5->unack.lock, flags, SINGLE_DEPTH_NESTING);

	while ((skb = __skb_dequeue_tail(&h5->unack)) != NULL) {
		h5->tx_seq = (h5->tx_seq - 1) & 0x07;
		skb_queue_head(&h5->rel, skb);
	}

	spin_unlock_irqrestore(&h5->unack.lock, flags);

wakeup:
	hci_uart_tx_wakeup(hu);
}

static void h5_peer_reset(struct hci_uart *hu)
{
	struct h5 *h5 = hu->priv;

	bt_dev_err(hu->hdev, "Peer device has reset");

	h5->state = H5_UNINITIALIZED;

	del_timer(&h5->timer);

	skb_queue_purge(&h5->rel);
	skb_queue_purge(&h5->unrel);
	skb_queue_purge(&h5->unack);

	h5->tx_seq = 0;
	h5->tx_ack = 0;

	/* Send reset request to upper stack */
	hci_reset_dev(hu->hdev);
}

static int h5_open(struct hci_uart *hu)
{
	struct h5 *h5;
	const unsigned char sync[] = { 0x01, 0x7e };

	BT_DBG("hu %p", hu);

	if (hu->serdev) {
		h5 = serdev_device_get_drvdata(hu->serdev);
	} else {
		h5 = kzalloc(sizeof(*h5), GFP_KERNEL);
		if (!h5)
			return -ENOMEM;
	}

	hu->priv = h5;
	h5->hu = hu;

	skb_queue_head_init(&h5->unack);
	skb_queue_head_init(&h5->rel);
	skb_queue_head_init(&h5->unrel);

	h5_reset_rx(h5);

	timer_setup(&h5->timer, h5_timed_event, 0);

	h5->tx_win = H5_TX_WIN_MAX;

	if (h5->vnd && h5->vnd->open)
		h5->vnd->open(h5);

	set_bit(HCI_UART_INIT_PENDING, &hu->hdev_flags);

	/* Send initial sync request */
	h5_link_control(hu, sync, sizeof(sync));
	mod_timer(&h5->timer, jiffies + H5_SYNC_TIMEOUT);

	return 0;
}

static int h5_close(struct hci_uart *hu)
{
	struct h5 *h5 = hu->priv;

	del_timer_sync(&h5->timer);

	skb_queue_purge(&h5->unack);
	skb_queue_purge(&h5->rel);
	skb_queue_purge(&h5->unrel);

	kfree_skb(h5->rx_skb);
	h5->rx_skb = NULL;

	if (h5->vnd && h5->vnd->close)
		h5->vnd->close(h5);

	if (!hu->serdev)
		kfree(h5);

	return 0;
}

static int h5_setup(struct hci_uart *hu)
{
	struct h5 *h5 = hu->priv;

	if (h5->vnd && h5->vnd->setup)
		return h5->vnd->setup(h5);

	return 0;
}

static void h5_pkt_cull(struct h5 *h5)
{
	struct sk_buff *skb, *tmp;
	unsigned long flags;
	int i, to_remove;
	u8 seq;

	spin_lock_irqsave(&h5->unack.lock, flags);

	to_remove = skb_queue_len(&h5->unack);
	if (to_remove == 0)
		goto unlock;

	seq = h5->tx_seq;

	while (to_remove > 0) {
		if (h5->rx_ack == seq)
			break;

		to_remove--;
		seq = (seq - 1) & 0x07;
	}

	if (seq != h5->rx_ack)
		BT_ERR("Controller acked invalid packet");

	i = 0;
	skb_queue_walk_safe(&h5->unack, skb, tmp) {
		if (i++ >= to_remove)
			break;

		__skb_unlink(skb, &h5->unack);
		kfree_skb(skb);
	}

	if (skb_queue_empty(&h5->unack))
		del_timer(&h5->timer);

unlock:
	spin_unlock_irqrestore(&h5->unack.lock, flags);
}

static void h5_handle_internal_rx(struct hci_uart *hu)
{
	struct h5 *h5 = hu->priv;
	const unsigned char sync_req[] = { 0x01, 0x7e };
	const unsigned char sync_rsp[] = { 0x02, 0x7d };
	unsigned char conf_req[3] = { 0x03, 0xfc };
	const unsigned char conf_rsp[] = { 0x04, 0x7b };
	const unsigned char wakeup_req[] = { 0x05, 0xfa };
	const unsigned char woken_req[] = { 0x06, 0xf9 };
	const unsigned char sleep_req[] = { 0x07, 0x78 };
	const unsigned char *hdr = h5->rx_skb->data;
	const unsigned char *data = &h5->rx_skb->data[4];

	BT_DBG("%s", hu->hdev->name);

	if (H5_HDR_PKT_TYPE(hdr) != HCI_3WIRE_LINK_PKT)
		return;

	if (H5_HDR_LEN(hdr) < 2)
		return;

	conf_req[2] = h5_cfg_field(h5);

	if (memcmp(data, sync_req, 2) == 0) {
		if (h5->state == H5_ACTIVE)
			h5_peer_reset(hu);
		h5_link_control(hu, sync_rsp, 2);
	} else if (memcmp(data, sync_rsp, 2) == 0) {
		if (h5->state == H5_ACTIVE)
			h5_peer_reset(hu);
		h5->state = H5_INITIALIZED;
		h5_link_control(hu, conf_req, 3);
	} else if (memcmp(data, conf_req, 2) == 0) {
		h5_link_control(hu, conf_rsp, 2);
		h5_link_control(hu, conf_req, 3);
	} else if (memcmp(data, conf_rsp, 2) == 0) {
		if (H5_HDR_LEN(hdr) > 2)
			h5->tx_win = (data[2] & 0x07);
		BT_DBG("Three-wire init complete. tx_win %u", h5->tx_win);
		h5->state = H5_ACTIVE;
		hci_uart_init_ready(hu);
		return;
	} else if (memcmp(data, sleep_req, 2) == 0) {
		BT_DBG("Peer went to sleep");
		h5->sleep = H5_SLEEPING;
		return;
	} else if (memcmp(data, woken_req, 2) == 0) {
		BT_DBG("Peer woke up");
		h5->sleep = H5_AWAKE;
	} else if (memcmp(data, wakeup_req, 2) == 0) {
		BT_DBG("Peer requested wakeup");
		h5_link_control(hu, woken_req, 2);
		h5->sleep = H5_AWAKE;
	} else {
		BT_DBG("Link Control: 0x%02hhx 0x%02hhx", data[0], data[1]);
		return;
	}

	hci_uart_tx_wakeup(hu);
}

static void h5_complete_rx_pkt(struct hci_uart *hu)
{
	struct h5 *h5 = hu->priv;
	const unsigned char *hdr = h5->rx_skb->data;

	if (H5_HDR_RELIABLE(hdr)) {
		h5->tx_ack = (h5->tx_ack + 1) % 8;
		set_bit(H5_TX_ACK_REQ, &h5->flags);
		hci_uart_tx_wakeup(hu);
	}

	h5->rx_ack = H5_HDR_ACK(hdr);

	h5_pkt_cull(h5);

	switch (H5_HDR_PKT_TYPE(hdr)) {
	case HCI_EVENT_PKT:
	case HCI_ACLDATA_PKT:
	case HCI_SCODATA_PKT:
	case HCI_ISODATA_PKT:
		hci_skb_pkt_type(h5->rx_skb) = H5_HDR_PKT_TYPE(hdr);

		/* Remove Three-wire header */
		skb_pull(h5->rx_skb, 4);

		hci_recv_frame(hu->hdev, h5->rx_skb);
		h5->rx_skb = NULL;

		break;

	default:
		h5_handle_internal_rx(hu);
		break;
	}

	h5_reset_rx(h5);
}

static int h5_rx_crc(struct hci_uart *hu, unsigned char c)
{
	h5_complete_rx_pkt(hu);

	return 0;
}

static int h5_rx_payload(struct hci_uart *hu, unsigned char c)
{
	struct h5 *h5 = hu->priv;
	const unsigned char *hdr = h5->rx_skb->data;

	if (H5_HDR_CRC(hdr)) {
		h5->rx_func = h5_rx_crc;
		h5->rx_pending = 2;
	} else {
		h5_complete_rx_pkt(hu);
	}

	return 0;
}

static int h5_rx_3wire_hdr(struct hci_uart *hu, unsigned char c)
{
	struct h5 *h5 = hu->priv;
	const unsigned char *hdr = h5->rx_skb->data;

	BT_DBG("%s rx: seq %u ack %u crc %u rel %u type %u len %u",
	       hu->hdev->name, H5_HDR_SEQ(hdr), H5_HDR_ACK(hdr),
	       H5_HDR_CRC(hdr), H5_HDR_RELIABLE(hdr), H5_HDR_PKT_TYPE(hdr),
	       H5_HDR_LEN(hdr));

	if (((hdr[0] + hdr[1] + hdr[2] + hdr[3]) & 0xff) != 0xff) {
		bt_dev_err(hu->hdev, "Invalid header checksum");
		h5_reset_rx(h5);
		return 0;
	}

	if (H5_HDR_RELIABLE(hdr) && H5_HDR_SEQ(hdr) != h5->tx_ack) {
		bt_dev_err(hu->hdev, "Out-of-order packet arrived (%u != %u)",
			   H5_HDR_SEQ(hdr), h5->tx_ack);
		h5_reset_rx(h5);
		return 0;
	}

	if (h5->state != H5_ACTIVE &&
	    H5_HDR_PKT_TYPE(hdr) != HCI_3WIRE_LINK_PKT) {
		bt_dev_err(hu->hdev, "Non-link packet received in non-active state");
		h5_reset_rx(h5);
		return 0;
	}

	h5->rx_func = h5_rx_payload;
	h5->rx_pending = H5_HDR_LEN(hdr);

	return 0;
}

static int h5_rx_pkt_start(struct hci_uart *hu, unsigned char c)
{
	struct h5 *h5 = hu->priv;

	if (c == SLIP_DELIMITER)
		return 1;

	h5->rx_func = h5_rx_3wire_hdr;
	h5->rx_pending = 4;

	h5->rx_skb = bt_skb_alloc(H5_MAX_LEN, GFP_ATOMIC);
	if (!h5->rx_skb) {
		bt_dev_err(hu->hdev, "Can't allocate mem for new packet");
		h5_reset_rx(h5);
		return -ENOMEM;
	}

	h5->rx_skb->dev = (void *)hu->hdev;

	return 0;
}

static int h5_rx_delimiter(struct hci_uart *hu, unsigned char c)
{
	struct h5 *h5 = hu->priv;

	if (c == SLIP_DELIMITER)
		h5->rx_func = h5_rx_pkt_start;

	return 1;
}

static void h5_unslip_one_byte(struct h5 *h5, unsigned char c)
{
	const u8 delim = SLIP_DELIMITER, esc = SLIP_ESC;
	const u8 *byte = &c;

	if (!test_bit(H5_RX_ESC, &h5->flags) && c == SLIP_ESC) {
		set_bit(H5_RX_ESC, &h5->flags);
		return;
	}

	if (test_and_clear_bit(H5_RX_ESC, &h5->flags)) {
		switch (c) {
		case SLIP_ESC_DELIM:
			byte = &delim;
			break;
		case SLIP_ESC_ESC:
			byte = &esc;
			break;
		default:
			BT_ERR("Invalid esc byte 0x%02hhx", c);
			h5_reset_rx(h5);
			return;
		}
	}

	skb_put_data(h5->rx_skb, byte, 1);
	h5->rx_pending--;

	BT_DBG("unslipped 0x%02hhx, rx_pending %zu", *byte, h5->rx_pending);
}

static void h5_reset_rx(struct h5 *h5)
{
	if (h5->rx_skb) {
		kfree_skb(h5->rx_skb);
		h5->rx_skb = NULL;
	}

	h5->rx_func = h5_rx_delimiter;
	h5->rx_pending = 0;
	clear_bit(H5_RX_ESC, &h5->flags);
}

static int h5_recv(struct hci_uart *hu, const void *data, int count)
{
	struct h5 *h5 = hu->priv;
	const unsigned char *ptr = data;

	BT_DBG("%s pending %zu count %d", hu->hdev->name, h5->rx_pending,
	       count);

	while (count > 0) {
		int processed;

		if (h5->rx_pending > 0) {
			if (*ptr == SLIP_DELIMITER) {
				bt_dev_err(hu->hdev, "Too short H5 packet");
				h5_reset_rx(h5);
				continue;
			}

			h5_unslip_one_byte(h5, *ptr);

			ptr++; count--;
			continue;
		}

		processed = h5->rx_func(hu, *ptr);
		if (processed < 0)
			return processed;

		ptr += processed;
		count -= processed;
	}

<<<<<<< HEAD
	pm_runtime_get(&hu->serdev->dev);
	pm_runtime_mark_last_busy(&hu->serdev->dev);
	pm_runtime_put_autosuspend(&hu->serdev->dev);
=======
	if (hu->serdev) {
		pm_runtime_get(&hu->serdev->dev);
		pm_runtime_mark_last_busy(&hu->serdev->dev);
		pm_runtime_put_autosuspend(&hu->serdev->dev);
	}
>>>>>>> df0cc57e

	return 0;
}

static int h5_enqueue(struct hci_uart *hu, struct sk_buff *skb)
{
	struct h5 *h5 = hu->priv;

	if (skb->len > 0xfff) {
		bt_dev_err(hu->hdev, "Packet too long (%u bytes)", skb->len);
		kfree_skb(skb);
		return 0;
	}

	if (h5->state != H5_ACTIVE) {
		bt_dev_err(hu->hdev, "Ignoring HCI data in non-active state");
		kfree_skb(skb);
		return 0;
	}

	switch (hci_skb_pkt_type(skb)) {
	case HCI_ACLDATA_PKT:
	case HCI_COMMAND_PKT:
		skb_queue_tail(&h5->rel, skb);
		break;

	case HCI_SCODATA_PKT:
	case HCI_ISODATA_PKT:
		skb_queue_tail(&h5->unrel, skb);
		break;

	default:
		bt_dev_err(hu->hdev, "Unknown packet type %u", hci_skb_pkt_type(skb));
		kfree_skb(skb);
		break;
	}

	pm_runtime_get_sync(&hu->serdev->dev);
	pm_runtime_mark_last_busy(&hu->serdev->dev);
	pm_runtime_put_autosuspend(&hu->serdev->dev);

	return 0;
}

static void h5_slip_delim(struct sk_buff *skb)
{
	const char delim = SLIP_DELIMITER;

	skb_put_data(skb, &delim, 1);
}

static void h5_slip_one_byte(struct sk_buff *skb, u8 c)
{
	const char esc_delim[2] = { SLIP_ESC, SLIP_ESC_DELIM };
	const char esc_esc[2] = { SLIP_ESC, SLIP_ESC_ESC };

	switch (c) {
	case SLIP_DELIMITER:
		skb_put_data(skb, &esc_delim, 2);
		break;
	case SLIP_ESC:
		skb_put_data(skb, &esc_esc, 2);
		break;
	default:
		skb_put_data(skb, &c, 1);
	}
}

static bool valid_packet_type(u8 type)
{
	switch (type) {
	case HCI_ACLDATA_PKT:
	case HCI_COMMAND_PKT:
	case HCI_SCODATA_PKT:
	case HCI_ISODATA_PKT:
	case HCI_3WIRE_LINK_PKT:
	case HCI_3WIRE_ACK_PKT:
		return true;
	default:
		return false;
	}
}

static struct sk_buff *h5_prepare_pkt(struct hci_uart *hu, u8 pkt_type,
				      const u8 *data, size_t len)
{
	struct h5 *h5 = hu->priv;
	struct sk_buff *nskb;
	u8 hdr[4];
	int i;

	if (!valid_packet_type(pkt_type)) {
		bt_dev_err(hu->hdev, "Unknown packet type %u", pkt_type);
		return NULL;
	}

	/*
	 * Max len of packet: (original len + 4 (H5 hdr) + 2 (crc)) * 2
	 * (because bytes 0xc0 and 0xdb are escaped, worst case is when
	 * the packet is all made of 0xc0 and 0xdb) + 2 (0xc0
	 * delimiters at start and end).
	 */
	nskb = alloc_skb((len + 6) * 2 + 2, GFP_ATOMIC);
	if (!nskb)
		return NULL;

	hci_skb_pkt_type(nskb) = pkt_type;

	h5_slip_delim(nskb);

	hdr[0] = h5->tx_ack << 3;
	clear_bit(H5_TX_ACK_REQ, &h5->flags);

	/* Reliable packet? */
	if (pkt_type == HCI_ACLDATA_PKT || pkt_type == HCI_COMMAND_PKT) {
		hdr[0] |= 1 << 7;
		hdr[0] |= h5->tx_seq;
		h5->tx_seq = (h5->tx_seq + 1) % 8;
	}

	hdr[1] = pkt_type | ((len & 0x0f) << 4);
	hdr[2] = len >> 4;
	hdr[3] = ~((hdr[0] + hdr[1] + hdr[2]) & 0xff);

	BT_DBG("%s tx: seq %u ack %u crc %u rel %u type %u len %u",
	       hu->hdev->name, H5_HDR_SEQ(hdr), H5_HDR_ACK(hdr),
	       H5_HDR_CRC(hdr), H5_HDR_RELIABLE(hdr), H5_HDR_PKT_TYPE(hdr),
	       H5_HDR_LEN(hdr));

	for (i = 0; i < 4; i++)
		h5_slip_one_byte(nskb, hdr[i]);

	for (i = 0; i < len; i++)
		h5_slip_one_byte(nskb, data[i]);

	h5_slip_delim(nskb);

	return nskb;
}

static struct sk_buff *h5_dequeue(struct hci_uart *hu)
{
	struct h5 *h5 = hu->priv;
	unsigned long flags;
	struct sk_buff *skb, *nskb;

	if (h5->sleep != H5_AWAKE) {
		const unsigned char wakeup_req[] = { 0x05, 0xfa };

		if (h5->sleep == H5_WAKING_UP)
			return NULL;

		h5->sleep = H5_WAKING_UP;
		BT_DBG("Sending wakeup request");

		mod_timer(&h5->timer, jiffies + HZ / 100);
		return h5_prepare_pkt(hu, HCI_3WIRE_LINK_PKT, wakeup_req, 2);
	}

	skb = skb_dequeue(&h5->unrel);
	if (skb) {
		nskb = h5_prepare_pkt(hu, hci_skb_pkt_type(skb),
				      skb->data, skb->len);
		if (nskb) {
			kfree_skb(skb);
			return nskb;
		}

		skb_queue_head(&h5->unrel, skb);
		bt_dev_err(hu->hdev, "Could not dequeue pkt because alloc_skb failed");
	}

	spin_lock_irqsave_nested(&h5->unack.lock, flags, SINGLE_DEPTH_NESTING);

	if (h5->unack.qlen >= h5->tx_win)
		goto unlock;

	skb = skb_dequeue(&h5->rel);
	if (skb) {
		nskb = h5_prepare_pkt(hu, hci_skb_pkt_type(skb),
				      skb->data, skb->len);
		if (nskb) {
			__skb_queue_tail(&h5->unack, skb);
			mod_timer(&h5->timer, jiffies + H5_ACK_TIMEOUT);
			spin_unlock_irqrestore(&h5->unack.lock, flags);
			return nskb;
		}

		skb_queue_head(&h5->rel, skb);
		bt_dev_err(hu->hdev, "Could not dequeue pkt because alloc_skb failed");
	}

unlock:
	spin_unlock_irqrestore(&h5->unack.lock, flags);

	if (test_bit(H5_TX_ACK_REQ, &h5->flags))
		return h5_prepare_pkt(hu, HCI_3WIRE_ACK_PKT, NULL, 0);

	return NULL;
}

static int h5_flush(struct hci_uart *hu)
{
	BT_DBG("hu %p", hu);
	return 0;
}

static const struct hci_uart_proto h5p = {
	.id		= HCI_UART_3WIRE,
	.name		= "Three-wire (H5)",
	.open		= h5_open,
	.close		= h5_close,
	.setup		= h5_setup,
	.recv		= h5_recv,
	.enqueue	= h5_enqueue,
	.dequeue	= h5_dequeue,
	.flush		= h5_flush,
};

static int h5_serdev_probe(struct serdev_device *serdev)
{
	struct device *dev = &serdev->dev;
	struct h5 *h5;
	const struct h5_device_data *data;
<<<<<<< HEAD
	int err;
=======
>>>>>>> df0cc57e

	h5 = devm_kzalloc(dev, sizeof(*h5), GFP_KERNEL);
	if (!h5)
		return -ENOMEM;

	h5->hu = &h5->serdev_hu;
	h5->serdev_hu.serdev = serdev;
	serdev_device_set_drvdata(serdev, h5);

	if (has_acpi_companion(dev)) {
		const struct acpi_device_id *match;

		match = acpi_match_device(dev->driver->acpi_match_table, dev);
		if (!match)
			return -ENODEV;

		data = (const struct h5_device_data *)match->driver_data;
		h5->vnd = data->vnd;
		h5->id  = (char *)match->id;

		if (h5->vnd->acpi_gpio_map)
			devm_acpi_dev_add_driver_gpios(dev,
						       h5->vnd->acpi_gpio_map);
	} else {
		data = of_device_get_match_data(dev);
		if (!data)
			return -ENODEV;

		h5->vnd = data->vnd;
	}

	if (data->driver_info & H5_INFO_WAKEUP_DISABLE)
		set_bit(H5_WAKEUP_DISABLE, &h5->flags);

	h5->enable_gpio = devm_gpiod_get_optional(dev, "enable", GPIOD_OUT_LOW);
	if (IS_ERR(h5->enable_gpio))
		return PTR_ERR(h5->enable_gpio);

	h5->device_wake_gpio = devm_gpiod_get_optional(dev, "device-wake",
						       GPIOD_OUT_LOW);
	if (IS_ERR(h5->device_wake_gpio))
		return PTR_ERR(h5->device_wake_gpio);

	err = hci_uart_register_device(&h5->serdev_hu, &h5p);
	if (err)
		return err;

	if (data->driver_info & H5_INFO_WAKEUP_DISABLE)
		set_bit(H5_WAKEUP_DISABLE, &h5->flags);

	return 0;
}

static void h5_serdev_remove(struct serdev_device *serdev)
{
	struct h5 *h5 = serdev_device_get_drvdata(serdev);

	hci_uart_unregister_device(&h5->serdev_hu);
}

static int __maybe_unused h5_serdev_suspend(struct device *dev)
{
	struct h5 *h5 = dev_get_drvdata(dev);
	int ret = 0;

	if (h5->vnd && h5->vnd->suspend)
		ret = h5->vnd->suspend(h5);

	return ret;
}

static int __maybe_unused h5_serdev_resume(struct device *dev)
{
	struct h5 *h5 = dev_get_drvdata(dev);
	int ret = 0;

	if (h5->vnd && h5->vnd->resume)
		ret = h5->vnd->resume(h5);

	return ret;
}

#ifdef CONFIG_BT_HCIUART_RTL
static int h5_btrtl_setup(struct h5 *h5)
{
	struct btrtl_device_info *btrtl_dev;
	struct sk_buff *skb;
	__le32 baudrate_data;
	u32 device_baudrate;
	unsigned int controller_baudrate;
	bool flow_control;
	int err;

	btrtl_dev = btrtl_initialize(h5->hu->hdev, h5->id);
	if (IS_ERR(btrtl_dev))
		return PTR_ERR(btrtl_dev);

	err = btrtl_get_uart_settings(h5->hu->hdev, btrtl_dev,
				      &controller_baudrate, &device_baudrate,
				      &flow_control);
	if (err)
		goto out_free;

	baudrate_data = cpu_to_le32(device_baudrate);
	skb = __hci_cmd_sync(h5->hu->hdev, 0xfc17, sizeof(baudrate_data),
			     &baudrate_data, HCI_INIT_TIMEOUT);
	if (IS_ERR(skb)) {
		rtl_dev_err(h5->hu->hdev, "set baud rate command failed\n");
		err = PTR_ERR(skb);
		goto out_free;
	} else {
		kfree_skb(skb);
	}
	/* Give the device some time to set up the new baudrate. */
	usleep_range(10000, 20000);

	serdev_device_set_baudrate(h5->hu->serdev, controller_baudrate);
	serdev_device_set_flow_control(h5->hu->serdev, flow_control);

	if (flow_control)
		set_bit(H5_HW_FLOW_CONTROL, &h5->flags);

	err = btrtl_download_firmware(h5->hu->hdev, btrtl_dev);
	/* Give the device some time before the hci-core sends it a reset */
	usleep_range(10000, 20000);

	btrtl_set_quirks(h5->hu->hdev, btrtl_dev);

out_free:
	btrtl_free(btrtl_dev);

	return err;
}

static void h5_btrtl_open(struct h5 *h5)
{
	/*
	 * Since h5_btrtl_resume() does a device_reprobe() the suspend handling
	 * done by the hci_suspend_notifier is not necessary; it actually causes
	 * delays and a bunch of errors to get logged, so disable it.
	 */
	if (test_bit(H5_WAKEUP_DISABLE, &h5->flags))
		set_bit(HCI_UART_NO_SUSPEND_NOTIFIER, &h5->hu->flags);

	/* Devices always start with these fixed parameters */
	serdev_device_set_flow_control(h5->hu->serdev, false);
	serdev_device_set_parity(h5->hu->serdev, SERDEV_PARITY_EVEN);
	serdev_device_set_baudrate(h5->hu->serdev, 115200);

<<<<<<< HEAD
	pm_runtime_set_active(&h5->hu->serdev->dev);
	pm_runtime_use_autosuspend(&h5->hu->serdev->dev);
	pm_runtime_set_autosuspend_delay(&h5->hu->serdev->dev,
					 SUSPEND_TIMEOUT_MS);
	pm_runtime_enable(&h5->hu->serdev->dev);
=======
	if (!test_bit(H5_WAKEUP_DISABLE, &h5->flags)) {
		pm_runtime_set_active(&h5->hu->serdev->dev);
		pm_runtime_use_autosuspend(&h5->hu->serdev->dev);
		pm_runtime_set_autosuspend_delay(&h5->hu->serdev->dev,
						 SUSPEND_TIMEOUT_MS);
		pm_runtime_enable(&h5->hu->serdev->dev);
	}
>>>>>>> df0cc57e

	/* The controller needs up to 500ms to wakeup */
	gpiod_set_value_cansleep(h5->enable_gpio, 1);
	gpiod_set_value_cansleep(h5->device_wake_gpio, 1);
	msleep(500);
}

static void h5_btrtl_close(struct h5 *h5)
{
<<<<<<< HEAD
	pm_runtime_disable(&h5->hu->serdev->dev);
=======
	if (!test_bit(H5_WAKEUP_DISABLE, &h5->flags))
		pm_runtime_disable(&h5->hu->serdev->dev);
>>>>>>> df0cc57e

	gpiod_set_value_cansleep(h5->device_wake_gpio, 0);
	gpiod_set_value_cansleep(h5->enable_gpio, 0);
}

/* Suspend/resume support. On many devices the RTL BT device loses power during
 * suspend/resume, causing it to lose its firmware and all state. So we simply
 * turn it off on suspend and reprobe on resume. This mirrors how RTL devices
 * are handled in the USB driver, where the BTUSB_WAKEUP_DISABLE is used which
 * also causes a reprobe on resume.
 */
static int h5_btrtl_suspend(struct h5 *h5)
{
	serdev_device_set_flow_control(h5->hu->serdev, false);
	gpiod_set_value_cansleep(h5->device_wake_gpio, 0);

	if (test_bit(H5_WAKEUP_DISABLE, &h5->flags))
		gpiod_set_value_cansleep(h5->enable_gpio, 0);

	return 0;
}

struct h5_btrtl_reprobe {
	struct device *dev;
	struct work_struct work;
};

static void h5_btrtl_reprobe_worker(struct work_struct *work)
{
	struct h5_btrtl_reprobe *reprobe =
		container_of(work, struct h5_btrtl_reprobe, work);
	int ret;

	ret = device_reprobe(reprobe->dev);
	if (ret && ret != -EPROBE_DEFER)
		dev_err(reprobe->dev, "Reprobe error %d\n", ret);

	put_device(reprobe->dev);
	kfree(reprobe);
	module_put(THIS_MODULE);
}

static int h5_btrtl_resume(struct h5 *h5)
{
	if (test_bit(H5_WAKEUP_DISABLE, &h5->flags)) {
		struct h5_btrtl_reprobe *reprobe;

		reprobe = kzalloc(sizeof(*reprobe), GFP_KERNEL);
		if (!reprobe)
			return -ENOMEM;

		__module_get(THIS_MODULE);

		INIT_WORK(&reprobe->work, h5_btrtl_reprobe_worker);
		reprobe->dev = get_device(&h5->hu->serdev->dev);
		queue_work(system_long_wq, &reprobe->work);
	} else {
		gpiod_set_value_cansleep(h5->device_wake_gpio, 1);

		if (test_bit(H5_HW_FLOW_CONTROL, &h5->flags))
			serdev_device_set_flow_control(h5->hu->serdev, true);
	}

	return 0;
}

static const struct acpi_gpio_params btrtl_device_wake_gpios = { 0, 0, false };
static const struct acpi_gpio_params btrtl_enable_gpios = { 1, 0, false };
static const struct acpi_gpio_params btrtl_host_wake_gpios = { 2, 0, false };
static const struct acpi_gpio_mapping acpi_btrtl_gpios[] = {
	{ "device-wake-gpios", &btrtl_device_wake_gpios, 1 },
	{ "enable-gpios", &btrtl_enable_gpios, 1 },
	{ "host-wake-gpios", &btrtl_host_wake_gpios, 1 },
	{},
};

static struct h5_vnd rtl_vnd = {
	.setup		= h5_btrtl_setup,
	.open		= h5_btrtl_open,
	.close		= h5_btrtl_close,
	.suspend	= h5_btrtl_suspend,
	.resume		= h5_btrtl_resume,
	.acpi_gpio_map	= acpi_btrtl_gpios,
};

static const struct h5_device_data h5_data_rtl8822cs = {
	.vnd = &rtl_vnd,
};

static const struct h5_device_data h5_data_rtl8723bs = {
	.driver_info = H5_INFO_WAKEUP_DISABLE,
	.vnd = &rtl_vnd,
};
#endif

#ifdef CONFIG_ACPI
static const struct acpi_device_id h5_acpi_match[] = {
#ifdef CONFIG_BT_HCIUART_RTL
	{ "OBDA0623", (kernel_ulong_t)&h5_data_rtl8723bs },
	{ "OBDA8723", (kernel_ulong_t)&h5_data_rtl8723bs },
#endif
	{ },
};
MODULE_DEVICE_TABLE(acpi, h5_acpi_match);
#endif

static const struct dev_pm_ops h5_serdev_pm_ops = {
	SET_SYSTEM_SLEEP_PM_OPS(h5_serdev_suspend, h5_serdev_resume)
	SET_RUNTIME_PM_OPS(h5_serdev_suspend, h5_serdev_resume, NULL)
};

static const struct of_device_id rtl_bluetooth_of_match[] = {
#ifdef CONFIG_BT_HCIUART_RTL
	{ .compatible = "realtek,rtl8822cs-bt",
	  .data = (const void *)&h5_data_rtl8822cs },
	{ .compatible = "realtek,rtl8723bs-bt",
	  .data = (const void *)&h5_data_rtl8723bs },
	{ .compatible = "realtek,rtl8723ds-bt",
	  .data = (const void *)&h5_data_rtl8723bs },
#endif
	{ },
};
MODULE_DEVICE_TABLE(of, rtl_bluetooth_of_match);

static struct serdev_device_driver h5_serdev_driver = {
	.probe = h5_serdev_probe,
	.remove = h5_serdev_remove,
	.driver = {
		.name = "hci_uart_h5",
		.acpi_match_table = ACPI_PTR(h5_acpi_match),
		.pm = &h5_serdev_pm_ops,
		.of_match_table = rtl_bluetooth_of_match,
	},
};

int __init h5_init(void)
{
	serdev_device_driver_register(&h5_serdev_driver);
	return hci_uart_register_proto(&h5p);
}

int __exit h5_deinit(void)
{
	serdev_device_driver_unregister(&h5_serdev_driver);
	return hci_uart_unregister_proto(&h5p);
}<|MERGE_RESOLUTION|>--- conflicted
+++ resolved
@@ -587,17 +587,11 @@
 		count -= processed;
 	}
 
-<<<<<<< HEAD
-	pm_runtime_get(&hu->serdev->dev);
-	pm_runtime_mark_last_busy(&hu->serdev->dev);
-	pm_runtime_put_autosuspend(&hu->serdev->dev);
-=======
 	if (hu->serdev) {
 		pm_runtime_get(&hu->serdev->dev);
 		pm_runtime_mark_last_busy(&hu->serdev->dev);
 		pm_runtime_put_autosuspend(&hu->serdev->dev);
 	}
->>>>>>> df0cc57e
 
 	return 0;
 }
@@ -822,10 +816,6 @@
 	struct device *dev = &serdev->dev;
 	struct h5 *h5;
 	const struct h5_device_data *data;
-<<<<<<< HEAD
-	int err;
-=======
->>>>>>> df0cc57e
 
 	h5 = devm_kzalloc(dev, sizeof(*h5), GFP_KERNEL);
 	if (!h5)
@@ -869,14 +859,7 @@
 	if (IS_ERR(h5->device_wake_gpio))
 		return PTR_ERR(h5->device_wake_gpio);
 
-	err = hci_uart_register_device(&h5->serdev_hu, &h5p);
-	if (err)
-		return err;
-
-	if (data->driver_info & H5_INFO_WAKEUP_DISABLE)
-		set_bit(H5_WAKEUP_DISABLE, &h5->flags);
-
-	return 0;
+	return hci_uart_register_device(&h5->serdev_hu, &h5p);
 }
 
 static void h5_serdev_remove(struct serdev_device *serdev)
@@ -975,13 +958,6 @@
 	serdev_device_set_parity(h5->hu->serdev, SERDEV_PARITY_EVEN);
 	serdev_device_set_baudrate(h5->hu->serdev, 115200);
 
-<<<<<<< HEAD
-	pm_runtime_set_active(&h5->hu->serdev->dev);
-	pm_runtime_use_autosuspend(&h5->hu->serdev->dev);
-	pm_runtime_set_autosuspend_delay(&h5->hu->serdev->dev,
-					 SUSPEND_TIMEOUT_MS);
-	pm_runtime_enable(&h5->hu->serdev->dev);
-=======
 	if (!test_bit(H5_WAKEUP_DISABLE, &h5->flags)) {
 		pm_runtime_set_active(&h5->hu->serdev->dev);
 		pm_runtime_use_autosuspend(&h5->hu->serdev->dev);
@@ -989,7 +965,6 @@
 						 SUSPEND_TIMEOUT_MS);
 		pm_runtime_enable(&h5->hu->serdev->dev);
 	}
->>>>>>> df0cc57e
 
 	/* The controller needs up to 500ms to wakeup */
 	gpiod_set_value_cansleep(h5->enable_gpio, 1);
@@ -999,12 +974,8 @@
 
 static void h5_btrtl_close(struct h5 *h5)
 {
-<<<<<<< HEAD
-	pm_runtime_disable(&h5->hu->serdev->dev);
-=======
 	if (!test_bit(H5_WAKEUP_DISABLE, &h5->flags))
 		pm_runtime_disable(&h5->hu->serdev->dev);
->>>>>>> df0cc57e
 
 	gpiod_set_value_cansleep(h5->device_wake_gpio, 0);
 	gpiod_set_value_cansleep(h5->enable_gpio, 0);
