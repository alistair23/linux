// SPDX-License-Identifier: GPL-2.0
/*
 * ti-sysc.c - Texas Instruments sysc interconnect target driver
 */

#include <linux/io.h>
#include <linux/clk.h>
#include <linux/clkdev.h>
#include <linux/delay.h>
#include <linux/list.h>
#include <linux/module.h>
#include <linux/platform_device.h>
#include <linux/pm_domain.h>
#include <linux/pm_runtime.h>
#include <linux/reset.h>
#include <linux/of_address.h>
#include <linux/of_platform.h>
#include <linux/slab.h>
#include <linux/sys_soc.h>
#include <linux/iopoll.h>

#include <linux/platform_data/ti-sysc.h>

#include <dt-bindings/bus/ti-sysc.h>

#define DIS_ISP		BIT(2)
#define DIS_IVA		BIT(1)
#define DIS_SGX		BIT(0)

#define SOC_FLAG(match, flag)	{ .machine = match, .data = (void *)(flag), }

#define MAX_MODULE_SOFTRESET_WAIT		10000

enum sysc_soc {
	SOC_UNKNOWN,
	SOC_2420,
	SOC_2430,
	SOC_3430,
	SOC_3630,
	SOC_4430,
	SOC_4460,
	SOC_4470,
	SOC_5430,
	SOC_AM3,
	SOC_AM4,
	SOC_DRA7,
};

struct sysc_address {
	unsigned long base;
	struct list_head node;
};

struct sysc_soc_info {
	unsigned long general_purpose:1;
	enum sysc_soc soc;
	struct mutex list_lock;			/* disabled modules list lock */
	struct list_head disabled_modules;
};

enum sysc_clocks {
	SYSC_FCK,
	SYSC_ICK,
	SYSC_OPTFCK0,
	SYSC_OPTFCK1,
	SYSC_OPTFCK2,
	SYSC_OPTFCK3,
	SYSC_OPTFCK4,
	SYSC_OPTFCK5,
	SYSC_OPTFCK6,
	SYSC_OPTFCK7,
	SYSC_MAX_CLOCKS,
};

static struct sysc_soc_info *sysc_soc;
static const char * const reg_names[] = { "rev", "sysc", "syss", };
static const char * const clock_names[SYSC_MAX_CLOCKS] = {
	"fck", "ick", "opt0", "opt1", "opt2", "opt3", "opt4",
	"opt5", "opt6", "opt7",
};

#define SYSC_IDLEMODE_MASK		3
#define SYSC_CLOCKACTIVITY_MASK		3

/**
 * struct sysc - TI sysc interconnect target module registers and capabilities
 * @dev: struct device pointer
 * @module_pa: physical address of the interconnect target module
 * @module_size: size of the interconnect target module
 * @module_va: virtual address of the interconnect target module
 * @offsets: register offsets from module base
 * @mdata: ti-sysc to hwmod translation data for a module
 * @clocks: clocks used by the interconnect target module
 * @clock_roles: clock role names for the found clocks
 * @nr_clocks: number of clocks used by the interconnect target module
 * @rsts: resets used by the interconnect target module
 * @legacy_mode: configured for legacy mode if set
 * @cap: interconnect target module capabilities
 * @cfg: interconnect target module configuration
 * @cookie: data used by legacy platform callbacks
 * @name: name if available
 * @revision: interconnect target module revision
 * @enabled: sysc runtime enabled status
 * @needs_resume: runtime resume needed on resume from suspend
 * @child_needs_resume: runtime resume needed for child on resume from suspend
 * @disable_on_idle: status flag used for disabling modules with resets
 * @idle_work: work structure used to perform delayed idle on a module
 * @pre_reset_quirk: module specific pre-reset quirk
 * @post_reset_quirk: module specific post-reset quirk
 * @reset_done_quirk: module specific reset done quirk
 * @module_enable_quirk: module specific enable quirk
 * @module_disable_quirk: module specific disable quirk
 * @module_unlock_quirk: module specific sysconfig unlock quirk
 * @module_lock_quirk: module specific sysconfig lock quirk
 */
struct sysc {
	struct device *dev;
	u64 module_pa;
	u32 module_size;
	void __iomem *module_va;
	int offsets[SYSC_MAX_REGS];
	struct ti_sysc_module_data *mdata;
	struct clk **clocks;
	const char **clock_roles;
	int nr_clocks;
	struct reset_control *rsts;
	const char *legacy_mode;
	const struct sysc_capabilities *cap;
	struct sysc_config cfg;
	struct ti_sysc_cookie cookie;
	const char *name;
	u32 revision;
	unsigned int enabled:1;
	unsigned int needs_resume:1;
	unsigned int child_needs_resume:1;
	struct delayed_work idle_work;
	void (*pre_reset_quirk)(struct sysc *sysc);
	void (*post_reset_quirk)(struct sysc *sysc);
	void (*reset_done_quirk)(struct sysc *sysc);
	void (*module_enable_quirk)(struct sysc *sysc);
	void (*module_disable_quirk)(struct sysc *sysc);
	void (*module_unlock_quirk)(struct sysc *sysc);
	void (*module_lock_quirk)(struct sysc *sysc);
};

static void sysc_parse_dts_quirks(struct sysc *ddata, struct device_node *np,
				  bool is_child);

static void sysc_write(struct sysc *ddata, int offset, u32 value)
{
	if (ddata->cfg.quirks & SYSC_QUIRK_16BIT) {
		writew_relaxed(value & 0xffff, ddata->module_va + offset);

		/* Only i2c revision has LO and HI register with stride of 4 */
		if (ddata->offsets[SYSC_REVISION] >= 0 &&
		    offset == ddata->offsets[SYSC_REVISION]) {
			u16 hi = value >> 16;

			writew_relaxed(hi, ddata->module_va + offset + 4);
		}

		return;
	}

	writel_relaxed(value, ddata->module_va + offset);
}

static u32 sysc_read(struct sysc *ddata, int offset)
{
	if (ddata->cfg.quirks & SYSC_QUIRK_16BIT) {
		u32 val;

		val = readw_relaxed(ddata->module_va + offset);

		/* Only i2c revision has LO and HI register with stride of 4 */
		if (ddata->offsets[SYSC_REVISION] >= 0 &&
		    offset == ddata->offsets[SYSC_REVISION]) {
			u16 tmp = readw_relaxed(ddata->module_va + offset + 4);

			val |= tmp << 16;
		}

		return val;
	}

	return readl_relaxed(ddata->module_va + offset);
}

static bool sysc_opt_clks_needed(struct sysc *ddata)
{
	return !!(ddata->cfg.quirks & SYSC_QUIRK_OPT_CLKS_NEEDED);
}

static u32 sysc_read_revision(struct sysc *ddata)
{
	int offset = ddata->offsets[SYSC_REVISION];

	if (offset < 0)
		return 0;

	return sysc_read(ddata, offset);
}

static u32 sysc_read_sysconfig(struct sysc *ddata)
{
	int offset = ddata->offsets[SYSC_SYSCONFIG];

	if (offset < 0)
		return 0;

	return sysc_read(ddata, offset);
}

static u32 sysc_read_sysstatus(struct sysc *ddata)
{
	int offset = ddata->offsets[SYSC_SYSSTATUS];

	if (offset < 0)
		return 0;

	return sysc_read(ddata, offset);
}

static int sysc_add_named_clock_from_child(struct sysc *ddata,
					   const char *name,
					   const char *optfck_name)
{
	struct device_node *np = ddata->dev->of_node;
	struct device_node *child;
	struct clk_lookup *cl;
	struct clk *clock;
	const char *n;

	if (name)
		n = name;
	else
		n = optfck_name;

	/* Does the clock alias already exist? */
	clock = of_clk_get_by_name(np, n);
	if (!IS_ERR(clock)) {
		clk_put(clock);

		return 0;
	}

	child = of_get_next_available_child(np, NULL);
	if (!child)
		return -ENODEV;

	clock = devm_get_clk_from_child(ddata->dev, child, name);
	if (IS_ERR(clock))
		return PTR_ERR(clock);

	/*
	 * Use clkdev_add() instead of clkdev_alloc() to avoid the MAX_DEV_ID
	 * limit for clk_get(). If cl ever needs to be freed, it should be done
	 * with clkdev_drop().
	 */
	cl = kcalloc(1, sizeof(*cl), GFP_KERNEL);
	if (!cl)
		return -ENOMEM;

	cl->con_id = n;
	cl->dev_id = dev_name(ddata->dev);
	cl->clk = clock;
	clkdev_add(cl);

	clk_put(clock);

	return 0;
}

static int sysc_init_ext_opt_clock(struct sysc *ddata, const char *name)
{
	const char *optfck_name;
	int error, index;

	if (ddata->nr_clocks < SYSC_OPTFCK0)
		index = SYSC_OPTFCK0;
	else
		index = ddata->nr_clocks;

	if (name)
		optfck_name = name;
	else
		optfck_name = clock_names[index];

	error = sysc_add_named_clock_from_child(ddata, name, optfck_name);
	if (error)
		return error;

	ddata->clock_roles[index] = optfck_name;
	ddata->nr_clocks++;

	return 0;
}

static int sysc_get_one_clock(struct sysc *ddata, const char *name)
{
	int error, i, index = -ENODEV;

	if (!strncmp(clock_names[SYSC_FCK], name, 3))
		index = SYSC_FCK;
	else if (!strncmp(clock_names[SYSC_ICK], name, 3))
		index = SYSC_ICK;

	if (index < 0) {
		for (i = SYSC_OPTFCK0; i < SYSC_MAX_CLOCKS; i++) {
			if (!ddata->clocks[i]) {
				index = i;
				break;
			}
		}
	}

	if (index < 0) {
		dev_err(ddata->dev, "clock %s not added\n", name);
		return index;
	}

	ddata->clocks[index] = devm_clk_get(ddata->dev, name);
	if (IS_ERR(ddata->clocks[index])) {
		dev_err(ddata->dev, "clock get error for %s: %li\n",
			name, PTR_ERR(ddata->clocks[index]));

		return PTR_ERR(ddata->clocks[index]);
	}

	error = clk_prepare(ddata->clocks[index]);
	if (error) {
		dev_err(ddata->dev, "clock prepare error for %s: %i\n",
			name, error);

		return error;
	}

	return 0;
}

static int sysc_get_clocks(struct sysc *ddata)
{
	struct device_node *np = ddata->dev->of_node;
	struct property *prop;
	const char *name;
	int nr_fck = 0, nr_ick = 0, i, error = 0;

	ddata->clock_roles = devm_kcalloc(ddata->dev,
					  SYSC_MAX_CLOCKS,
					  sizeof(*ddata->clock_roles),
					  GFP_KERNEL);
	if (!ddata->clock_roles)
		return -ENOMEM;

	of_property_for_each_string(np, "clock-names", prop, name) {
		if (!strncmp(clock_names[SYSC_FCK], name, 3))
			nr_fck++;
		if (!strncmp(clock_names[SYSC_ICK], name, 3))
			nr_ick++;
		ddata->clock_roles[ddata->nr_clocks] = name;
		ddata->nr_clocks++;
	}

	if (ddata->nr_clocks < 1)
		return 0;

	if ((ddata->cfg.quirks & SYSC_QUIRK_EXT_OPT_CLOCK)) {
		error = sysc_init_ext_opt_clock(ddata, NULL);
		if (error)
			return error;
	}

	if (ddata->nr_clocks > SYSC_MAX_CLOCKS) {
		dev_err(ddata->dev, "too many clocks for %pOF\n", np);

		return -EINVAL;
	}

	if (nr_fck > 1 || nr_ick > 1) {
		dev_err(ddata->dev, "max one fck and ick for %pOF\n", np);

		return -EINVAL;
	}

	/* Always add a slot for main clocks fck and ick even if unused */
	if (!nr_fck)
		ddata->nr_clocks++;
	if (!nr_ick)
		ddata->nr_clocks++;

	ddata->clocks = devm_kcalloc(ddata->dev,
				     ddata->nr_clocks, sizeof(*ddata->clocks),
				     GFP_KERNEL);
	if (!ddata->clocks)
		return -ENOMEM;

	for (i = 0; i < SYSC_MAX_CLOCKS; i++) {
		const char *name = ddata->clock_roles[i];

		if (!name)
			continue;

		error = sysc_get_one_clock(ddata, name);
		if (error)
			return error;
	}

	return 0;
}

static int sysc_enable_main_clocks(struct sysc *ddata)
{
	struct clk *clock;
	int i, error;

	if (!ddata->clocks)
		return 0;

	for (i = 0; i < SYSC_OPTFCK0; i++) {
		clock = ddata->clocks[i];

		/* Main clocks may not have ick */
		if (IS_ERR_OR_NULL(clock))
			continue;

		error = clk_enable(clock);
		if (error)
			goto err_disable;
	}

	return 0;

err_disable:
	for (i--; i >= 0; i--) {
		clock = ddata->clocks[i];

		/* Main clocks may not have ick */
		if (IS_ERR_OR_NULL(clock))
			continue;

		clk_disable(clock);
	}

	return error;
}

static void sysc_disable_main_clocks(struct sysc *ddata)
{
	struct clk *clock;
	int i;

	if (!ddata->clocks)
		return;

	for (i = 0; i < SYSC_OPTFCK0; i++) {
		clock = ddata->clocks[i];
		if (IS_ERR_OR_NULL(clock))
			continue;

		clk_disable(clock);
	}
}

static int sysc_enable_opt_clocks(struct sysc *ddata)
{
	struct clk *clock;
	int i, error;

	if (!ddata->clocks || ddata->nr_clocks < SYSC_OPTFCK0 + 1)
		return 0;

	for (i = SYSC_OPTFCK0; i < SYSC_MAX_CLOCKS; i++) {
		clock = ddata->clocks[i];

		/* Assume no holes for opt clocks */
		if (IS_ERR_OR_NULL(clock))
			return 0;

		error = clk_enable(clock);
		if (error)
			goto err_disable;
	}

	return 0;

err_disable:
	for (i--; i >= 0; i--) {
		clock = ddata->clocks[i];
		if (IS_ERR_OR_NULL(clock))
			continue;

		clk_disable(clock);
	}

	return error;
}

static void sysc_disable_opt_clocks(struct sysc *ddata)
{
	struct clk *clock;
	int i;

	if (!ddata->clocks || ddata->nr_clocks < SYSC_OPTFCK0 + 1)
		return;

	for (i = SYSC_OPTFCK0; i < SYSC_MAX_CLOCKS; i++) {
		clock = ddata->clocks[i];

		/* Assume no holes for opt clocks */
		if (IS_ERR_OR_NULL(clock))
			return;

		clk_disable(clock);
	}
}

static void sysc_clkdm_deny_idle(struct sysc *ddata)
{
	struct ti_sysc_platform_data *pdata;

	if (ddata->legacy_mode || (ddata->cfg.quirks & SYSC_QUIRK_CLKDM_NOAUTO))
		return;

	pdata = dev_get_platdata(ddata->dev);
	if (pdata && pdata->clkdm_deny_idle)
		pdata->clkdm_deny_idle(ddata->dev, &ddata->cookie);
}

static void sysc_clkdm_allow_idle(struct sysc *ddata)
{
	struct ti_sysc_platform_data *pdata;

	if (ddata->legacy_mode || (ddata->cfg.quirks & SYSC_QUIRK_CLKDM_NOAUTO))
		return;

	pdata = dev_get_platdata(ddata->dev);
	if (pdata && pdata->clkdm_allow_idle)
		pdata->clkdm_allow_idle(ddata->dev, &ddata->cookie);
}

/**
 * sysc_init_resets - init rstctrl reset line if configured
 * @ddata: device driver data
 *
 * See sysc_rstctrl_reset_deassert().
 */
static int sysc_init_resets(struct sysc *ddata)
{
	ddata->rsts =
		devm_reset_control_get_optional_shared(ddata->dev, "rstctrl");

	return PTR_ERR_OR_ZERO(ddata->rsts);
}

/**
 * sysc_parse_and_check_child_range - parses module IO region from ranges
 * @ddata: device driver data
 *
 * In general we only need rev, syss, and sysc registers and not the whole
 * module range. But we do want the offsets for these registers from the
 * module base. This allows us to check them against the legacy hwmod
 * platform data. Let's also check the ranges are configured properly.
 */
static int sysc_parse_and_check_child_range(struct sysc *ddata)
{
	struct device_node *np = ddata->dev->of_node;
	const __be32 *ranges;
	u32 nr_addr, nr_size;
	int len, error;

	ranges = of_get_property(np, "ranges", &len);
	if (!ranges) {
		dev_err(ddata->dev, "missing ranges for %pOF\n", np);

		return -ENOENT;
	}

	len /= sizeof(*ranges);

	if (len < 3) {
		dev_err(ddata->dev, "incomplete ranges for %pOF\n", np);

		return -EINVAL;
	}

	error = of_property_read_u32(np, "#address-cells", &nr_addr);
	if (error)
		return -ENOENT;

	error = of_property_read_u32(np, "#size-cells", &nr_size);
	if (error)
		return -ENOENT;

	if (nr_addr != 1 || nr_size != 1) {
		dev_err(ddata->dev, "invalid ranges for %pOF\n", np);

		return -EINVAL;
	}

	ranges++;
	ddata->module_pa = of_translate_address(np, ranges++);
	ddata->module_size = be32_to_cpup(ranges);

	return 0;
}

static struct device_node *stdout_path;

static void sysc_init_stdout_path(struct sysc *ddata)
{
	struct device_node *np = NULL;
	const char *uart;

	if (IS_ERR(stdout_path))
		return;

	if (stdout_path)
		return;

	np = of_find_node_by_path("/chosen");
	if (!np)
		goto err;

	uart = of_get_property(np, "stdout-path", NULL);
	if (!uart)
		goto err;

	np = of_find_node_by_path(uart);
	if (!np)
		goto err;

	stdout_path = np;

	return;

err:
	stdout_path = ERR_PTR(-ENODEV);
}

static void sysc_check_quirk_stdout(struct sysc *ddata,
				    struct device_node *np)
{
	sysc_init_stdout_path(ddata);
	if (np != stdout_path)
		return;

	ddata->cfg.quirks |= SYSC_QUIRK_NO_IDLE_ON_INIT |
				SYSC_QUIRK_NO_RESET_ON_INIT;
}

/**
 * sysc_check_one_child - check child configuration
 * @ddata: device driver data
 * @np: child device node
 *
 * Let's avoid messy situations where we have new interconnect target
 * node but children have "ti,hwmods". These belong to the interconnect
 * target node and are managed by this driver.
 */
static void sysc_check_one_child(struct sysc *ddata,
				 struct device_node *np)
{
	const char *name;

	name = of_get_property(np, "ti,hwmods", NULL);
	if (name && !of_device_is_compatible(np, "ti,sysc"))
		dev_warn(ddata->dev, "really a child ti,hwmods property?");

	sysc_check_quirk_stdout(ddata, np);
	sysc_parse_dts_quirks(ddata, np, true);
}

static void sysc_check_children(struct sysc *ddata)
{
	struct device_node *child;

	for_each_child_of_node(ddata->dev->of_node, child)
		sysc_check_one_child(ddata, child);
}

/*
 * So far only I2C uses 16-bit read access with clockactivity with revision
 * in two registers with stride of 4. We can detect this based on the rev
 * register size to configure things far enough to be able to properly read
 * the revision register.
 */
static void sysc_check_quirk_16bit(struct sysc *ddata, struct resource *res)
{
	if (resource_size(res) == 8)
		ddata->cfg.quirks |= SYSC_QUIRK_16BIT | SYSC_QUIRK_USE_CLOCKACT;
}

/**
 * sysc_parse_one - parses the interconnect target module registers
 * @ddata: device driver data
 * @reg: register to parse
 */
static int sysc_parse_one(struct sysc *ddata, enum sysc_registers reg)
{
	struct resource *res;
	const char *name;

	switch (reg) {
	case SYSC_REVISION:
	case SYSC_SYSCONFIG:
	case SYSC_SYSSTATUS:
		name = reg_names[reg];
		break;
	default:
		return -EINVAL;
	}

	res = platform_get_resource_byname(to_platform_device(ddata->dev),
					   IORESOURCE_MEM, name);
	if (!res) {
		ddata->offsets[reg] = -ENODEV;

		return 0;
	}

	ddata->offsets[reg] = res->start - ddata->module_pa;
	if (reg == SYSC_REVISION)
		sysc_check_quirk_16bit(ddata, res);

	return 0;
}

static int sysc_parse_registers(struct sysc *ddata)
{
	int i, error;

	for (i = 0; i < SYSC_MAX_REGS; i++) {
		error = sysc_parse_one(ddata, i);
		if (error)
			return error;
	}

	return 0;
}

/**
 * sysc_check_registers - check for misconfigured register overlaps
 * @ddata: device driver data
 */
static int sysc_check_registers(struct sysc *ddata)
{
	int i, j, nr_regs = 0, nr_matches = 0;

	for (i = 0; i < SYSC_MAX_REGS; i++) {
		if (ddata->offsets[i] < 0)
			continue;

		if (ddata->offsets[i] > (ddata->module_size - 4)) {
			dev_err(ddata->dev, "register outside module range");

				return -EINVAL;
		}

		for (j = 0; j < SYSC_MAX_REGS; j++) {
			if (ddata->offsets[j] < 0)
				continue;

			if (ddata->offsets[i] == ddata->offsets[j])
				nr_matches++;
		}
		nr_regs++;
	}

	if (nr_matches > nr_regs) {
		dev_err(ddata->dev, "overlapping registers: (%i/%i)",
			nr_regs, nr_matches);

		return -EINVAL;
	}

	return 0;
}

/**
 * syc_ioremap - ioremap register space for the interconnect target module
 * @ddata: device driver data
 *
 * Note that the interconnect target module registers can be anywhere
 * within the interconnect target module range. For example, SGX has
 * them at offset 0x1fc00 in the 32MB module address space. And cpsw
 * has them at offset 0x1200 in the CPSW_WR child. Usually the
 * the interconnect target module registers are at the beginning of
 * the module range though.
 */
static int sysc_ioremap(struct sysc *ddata)
{
	int size;

	if (ddata->offsets[SYSC_REVISION] < 0 &&
	    ddata->offsets[SYSC_SYSCONFIG] < 0 &&
	    ddata->offsets[SYSC_SYSSTATUS] < 0) {
		size = ddata->module_size;
	} else {
		size = max3(ddata->offsets[SYSC_REVISION],
			    ddata->offsets[SYSC_SYSCONFIG],
			    ddata->offsets[SYSC_SYSSTATUS]);

		if (size < SZ_1K)
			size = SZ_1K;

		if ((size + sizeof(u32)) > ddata->module_size)
			size = ddata->module_size;
	}

	ddata->module_va = devm_ioremap(ddata->dev,
					ddata->module_pa,
					size + sizeof(u32));
	if (!ddata->module_va)
		return -EIO;

	return 0;
}

/**
 * sysc_map_and_check_registers - ioremap and check device registers
 * @ddata: device driver data
 */
static int sysc_map_and_check_registers(struct sysc *ddata)
{
	int error;

	error = sysc_parse_and_check_child_range(ddata);
	if (error)
		return error;

	sysc_check_children(ddata);

	error = sysc_parse_registers(ddata);
	if (error)
		return error;

	error = sysc_ioremap(ddata);
	if (error)
		return error;

	error = sysc_check_registers(ddata);
	if (error)
		return error;

	return 0;
}

/**
 * sysc_show_rev - read and show interconnect target module revision
 * @bufp: buffer to print the information to
 * @ddata: device driver data
 */
static int sysc_show_rev(char *bufp, struct sysc *ddata)
{
	int len;

	if (ddata->offsets[SYSC_REVISION] < 0)
		return sprintf(bufp, ":NA");

	len = sprintf(bufp, ":%08x", ddata->revision);

	return len;
}

static int sysc_show_reg(struct sysc *ddata,
			 char *bufp, enum sysc_registers reg)
{
	if (ddata->offsets[reg] < 0)
		return sprintf(bufp, ":NA");

	return sprintf(bufp, ":%x", ddata->offsets[reg]);
}

static int sysc_show_name(char *bufp, struct sysc *ddata)
{
	if (!ddata->name)
		return 0;

	return sprintf(bufp, ":%s", ddata->name);
}

/**
 * sysc_show_registers - show information about interconnect target module
 * @ddata: device driver data
 */
static void sysc_show_registers(struct sysc *ddata)
{
	char buf[128];
	char *bufp = buf;
	int i;

	for (i = 0; i < SYSC_MAX_REGS; i++)
		bufp += sysc_show_reg(ddata, bufp, i);

	bufp += sysc_show_rev(bufp, ddata);
	bufp += sysc_show_name(bufp, ddata);

	dev_dbg(ddata->dev, "%llx:%x%s\n",
		ddata->module_pa, ddata->module_size,
		buf);
}

/**
 * sysc_write_sysconfig - handle sysconfig quirks for register write
 * @ddata: device driver data
 * @value: register value
 */
static void sysc_write_sysconfig(struct sysc *ddata, u32 value)
{
	if (ddata->module_unlock_quirk)
		ddata->module_unlock_quirk(ddata);

	sysc_write(ddata, ddata->offsets[SYSC_SYSCONFIG], value);

	if (ddata->module_lock_quirk)
		ddata->module_lock_quirk(ddata);
}

#define SYSC_IDLE_MASK	(SYSC_NR_IDLEMODES - 1)
#define SYSC_CLOCACT_ICK	2

/* Caller needs to manage sysc_clkdm_deny_idle() and sysc_clkdm_allow_idle() */
static int sysc_enable_module(struct device *dev)
{
	struct sysc *ddata;
	const struct sysc_regbits *regbits;
	u32 reg, idlemodes, best_mode;

	ddata = dev_get_drvdata(dev);
	if (ddata->offsets[SYSC_SYSCONFIG] == -ENODEV)
		return 0;

	regbits = ddata->cap->regbits;
	reg = sysc_read(ddata, ddata->offsets[SYSC_SYSCONFIG]);

	/* Set CLOCKACTIVITY, we only use it for ick */
	if (regbits->clkact_shift >= 0 &&
	    (ddata->cfg.quirks & SYSC_QUIRK_USE_CLOCKACT ||
	     ddata->cfg.sysc_val & BIT(regbits->clkact_shift)))
		reg |= SYSC_CLOCACT_ICK << regbits->clkact_shift;

	/* Set SIDLE mode */
	idlemodes = ddata->cfg.sidlemodes;
	if (!idlemodes || regbits->sidle_shift < 0)
		goto set_midle;

	if (ddata->cfg.quirks & (SYSC_QUIRK_SWSUP_SIDLE |
				 SYSC_QUIRK_SWSUP_SIDLE_ACT)) {
		best_mode = SYSC_IDLE_NO;
	} else {
		best_mode = fls(ddata->cfg.sidlemodes) - 1;
		if (best_mode > SYSC_IDLE_MASK) {
			dev_err(dev, "%s: invalid sidlemode\n", __func__);
			return -EINVAL;
		}

		/* Set WAKEUP */
		if (regbits->enwkup_shift >= 0 &&
		    ddata->cfg.sysc_val & BIT(regbits->enwkup_shift))
			reg |= BIT(regbits->enwkup_shift);
	}

	reg &= ~(SYSC_IDLE_MASK << regbits->sidle_shift);
	reg |= best_mode << regbits->sidle_shift;
	sysc_write_sysconfig(ddata, reg);

set_midle:
	/* Set MIDLE mode */
	idlemodes = ddata->cfg.midlemodes;
	if (!idlemodes || regbits->midle_shift < 0)
		goto set_autoidle;

	best_mode = fls(ddata->cfg.midlemodes) - 1;
	if (best_mode > SYSC_IDLE_MASK) {
		dev_err(dev, "%s: invalid midlemode\n", __func__);
		return -EINVAL;
	}

	if (ddata->cfg.quirks & SYSC_QUIRK_SWSUP_MSTANDBY)
		best_mode = SYSC_IDLE_NO;

	reg &= ~(SYSC_IDLE_MASK << regbits->midle_shift);
	reg |= best_mode << regbits->midle_shift;
	sysc_write_sysconfig(ddata, reg);

set_autoidle:
	/* Autoidle bit must enabled separately if available */
	if (regbits->autoidle_shift >= 0 &&
	    ddata->cfg.sysc_val & BIT(regbits->autoidle_shift)) {
		reg |= 1 << regbits->autoidle_shift;
		sysc_write_sysconfig(ddata, reg);
	}

	if (ddata->module_enable_quirk)
		ddata->module_enable_quirk(ddata);

	return 0;
}

static int sysc_best_idle_mode(u32 idlemodes, u32 *best_mode)
{
	if (idlemodes & BIT(SYSC_IDLE_SMART_WKUP))
		*best_mode = SYSC_IDLE_SMART_WKUP;
	else if (idlemodes & BIT(SYSC_IDLE_SMART))
		*best_mode = SYSC_IDLE_SMART;
	else if (idlemodes & BIT(SYSC_IDLE_FORCE))
		*best_mode = SYSC_IDLE_FORCE;
	else
		return -EINVAL;

	return 0;
}

/* Caller needs to manage sysc_clkdm_deny_idle() and sysc_clkdm_allow_idle() */
static int sysc_disable_module(struct device *dev)
{
	struct sysc *ddata;
	const struct sysc_regbits *regbits;
	u32 reg, idlemodes, best_mode;
	int ret;

	ddata = dev_get_drvdata(dev);
	if (ddata->offsets[SYSC_SYSCONFIG] == -ENODEV)
		return 0;

	if (ddata->module_disable_quirk)
		ddata->module_disable_quirk(ddata);

	regbits = ddata->cap->regbits;
	reg = sysc_read(ddata, ddata->offsets[SYSC_SYSCONFIG]);

	/* Set MIDLE mode */
	idlemodes = ddata->cfg.midlemodes;
	if (!idlemodes || regbits->midle_shift < 0)
		goto set_sidle;

	ret = sysc_best_idle_mode(idlemodes, &best_mode);
	if (ret) {
		dev_err(dev, "%s: invalid midlemode\n", __func__);
		return ret;
	}

	if (ddata->cfg.quirks & (SYSC_QUIRK_SWSUP_MSTANDBY) ||
	    ddata->cfg.quirks & (SYSC_QUIRK_FORCE_MSTANDBY))
		best_mode = SYSC_IDLE_FORCE;

	reg &= ~(SYSC_IDLE_MASK << regbits->midle_shift);
	reg |= best_mode << regbits->midle_shift;
	sysc_write_sysconfig(ddata, reg);

set_sidle:
	/* Set SIDLE mode */
	idlemodes = ddata->cfg.sidlemodes;
	if (!idlemodes || regbits->sidle_shift < 0)
		return 0;

	if (ddata->cfg.quirks & SYSC_QUIRK_SWSUP_SIDLE) {
		best_mode = SYSC_IDLE_FORCE;
	} else {
		ret = sysc_best_idle_mode(idlemodes, &best_mode);
		if (ret) {
			dev_err(dev, "%s: invalid sidlemode\n", __func__);
			return ret;
		}
	}

	reg &= ~(SYSC_IDLE_MASK << regbits->sidle_shift);
	reg |= best_mode << regbits->sidle_shift;
	if (regbits->autoidle_shift >= 0 &&
	    ddata->cfg.sysc_val & BIT(regbits->autoidle_shift))
		reg |= 1 << regbits->autoidle_shift;
	sysc_write_sysconfig(ddata, reg);

	return 0;
}

static int __maybe_unused sysc_runtime_suspend_legacy(struct device *dev,
						      struct sysc *ddata)
{
	struct ti_sysc_platform_data *pdata;
	int error;

	pdata = dev_get_platdata(ddata->dev);
	if (!pdata)
		return 0;

	if (!pdata->idle_module)
		return -ENODEV;

	error = pdata->idle_module(dev, &ddata->cookie);
	if (error)
		dev_err(dev, "%s: could not idle: %i\n",
			__func__, error);

	reset_control_assert(ddata->rsts);

	return 0;
}

static int __maybe_unused sysc_runtime_resume_legacy(struct device *dev,
						     struct sysc *ddata)
{
	struct ti_sysc_platform_data *pdata;
	int error;

	pdata = dev_get_platdata(ddata->dev);
	if (!pdata)
		return 0;

	if (!pdata->enable_module)
		return -ENODEV;

	error = pdata->enable_module(dev, &ddata->cookie);
	if (error)
		dev_err(dev, "%s: could not enable: %i\n",
			__func__, error);

	reset_control_deassert(ddata->rsts);

	return 0;
}

static int __maybe_unused sysc_runtime_suspend(struct device *dev)
{
	struct sysc *ddata;
	int error = 0;

	ddata = dev_get_drvdata(dev);

	if (!ddata->enabled)
		return 0;

	sysc_clkdm_deny_idle(ddata);

	if (ddata->legacy_mode) {
		error = sysc_runtime_suspend_legacy(dev, ddata);
		if (error)
			goto err_allow_idle;
	} else {
		error = sysc_disable_module(dev);
		if (error)
			goto err_allow_idle;
	}

	sysc_disable_main_clocks(ddata);

	if (sysc_opt_clks_needed(ddata))
		sysc_disable_opt_clocks(ddata);

	ddata->enabled = false;

err_allow_idle:
	reset_control_assert(ddata->rsts);

	sysc_clkdm_allow_idle(ddata);

	return error;
}

static int __maybe_unused sysc_runtime_resume(struct device *dev)
{
	struct sysc *ddata;
	int error = 0;

	ddata = dev_get_drvdata(dev);

	if (ddata->enabled)
		return 0;


	sysc_clkdm_deny_idle(ddata);

	if (sysc_opt_clks_needed(ddata)) {
		error = sysc_enable_opt_clocks(ddata);
		if (error)
			goto err_allow_idle;
	}

	error = sysc_enable_main_clocks(ddata);
	if (error)
		goto err_opt_clocks;

	reset_control_deassert(ddata->rsts);

	if (ddata->legacy_mode) {
		error = sysc_runtime_resume_legacy(dev, ddata);
		if (error)
			goto err_main_clocks;
	} else {
		error = sysc_enable_module(dev);
		if (error)
			goto err_main_clocks;
	}

	ddata->enabled = true;

	sysc_clkdm_allow_idle(ddata);

	return 0;

err_main_clocks:
	sysc_disable_main_clocks(ddata);
err_opt_clocks:
	if (sysc_opt_clks_needed(ddata))
		sysc_disable_opt_clocks(ddata);
err_allow_idle:
	sysc_clkdm_allow_idle(ddata);

	return error;
}

static int __maybe_unused sysc_noirq_suspend(struct device *dev)
{
	struct sysc *ddata;

	ddata = dev_get_drvdata(dev);

	if (ddata->cfg.quirks & SYSC_QUIRK_LEGACY_IDLE)
		return 0;

	return pm_runtime_force_suspend(dev);
}

static int __maybe_unused sysc_noirq_resume(struct device *dev)
{
	struct sysc *ddata;

	ddata = dev_get_drvdata(dev);

	if (ddata->cfg.quirks & SYSC_QUIRK_LEGACY_IDLE)
		return 0;

	return pm_runtime_force_resume(dev);
}

static const struct dev_pm_ops sysc_pm_ops = {
	SET_NOIRQ_SYSTEM_SLEEP_PM_OPS(sysc_noirq_suspend, sysc_noirq_resume)
	SET_RUNTIME_PM_OPS(sysc_runtime_suspend,
			   sysc_runtime_resume,
			   NULL)
};

/* Module revision register based quirks */
struct sysc_revision_quirk {
	const char *name;
	u32 base;
	int rev_offset;
	int sysc_offset;
	int syss_offset;
	u32 revision;
	u32 revision_mask;
	u32 quirks;
};

#define SYSC_QUIRK(optname, optbase, optrev, optsysc, optsyss,		\
		   optrev_val, optrevmask, optquirkmask)		\
	{								\
		.name = (optname),					\
		.base = (optbase),					\
		.rev_offset = (optrev),					\
		.sysc_offset = (optsysc),				\
		.syss_offset = (optsyss),				\
		.revision = (optrev_val),				\
		.revision_mask = (optrevmask),				\
		.quirks = (optquirkmask),				\
	}

static const struct sysc_revision_quirk sysc_revision_quirks[] = {
	/* These drivers need to be fixed to not use pm_runtime_irq_safe() */
	SYSC_QUIRK("gpio", 0, 0, 0x10, 0x114, 0x50600801, 0xffff00ff,
		   SYSC_QUIRK_LEGACY_IDLE | SYSC_QUIRK_OPT_CLKS_IN_RESET),
	SYSC_QUIRK("sham", 0, 0x100, 0x110, 0x114, 0x40000c03, 0xffffffff,
		   SYSC_QUIRK_LEGACY_IDLE),
	SYSC_QUIRK("smartreflex", 0, -ENODEV, 0x24, -ENODEV, 0x00000000, 0xffffffff,
		   SYSC_QUIRK_LEGACY_IDLE),
	SYSC_QUIRK("smartreflex", 0, -ENODEV, 0x38, -ENODEV, 0x00000000, 0xffffffff,
		   SYSC_QUIRK_LEGACY_IDLE),
	SYSC_QUIRK("timer", 0, 0, 0x10, 0x14, 0x00000015, 0xffffffff,
		   0),
	/* Some timers on omap4 and later */
	SYSC_QUIRK("timer", 0, 0, 0x10, -ENODEV, 0x50002100, 0xffffffff,
		   0),
	SYSC_QUIRK("timer", 0, 0, 0x10, -ENODEV, 0x4fff1301, 0xffff00ff,
		   0),
	SYSC_QUIRK("uart", 0, 0x50, 0x54, 0x58, 0x00000046, 0xffffffff,
		   SYSC_QUIRK_SWSUP_SIDLE | SYSC_QUIRK_LEGACY_IDLE),
	SYSC_QUIRK("uart", 0, 0x50, 0x54, 0x58, 0x00000052, 0xffffffff,
		   SYSC_QUIRK_SWSUP_SIDLE | SYSC_QUIRK_LEGACY_IDLE),
	/* Uarts on omap4 and later */
	SYSC_QUIRK("uart", 0, 0x50, 0x54, 0x58, 0x50411e03, 0xffff00ff,
		   SYSC_QUIRK_SWSUP_SIDLE_ACT | SYSC_QUIRK_LEGACY_IDLE),
	SYSC_QUIRK("uart", 0, 0x50, 0x54, 0x58, 0x47422e03, 0xffffffff,
		   SYSC_QUIRK_SWSUP_SIDLE_ACT | SYSC_QUIRK_LEGACY_IDLE),

	/* Quirks that need to be set based on the module address */
	SYSC_QUIRK("mcpdm", 0x40132000, 0, 0x10, -ENODEV, 0x50000800, 0xffffffff,
		   SYSC_QUIRK_EXT_OPT_CLOCK | SYSC_QUIRK_NO_RESET_ON_INIT |
		   SYSC_QUIRK_SWSUP_SIDLE),

	/* Quirks that need to be set based on detected module */
	SYSC_QUIRK("aess", 0, 0, 0x10, -ENODEV, 0x40000000, 0xffffffff,
		   SYSC_MODULE_QUIRK_AESS),
<<<<<<< HEAD
	SYSC_QUIRK("dcan", 0x48480000, 0x20, -1, -1, 0xa3170504, 0xffffffff,
		   SYSC_QUIRK_CLKDM_NOAUTO),
	SYSC_QUIRK("dwc3", 0x48880000, 0, 0x10, -1, 0x500a0200, 0xffffffff,
		   SYSC_QUIRK_CLKDM_NOAUTO),
	SYSC_QUIRK("dwc3", 0x488c0000, 0, 0x10, -1, 0x500a0200, 0xffffffff,
		   SYSC_QUIRK_CLKDM_NOAUTO),
=======
	SYSC_QUIRK("dcan", 0x48480000, 0x20, -ENODEV, -ENODEV, 0xa3170504, 0xffffffff,
		   SYSC_QUIRK_CLKDM_NOAUTO),
	SYSC_QUIRK("dss", 0x4832a000, 0, 0x10, 0x14, 0x00000020, 0xffffffff,
		   SYSC_QUIRK_OPT_CLKS_IN_RESET | SYSC_MODULE_QUIRK_DSS_RESET),
	SYSC_QUIRK("dss", 0x58000000, 0, -ENODEV, 0x14, 0x00000040, 0xffffffff,
		   SYSC_QUIRK_OPT_CLKS_IN_RESET | SYSC_MODULE_QUIRK_DSS_RESET),
	SYSC_QUIRK("dss", 0x58000000, 0, -ENODEV, 0x14, 0x00000061, 0xffffffff,
		   SYSC_QUIRK_OPT_CLKS_IN_RESET | SYSC_MODULE_QUIRK_DSS_RESET),
	SYSC_QUIRK("dwc3", 0x48880000, 0, 0x10, -ENODEV, 0x500a0200, 0xffffffff,
		   SYSC_QUIRK_CLKDM_NOAUTO),
	SYSC_QUIRK("dwc3", 0x488c0000, 0, 0x10, -ENODEV, 0x500a0200, 0xffffffff,
		   SYSC_QUIRK_CLKDM_NOAUTO),
	SYSC_QUIRK("hdmi", 0, 0, 0x10, -ENODEV, 0x50030200, 0xffffffff,
		   SYSC_QUIRK_OPT_CLKS_NEEDED),
>>>>>>> 04d5ce62
	SYSC_QUIRK("hdq1w", 0, 0, 0x14, 0x18, 0x00000006, 0xffffffff,
		   SYSC_MODULE_QUIRK_HDQ1W),
	SYSC_QUIRK("hdq1w", 0, 0, 0x14, 0x18, 0x0000000a, 0xffffffff,
		   SYSC_MODULE_QUIRK_HDQ1W),
	SYSC_QUIRK("i2c", 0, 0, 0x20, 0x10, 0x00000036, 0x000000ff,
		   SYSC_MODULE_QUIRK_I2C),
	SYSC_QUIRK("i2c", 0, 0, 0x20, 0x10, 0x0000003c, 0x000000ff,
		   SYSC_MODULE_QUIRK_I2C),
	SYSC_QUIRK("i2c", 0, 0, 0x20, 0x10, 0x00000040, 0x000000ff,
		   SYSC_MODULE_QUIRK_I2C),
	SYSC_QUIRK("i2c", 0, 0, 0x10, 0x90, 0x5040000a, 0xfffff0f0,
		   SYSC_MODULE_QUIRK_I2C),
	SYSC_QUIRK("gpu", 0x50000000, 0x14, -ENODEV, -ENODEV, 0x00010201, 0xffffffff, 0),
	SYSC_QUIRK("gpu", 0x50000000, 0xfe00, 0xfe10, -ENODEV, 0x40000000 , 0xffffffff,
		   SYSC_MODULE_QUIRK_SGX),
<<<<<<< HEAD
	SYSC_QUIRK("lcdc", 0, 0, 0x54, -1, 0x4f201000, 0xffffffff,
=======
	SYSC_QUIRK("lcdc", 0, 0, 0x54, -ENODEV, 0x4f201000, 0xffffffff,
		   SYSC_QUIRK_SWSUP_SIDLE | SYSC_QUIRK_SWSUP_MSTANDBY),
	SYSC_QUIRK("rtc", 0, 0x74, 0x78, -ENODEV, 0x4eb01908, 0xffff00f0,
		   SYSC_MODULE_QUIRK_RTC_UNLOCK),
	SYSC_QUIRK("tptc", 0, 0, 0x10, -ENODEV, 0x40006c00, 0xffffefff,
		   SYSC_QUIRK_SWSUP_SIDLE | SYSC_QUIRK_SWSUP_MSTANDBY),
	SYSC_QUIRK("tptc", 0, 0, -ENODEV, -ENODEV, 0x40007c00, 0xffffffff,
>>>>>>> 04d5ce62
		   SYSC_QUIRK_SWSUP_SIDLE | SYSC_QUIRK_SWSUP_MSTANDBY),
	SYSC_QUIRK("usb_otg_hs", 0, 0x400, 0x404, 0x408, 0x00000050,
		   0xffffffff, SYSC_QUIRK_SWSUP_SIDLE | SYSC_QUIRK_SWSUP_MSTANDBY),
	SYSC_QUIRK("usb_otg_hs", 0, 0, 0x10, -ENODEV, 0x4ea2080d, 0xffffffff,
		   SYSC_QUIRK_SWSUP_SIDLE | SYSC_QUIRK_SWSUP_MSTANDBY),
	SYSC_QUIRK("wdt", 0, 0, 0x10, 0x14, 0x502a0500, 0xfffff0f0,
		   SYSC_MODULE_QUIRK_WDT),
	/* PRUSS on am3, am4 and am5 */
	SYSC_QUIRK("pruss", 0, 0x26000, 0x26004, -ENODEV, 0x47000000, 0xff000000,
		   SYSC_MODULE_QUIRK_PRUSS),
	/* Watchdog on am3 and am4 */
	SYSC_QUIRK("wdt", 0x44e35000, 0, 0x10, 0x14, 0x502a0500, 0xfffff0f0,
		   SYSC_MODULE_QUIRK_WDT | SYSC_QUIRK_SWSUP_SIDLE),

#ifdef DEBUG
	SYSC_QUIRK("adc", 0, 0, 0x10, -ENODEV, 0x47300001, 0xffffffff, 0),
	SYSC_QUIRK("atl", 0, 0, -ENODEV, -ENODEV, 0x0a070100, 0xffffffff, 0),
	SYSC_QUIRK("cm", 0, 0, -ENODEV, -ENODEV, 0x40000301, 0xffffffff, 0),
	SYSC_QUIRK("control", 0, 0, 0x10, -ENODEV, 0x40000900, 0xffffffff, 0),
	SYSC_QUIRK("cpgmac", 0, 0x1200, 0x1208, 0x1204, 0x4edb1902,
		   0xffff00f0, 0),
	SYSC_QUIRK("dcan", 0, 0x20, -ENODEV, -ENODEV, 0xa3170504, 0xffffffff, 0),
	SYSC_QUIRK("dcan", 0, 0x20, -ENODEV, -ENODEV, 0x4edb1902, 0xffffffff, 0),
	SYSC_QUIRK("dispc", 0x4832a400, 0, 0x10, 0x14, 0x00000030, 0xffffffff, 0),
	SYSC_QUIRK("dispc", 0x58001000, 0, 0x10, 0x14, 0x00000040, 0xffffffff, 0),
	SYSC_QUIRK("dispc", 0x58001000, 0, 0x10, 0x14, 0x00000051, 0xffffffff, 0),
	SYSC_QUIRK("dmic", 0, 0, 0x10, -ENODEV, 0x50010000, 0xffffffff, 0),
	SYSC_QUIRK("dsi", 0x58004000, 0, 0x10, 0x14, 0x00000030, 0xffffffff, 0),
	SYSC_QUIRK("dsi", 0x58005000, 0, 0x10, 0x14, 0x00000030, 0xffffffff, 0),
	SYSC_QUIRK("dsi", 0x58005000, 0, 0x10, 0x14, 0x00000040, 0xffffffff, 0),
	SYSC_QUIRK("dsi", 0x58009000, 0, 0x10, 0x14, 0x00000040, 0xffffffff, 0),
	SYSC_QUIRK("dwc3", 0, 0, 0x10, -ENODEV, 0x500a0200, 0xffffffff, 0),
	SYSC_QUIRK("d2d", 0x4a0b6000, 0, 0x10, 0x14, 0x00000010, 0xffffffff, 0),
	SYSC_QUIRK("d2d", 0x4a0cd000, 0, 0x10, 0x14, 0x00000010, 0xffffffff, 0),
	SYSC_QUIRK("epwmss", 0, 0, 0x4, -ENODEV, 0x47400001, 0xffffffff, 0),
	SYSC_QUIRK("gpu", 0, 0x1fc00, 0x1fc10, -ENODEV, 0, 0, 0),
	SYSC_QUIRK("gpu", 0, 0xfe00, 0xfe10, -ENODEV, 0x40000000 , 0xffffffff, 0),
	SYSC_QUIRK("hdmi", 0, 0, 0x10, -ENODEV, 0x50031d00, 0xffffffff, 0),
	SYSC_QUIRK("hsi", 0, 0, 0x10, 0x14, 0x50043101, 0xffffffff, 0),
<<<<<<< HEAD
	SYSC_QUIRK("iss", 0, 0, 0x10, -1, 0x40000101, 0xffffffff, 0),
	SYSC_QUIRK("mcasp", 0, 0, 0x4, -1, 0x44306302, 0xffffffff, 0),
	SYSC_QUIRK("mcasp", 0, 0, 0x4, -1, 0x44307b02, 0xffffffff, 0),
	SYSC_QUIRK("mcbsp", 0, -1, 0x8c, -1, 0, 0, 0),
	SYSC_QUIRK("mcspi", 0, 0, 0x10, -1, 0x40300a0b, 0xffff00ff, 0),
=======
	SYSC_QUIRK("iss", 0, 0, 0x10, -ENODEV, 0x40000101, 0xffffffff, 0),
	SYSC_QUIRK("mcasp", 0, 0, 0x4, -ENODEV, 0x44306302, 0xffffffff, 0),
	SYSC_QUIRK("mcasp", 0, 0, 0x4, -ENODEV, 0x44307b02, 0xffffffff, 0),
	SYSC_QUIRK("mcbsp", 0, -ENODEV, 0x8c, -ENODEV, 0, 0, 0),
	SYSC_QUIRK("mcspi", 0, 0, 0x10, -ENODEV, 0x40300a0b, 0xffff00ff, 0),
>>>>>>> 04d5ce62
	SYSC_QUIRK("mcspi", 0, 0, 0x110, 0x114, 0x40300a0b, 0xffffffff, 0),
	SYSC_QUIRK("mailbox", 0, 0, 0x10, -ENODEV, 0x00000400, 0xffffffff, 0),
	SYSC_QUIRK("m3", 0, 0, -ENODEV, -ENODEV, 0x5f580105, 0x0fff0f00, 0),
	SYSC_QUIRK("ocp2scp", 0, 0, 0x10, 0x14, 0x50060005, 0xfffffff0, 0),
	SYSC_QUIRK("ocp2scp", 0, 0, -ENODEV, -ENODEV, 0x50060007, 0xffffffff, 0),
	SYSC_QUIRK("padconf", 0, 0, 0x10, -ENODEV, 0x4fff0800, 0xffffffff, 0),
	SYSC_QUIRK("padconf", 0, 0, -ENODEV, -ENODEV, 0x40001100, 0xffffffff, 0),
	SYSC_QUIRK("prcm", 0, 0, -ENODEV, -ENODEV, 0x40000100, 0xffffffff, 0),
	SYSC_QUIRK("prcm", 0, 0, -ENODEV, -ENODEV, 0x00004102, 0xffffffff, 0),
	SYSC_QUIRK("prcm", 0, 0, -ENODEV, -ENODEV, 0x40000400, 0xffffffff, 0),
	SYSC_QUIRK("rfbi", 0x4832a800, 0, 0x10, 0x14, 0x00000010, 0xffffffff, 0),
	SYSC_QUIRK("rfbi", 0x58002000, 0, 0x10, 0x14, 0x00000010, 0xffffffff, 0),
	SYSC_QUIRK("scm", 0, 0, 0x10, -ENODEV, 0x40000900, 0xffffffff, 0),
	SYSC_QUIRK("scm", 0, 0, -ENODEV, -ENODEV, 0x4e8b0100, 0xffffffff, 0),
	SYSC_QUIRK("scm", 0, 0, -ENODEV, -ENODEV, 0x4f000100, 0xffffffff, 0),
	SYSC_QUIRK("scm", 0, 0, -ENODEV, -ENODEV, 0x40000900, 0xffffffff, 0),
	SYSC_QUIRK("scrm", 0, 0, -ENODEV, -ENODEV, 0x00000010, 0xffffffff, 0),
	SYSC_QUIRK("sdio", 0, 0, 0x10, -ENODEV, 0x40202301, 0xffff0ff0, 0),
	SYSC_QUIRK("sdio", 0, 0x2fc, 0x110, 0x114, 0x31010000, 0xffffffff, 0),
	SYSC_QUIRK("sdma", 0, 0, 0x2c, 0x28, 0x00010900, 0xffffffff, 0),
	SYSC_QUIRK("slimbus", 0, 0, 0x10, -ENODEV, 0x40000902, 0xffffffff, 0),
	SYSC_QUIRK("slimbus", 0, 0, 0x10, -ENODEV, 0x40002903, 0xffffffff, 0),
	SYSC_QUIRK("spinlock", 0, 0, 0x10, -ENODEV, 0x50020000, 0xffffffff, 0),
	SYSC_QUIRK("rng", 0, 0x1fe0, 0x1fe4, -ENODEV, 0x00000020, 0xffffffff, 0),
	SYSC_QUIRK("timer32k", 0, 0, 0x4, -ENODEV, 0x00000060, 0xffffffff, 0),
	SYSC_QUIRK("tpcc", 0, 0, -ENODEV, -ENODEV, 0x40014c00, 0xffffffff, 0),
	SYSC_QUIRK("usbhstll", 0, 0, 0x10, 0x14, 0x00000004, 0xffffffff, 0),
	SYSC_QUIRK("usbhstll", 0, 0, 0x10, 0x14, 0x00000008, 0xffffffff, 0),
	SYSC_QUIRK("usb_host_hs", 0, 0, 0x10, 0x14, 0x50700100, 0xffffffff, 0),
	SYSC_QUIRK("usb_host_hs", 0, 0, 0x10, -ENODEV, 0x50700101, 0xffffffff, 0),
	SYSC_QUIRK("venc", 0x58003000, 0, -ENODEV, -ENODEV, 0x00000002, 0xffffffff, 0),
	SYSC_QUIRK("vfpe", 0, 0, 0x104, -ENODEV, 0x4d001200, 0xffffffff, 0),
#endif
};

/*
 * Early quirks based on module base and register offsets only that are
 * needed before the module revision can be read
 */
static void sysc_init_early_quirks(struct sysc *ddata)
{
	const struct sysc_revision_quirk *q;
	int i;

	for (i = 0; i < ARRAY_SIZE(sysc_revision_quirks); i++) {
		q = &sysc_revision_quirks[i];

		if (!q->base)
			continue;

		if (q->base != ddata->module_pa)
			continue;

		if (q->rev_offset != ddata->offsets[SYSC_REVISION])
			continue;

		if (q->sysc_offset != ddata->offsets[SYSC_SYSCONFIG])
			continue;

		if (q->syss_offset != ddata->offsets[SYSC_SYSSTATUS])
			continue;

		ddata->name = q->name;
		ddata->cfg.quirks |= q->quirks;
	}
}

/* Quirks that also consider the revision register value */
static void sysc_init_revision_quirks(struct sysc *ddata)
{
	const struct sysc_revision_quirk *q;
	int i;

	for (i = 0; i < ARRAY_SIZE(sysc_revision_quirks); i++) {
		q = &sysc_revision_quirks[i];

		if (q->base && q->base != ddata->module_pa)
			continue;

		if (q->rev_offset != ddata->offsets[SYSC_REVISION])
			continue;

		if (q->sysc_offset != ddata->offsets[SYSC_SYSCONFIG])
			continue;

		if (q->syss_offset != ddata->offsets[SYSC_SYSSTATUS])
			continue;

		if (q->revision == ddata->revision ||
		    (q->revision & q->revision_mask) ==
		    (ddata->revision & q->revision_mask)) {
			ddata->name = q->name;
			ddata->cfg.quirks |= q->quirks;
		}
	}
}

/*
 * DSS needs dispc outputs disabled to reset modules. Returns mask of
 * enabled DSS interrupts. Eventually we may be able to do this on
 * dispc init rather than top-level DSS init.
 */
static u32 sysc_quirk_dispc(struct sysc *ddata, int dispc_offset,
			    bool disable)
{
	bool lcd_en, digit_en, lcd2_en = false, lcd3_en = false;
	const int lcd_en_mask = BIT(0), digit_en_mask = BIT(1);
	int manager_count;
	bool framedonetv_irq;
	u32 val, irq_mask = 0;

	switch (sysc_soc->soc) {
	case SOC_2420 ... SOC_3630:
		manager_count = 2;
		framedonetv_irq = false;
		break;
	case SOC_4430 ... SOC_4470:
		manager_count = 3;
		break;
	case SOC_5430:
	case SOC_DRA7:
		manager_count = 4;
		break;
	case SOC_AM4:
		manager_count = 1;
		break;
	case SOC_UNKNOWN:
	default:
		return 0;
	};

	/* Remap the whole module range to be able to reset dispc outputs */
	devm_iounmap(ddata->dev, ddata->module_va);
	ddata->module_va = devm_ioremap(ddata->dev,
					ddata->module_pa,
					ddata->module_size);
	if (!ddata->module_va)
		return -EIO;

	/* DISP_CONTROL */
	val = sysc_read(ddata, dispc_offset + 0x40);
	lcd_en = val & lcd_en_mask;
	digit_en = val & digit_en_mask;
	if (lcd_en)
		irq_mask |= BIT(0);			/* FRAMEDONE */
	if (digit_en) {
		if (framedonetv_irq)
			irq_mask |= BIT(24);		/* FRAMEDONETV */
		else
			irq_mask |= BIT(2) | BIT(3);	/* EVSYNC bits */
	}
	if (disable & (lcd_en | digit_en))
		sysc_write(ddata, dispc_offset + 0x40,
			   val & ~(lcd_en_mask | digit_en_mask));

	if (manager_count <= 2)
		return irq_mask;

	/* DISPC_CONTROL2 */
	val = sysc_read(ddata, dispc_offset + 0x238);
	lcd2_en = val & lcd_en_mask;
	if (lcd2_en)
		irq_mask |= BIT(22);			/* FRAMEDONE2 */
	if (disable && lcd2_en)
		sysc_write(ddata, dispc_offset + 0x238,
			   val & ~lcd_en_mask);

	if (manager_count <= 3)
		return irq_mask;

	/* DISPC_CONTROL3 */
	val = sysc_read(ddata, dispc_offset + 0x848);
	lcd3_en = val & lcd_en_mask;
	if (lcd3_en)
		irq_mask |= BIT(30);			/* FRAMEDONE3 */
	if (disable && lcd3_en)
		sysc_write(ddata, dispc_offset + 0x848,
			   val & ~lcd_en_mask);

	return irq_mask;
}

/* DSS needs child outputs disabled and SDI registers cleared for reset */
static void sysc_pre_reset_quirk_dss(struct sysc *ddata)
{
	const int dispc_offset = 0x1000;
	int error;
	u32 irq_mask, val;

	/* Get enabled outputs */
	irq_mask = sysc_quirk_dispc(ddata, dispc_offset, false);
	if (!irq_mask)
		return;

	/* Clear IRQSTATUS */
	sysc_write(ddata, dispc_offset + 0x18, irq_mask);

	/* Disable outputs */
	val = sysc_quirk_dispc(ddata, dispc_offset, true);

	/* Poll IRQSTATUS */
	error = readl_poll_timeout(ddata->module_va + dispc_offset + 0x18,
				   val, val != irq_mask, 100, 50);
	if (error)
		dev_warn(ddata->dev, "%s: timed out %08x !+ %08x\n",
			 __func__, val, irq_mask);

	if (sysc_soc->soc == SOC_3430) {
		/* Clear DSS_SDI_CONTROL */
		sysc_write(ddata, 0x44, 0);

		/* Clear DSS_PLL_CONTROL */
		sysc_write(ddata, 0x48, 0);
	}

	/* Clear DSS_CONTROL to switch DSS clock sources to PRCM if not */
	sysc_write(ddata, 0x40, 0);
}

/* 1-wire needs module's internal clocks enabled for reset */
static void sysc_pre_reset_quirk_hdq1w(struct sysc *ddata)
{
	int offset = 0x0c;	/* HDQ_CTRL_STATUS */
	u16 val;

	val = sysc_read(ddata, offset);
	val |= BIT(5);
	sysc_write(ddata, offset, val);
}

/* AESS (Audio Engine SubSystem) needs autogating set after enable */
static void sysc_module_enable_quirk_aess(struct sysc *ddata)
{
	int offset = 0x7c;	/* AESS_AUTO_GATING_ENABLE */

	sysc_write(ddata, offset, 1);
}

/* I2C needs to be disabled for reset */
static void sysc_clk_quirk_i2c(struct sysc *ddata, bool enable)
{
	int offset;
	u16 val;

	/* I2C_CON, omap2/3 is different from omap4 and later */
	if ((ddata->revision & 0xffffff00) == 0x001f0000)
		offset = 0x24;
	else
		offset = 0xa4;

	/* I2C_EN */
	val = sysc_read(ddata, offset);
	if (enable)
		val |= BIT(15);
	else
		val &= ~BIT(15);
	sysc_write(ddata, offset, val);
}

static void sysc_pre_reset_quirk_i2c(struct sysc *ddata)
{
	sysc_clk_quirk_i2c(ddata, false);
}

static void sysc_post_reset_quirk_i2c(struct sysc *ddata)
{
	sysc_clk_quirk_i2c(ddata, true);
}

/* RTC on am3 and 4 needs to be unlocked and locked for sysconfig */
static void sysc_quirk_rtc(struct sysc *ddata, bool lock)
{
	u32 val, kick0_val = 0, kick1_val = 0;
	unsigned long flags;
	int error;

	if (!lock) {
		kick0_val = 0x83e70b13;
		kick1_val = 0x95a4f1e0;
	}

	local_irq_save(flags);
	/* RTC_STATUS BUSY bit may stay active for 1/32768 seconds (~30 usec) */
	error = readl_poll_timeout(ddata->module_va + 0x44, val,
				   !(val & BIT(0)), 100, 50);
	if (error)
		dev_warn(ddata->dev, "rtc busy timeout\n");
	/* Now we have ~15 microseconds to read/write various registers */
	sysc_write(ddata, 0x6c, kick0_val);
	sysc_write(ddata, 0x70, kick1_val);
	local_irq_restore(flags);
}

static void sysc_module_unlock_quirk_rtc(struct sysc *ddata)
{
	sysc_quirk_rtc(ddata, false);
}

static void sysc_module_lock_quirk_rtc(struct sysc *ddata)
{
	sysc_quirk_rtc(ddata, true);
}

/* 36xx SGX needs a quirk for to bypass OCP IPG interrupt logic */
static void sysc_module_enable_quirk_sgx(struct sysc *ddata)
{
	int offset = 0xff08;	/* OCP_DEBUG_CONFIG */
	u32 val = BIT(31);	/* THALIA_INT_BYPASS */

	sysc_write(ddata, offset, val);
}

/* Watchdog timer needs a disable sequence after reset */
static void sysc_reset_done_quirk_wdt(struct sysc *ddata)
{
	int wps, spr, error;
	u32 val;

	wps = 0x34;
	spr = 0x48;

	sysc_write(ddata, spr, 0xaaaa);
	error = readl_poll_timeout(ddata->module_va + wps, val,
				   !(val & 0x10), 100,
				   MAX_MODULE_SOFTRESET_WAIT);
	if (error)
		dev_warn(ddata->dev, "wdt disable step1 failed\n");

	sysc_write(ddata, spr, 0x5555);
	error = readl_poll_timeout(ddata->module_va + wps, val,
				   !(val & 0x10), 100,
				   MAX_MODULE_SOFTRESET_WAIT);
	if (error)
		dev_warn(ddata->dev, "wdt disable step2 failed\n");
}

/* PRUSS needs to set MSTANDBY_INIT inorder to idle properly */
static void sysc_module_disable_quirk_pruss(struct sysc *ddata)
{
	u32 reg;

	reg = sysc_read(ddata, ddata->offsets[SYSC_SYSCONFIG]);
	reg |= SYSC_PRUSS_STANDBY_INIT;
	sysc_write(ddata, ddata->offsets[SYSC_SYSCONFIG], reg);
}

static void sysc_init_module_quirks(struct sysc *ddata)
{
	if (ddata->legacy_mode || !ddata->name)
		return;

	if (ddata->cfg.quirks & SYSC_MODULE_QUIRK_HDQ1W) {
<<<<<<< HEAD
		ddata->clk_disable_quirk = sysc_pre_reset_quirk_hdq1w;
=======
		ddata->pre_reset_quirk = sysc_pre_reset_quirk_hdq1w;
>>>>>>> 04d5ce62

		return;
	}

	if (ddata->cfg.quirks & SYSC_MODULE_QUIRK_I2C) {
		ddata->pre_reset_quirk = sysc_pre_reset_quirk_i2c;
		ddata->post_reset_quirk = sysc_post_reset_quirk_i2c;

		return;
	}

	if (ddata->cfg.quirks & SYSC_MODULE_QUIRK_AESS)
		ddata->module_enable_quirk = sysc_module_enable_quirk_aess;

	if (ddata->cfg.quirks & SYSC_MODULE_QUIRK_DSS_RESET)
		ddata->pre_reset_quirk = sysc_pre_reset_quirk_dss;

	if (ddata->cfg.quirks & SYSC_MODULE_QUIRK_RTC_UNLOCK) {
		ddata->module_unlock_quirk = sysc_module_unlock_quirk_rtc;
		ddata->module_lock_quirk = sysc_module_lock_quirk_rtc;

		return;
	}

	if (ddata->cfg.quirks & SYSC_MODULE_QUIRK_SGX)
		ddata->module_enable_quirk = sysc_module_enable_quirk_sgx;

	if (ddata->cfg.quirks & SYSC_MODULE_QUIRK_WDT) {
		ddata->reset_done_quirk = sysc_reset_done_quirk_wdt;
		ddata->module_disable_quirk = sysc_reset_done_quirk_wdt;
	}

	if (ddata->cfg.quirks & SYSC_MODULE_QUIRK_PRUSS)
		ddata->module_disable_quirk = sysc_module_disable_quirk_pruss;
}

static int sysc_clockdomain_init(struct sysc *ddata)
{
	struct ti_sysc_platform_data *pdata = dev_get_platdata(ddata->dev);
	struct clk *fck = NULL, *ick = NULL;
	int error;

	if (!pdata || !pdata->init_clockdomain)
		return 0;

	switch (ddata->nr_clocks) {
	case 2:
		ick = ddata->clocks[SYSC_ICK];
		/* fallthrough */
	case 1:
		fck = ddata->clocks[SYSC_FCK];
		break;
	case 0:
		return 0;
	}

	error = pdata->init_clockdomain(ddata->dev, fck, ick, &ddata->cookie);
	if (!error || error == -ENODEV)
		return 0;

	return error;
}

/*
 * Note that pdata->init_module() typically does a reset first. After
 * pdata->init_module() is done, PM runtime can be used for the interconnect
 * target module.
 */
static int sysc_legacy_init(struct sysc *ddata)
{
	struct ti_sysc_platform_data *pdata = dev_get_platdata(ddata->dev);
	int error;

	if (!pdata || !pdata->init_module)
		return 0;

	error = pdata->init_module(ddata->dev, ddata->mdata, &ddata->cookie);
	if (error == -EEXIST)
		error = 0;

	return error;
}

/*
 * Note that the caller must ensure the interconnect target module is enabled
 * before calling reset. Otherwise reset will not complete.
 */
static int sysc_reset(struct sysc *ddata)
{
	int sysc_offset, syss_offset, sysc_val, rstval, error = 0;
	u32 sysc_mask, syss_done;

	sysc_offset = ddata->offsets[SYSC_SYSCONFIG];
	syss_offset = ddata->offsets[SYSC_SYSSTATUS];

	if (ddata->legacy_mode ||
	    ddata->cap->regbits->srst_shift < 0 ||
	    ddata->cfg.quirks & SYSC_QUIRK_NO_RESET_ON_INIT)
		return 0;

	sysc_mask = BIT(ddata->cap->regbits->srst_shift);

	if (ddata->cfg.quirks & SYSS_QUIRK_RESETDONE_INVERTED)
		syss_done = 0;
	else
		syss_done = ddata->cfg.syss_mask;

	if (ddata->pre_reset_quirk)
		ddata->pre_reset_quirk(ddata);

	if (sysc_offset >= 0) {
		sysc_val = sysc_read_sysconfig(ddata);
		sysc_val |= sysc_mask;
		sysc_write(ddata, sysc_offset, sysc_val);
	}

	if (ddata->cfg.srst_udelay)
		usleep_range(ddata->cfg.srst_udelay,
			     ddata->cfg.srst_udelay * 2);

	if (ddata->post_reset_quirk)
		ddata->post_reset_quirk(ddata);

	/* Poll on reset status */
	if (syss_offset >= 0) {
		error = readx_poll_timeout(sysc_read_sysstatus, ddata, rstval,
					   (rstval & ddata->cfg.syss_mask) ==
					   syss_done,
					   100, MAX_MODULE_SOFTRESET_WAIT);

	} else if (ddata->cfg.quirks & SYSC_QUIRK_RESET_STATUS) {
		error = readx_poll_timeout(sysc_read_sysconfig, ddata, rstval,
					   !(rstval & sysc_mask),
					   100, MAX_MODULE_SOFTRESET_WAIT);
	}

	if (ddata->reset_done_quirk)
		ddata->reset_done_quirk(ddata);

	return error;
}

/*
 * At this point the module is configured enough to read the revision but
 * module may not be completely configured yet to use PM runtime. Enable
 * all clocks directly during init to configure the quirks needed for PM
 * runtime based on the revision register.
 */
static int sysc_init_module(struct sysc *ddata)
{
	int error = 0;

	error = sysc_clockdomain_init(ddata);
	if (error)
		return error;

	sysc_clkdm_deny_idle(ddata);

	/*
	 * Always enable clocks. The bootloader may or may not have enabled
	 * the related clocks.
	 */
	error = sysc_enable_opt_clocks(ddata);
	if (error)
		return error;

	error = sysc_enable_main_clocks(ddata);
	if (error)
		goto err_opt_clocks;

	if (!(ddata->cfg.quirks & SYSC_QUIRK_NO_RESET_ON_INIT)) {
		error = reset_control_deassert(ddata->rsts);
		if (error)
			goto err_main_clocks;
	}

	ddata->revision = sysc_read_revision(ddata);
	sysc_init_revision_quirks(ddata);
	sysc_init_module_quirks(ddata);

	if (ddata->legacy_mode) {
		error = sysc_legacy_init(ddata);
		if (error)
			goto err_reset;
	}

	if (!ddata->legacy_mode) {
		error = sysc_enable_module(ddata->dev);
		if (error)
			goto err_reset;
	}

	error = sysc_reset(ddata);
	if (error)
		dev_err(ddata->dev, "Reset failed with %d\n", error);

	if (error && !ddata->legacy_mode)
		sysc_disable_module(ddata->dev);

err_reset:
	if (error && !(ddata->cfg.quirks & SYSC_QUIRK_NO_RESET_ON_INIT))
		reset_control_assert(ddata->rsts);

err_main_clocks:
	if (error)
		sysc_disable_main_clocks(ddata);
err_opt_clocks:
	/* No re-enable of clockdomain autoidle to prevent module autoidle */
	if (error) {
		sysc_disable_opt_clocks(ddata);
		sysc_clkdm_allow_idle(ddata);
	}

	return error;
}

static int sysc_init_sysc_mask(struct sysc *ddata)
{
	struct device_node *np = ddata->dev->of_node;
	int error;
	u32 val;

	error = of_property_read_u32(np, "ti,sysc-mask", &val);
	if (error)
		return 0;

	ddata->cfg.sysc_val = val & ddata->cap->sysc_mask;

	return 0;
}

static int sysc_init_idlemode(struct sysc *ddata, u8 *idlemodes,
			      const char *name)
{
	struct device_node *np = ddata->dev->of_node;
	struct property *prop;
	const __be32 *p;
	u32 val;

	of_property_for_each_u32(np, name, prop, p, val) {
		if (val >= SYSC_NR_IDLEMODES) {
			dev_err(ddata->dev, "invalid idlemode: %i\n", val);
			return -EINVAL;
		}
		*idlemodes |=  (1 << val);
	}

	return 0;
}

static int sysc_init_idlemodes(struct sysc *ddata)
{
	int error;

	error = sysc_init_idlemode(ddata, &ddata->cfg.midlemodes,
				   "ti,sysc-midle");
	if (error)
		return error;

	error = sysc_init_idlemode(ddata, &ddata->cfg.sidlemodes,
				   "ti,sysc-sidle");
	if (error)
		return error;

	return 0;
}

/*
 * Only some devices on omap4 and later have SYSCONFIG reset done
 * bit. We can detect this if there is no SYSSTATUS at all, or the
 * SYSTATUS bit 0 is not used. Note that some SYSSTATUS registers
 * have multiple bits for the child devices like OHCI and EHCI.
 * Depends on SYSC being parsed first.
 */
static int sysc_init_syss_mask(struct sysc *ddata)
{
	struct device_node *np = ddata->dev->of_node;
	int error;
	u32 val;

	error = of_property_read_u32(np, "ti,syss-mask", &val);
	if (error) {
		if ((ddata->cap->type == TI_SYSC_OMAP4 ||
		     ddata->cap->type == TI_SYSC_OMAP4_TIMER) &&
		    (ddata->cfg.sysc_val & SYSC_OMAP4_SOFTRESET))
			ddata->cfg.quirks |= SYSC_QUIRK_RESET_STATUS;

		return 0;
	}

	if (!(val & 1) && (ddata->cfg.sysc_val & SYSC_OMAP4_SOFTRESET))
		ddata->cfg.quirks |= SYSC_QUIRK_RESET_STATUS;

	ddata->cfg.syss_mask = val;

	return 0;
}

/*
 * Many child device drivers need to have fck and opt clocks available
 * to get the clock rate for device internal configuration etc.
 */
static int sysc_child_add_named_clock(struct sysc *ddata,
				      struct device *child,
				      const char *name)
{
	struct clk *clk;
	struct clk_lookup *l;
	int error = 0;

	if (!name)
		return 0;

	clk = clk_get(child, name);
	if (!IS_ERR(clk)) {
		error = -EEXIST;
		goto put_clk;
	}

	clk = clk_get(ddata->dev, name);
	if (IS_ERR(clk))
		return -ENODEV;

	l = clkdev_create(clk, name, dev_name(child));
	if (!l)
		error = -ENOMEM;
put_clk:
	clk_put(clk);

	return error;
}

static int sysc_child_add_clocks(struct sysc *ddata,
				 struct device *child)
{
	int i, error;

	for (i = 0; i < ddata->nr_clocks; i++) {
		error = sysc_child_add_named_clock(ddata,
						   child,
						   ddata->clock_roles[i]);
		if (error && error != -EEXIST) {
			dev_err(ddata->dev, "could not add child clock %s: %i\n",
				ddata->clock_roles[i], error);

			return error;
		}
	}

	return 0;
}

static struct device_type sysc_device_type = {
};

static struct sysc *sysc_child_to_parent(struct device *dev)
{
	struct device *parent = dev->parent;

	if (!parent || parent->type != &sysc_device_type)
		return NULL;

	return dev_get_drvdata(parent);
}

static int __maybe_unused sysc_child_runtime_suspend(struct device *dev)
{
	struct sysc *ddata;
	int error;

	ddata = sysc_child_to_parent(dev);

	error = pm_generic_runtime_suspend(dev);
	if (error)
		return error;

	if (!ddata->enabled)
		return 0;

	return sysc_runtime_suspend(ddata->dev);
}

static int __maybe_unused sysc_child_runtime_resume(struct device *dev)
{
	struct sysc *ddata;
	int error;

	ddata = sysc_child_to_parent(dev);

	if (!ddata->enabled) {
		error = sysc_runtime_resume(ddata->dev);
		if (error < 0)
			dev_err(ddata->dev,
				"%s error: %i\n", __func__, error);
	}

	return pm_generic_runtime_resume(dev);
}

#ifdef CONFIG_PM_SLEEP
static int sysc_child_suspend_noirq(struct device *dev)
{
	struct sysc *ddata;
	int error;

	ddata = sysc_child_to_parent(dev);

	dev_dbg(ddata->dev, "%s %s\n", __func__,
		ddata->name ? ddata->name : "");

	error = pm_generic_suspend_noirq(dev);
	if (error) {
		dev_err(dev, "%s error at %i: %i\n",
			__func__, __LINE__, error);

		return error;
	}

	if (!pm_runtime_status_suspended(dev)) {
		error = pm_generic_runtime_suspend(dev);
		if (error) {
			dev_dbg(dev, "%s busy at %i: %i\n",
				__func__, __LINE__, error);

			return 0;
		}

		error = sysc_runtime_suspend(ddata->dev);
		if (error) {
			dev_err(dev, "%s error at %i: %i\n",
				__func__, __LINE__, error);

			return error;
		}

		ddata->child_needs_resume = true;
	}

	return 0;
}

static int sysc_child_resume_noirq(struct device *dev)
{
	struct sysc *ddata;
	int error;

	ddata = sysc_child_to_parent(dev);

	dev_dbg(ddata->dev, "%s %s\n", __func__,
		ddata->name ? ddata->name : "");

	if (ddata->child_needs_resume) {
		ddata->child_needs_resume = false;

		error = sysc_runtime_resume(ddata->dev);
		if (error)
			dev_err(ddata->dev,
				"%s runtime resume error: %i\n",
				__func__, error);

		error = pm_generic_runtime_resume(dev);
		if (error)
			dev_err(ddata->dev,
				"%s generic runtime resume: %i\n",
				__func__, error);
	}

	return pm_generic_resume_noirq(dev);
}
#endif

static struct dev_pm_domain sysc_child_pm_domain = {
	.ops = {
		SET_RUNTIME_PM_OPS(sysc_child_runtime_suspend,
				   sysc_child_runtime_resume,
				   NULL)
		USE_PLATFORM_PM_SLEEP_OPS
		SET_NOIRQ_SYSTEM_SLEEP_PM_OPS(sysc_child_suspend_noirq,
					      sysc_child_resume_noirq)
	}
};

/**
 * sysc_legacy_idle_quirk - handle children in omap_device compatible way
 * @ddata: device driver data
 * @child: child device driver
 *
 * Allow idle for child devices as done with _od_runtime_suspend().
 * Otherwise many child devices will not idle because of the permanent
 * parent usecount set in pm_runtime_irq_safe().
 *
 * Note that the long term solution is to just modify the child device
 * drivers to not set pm_runtime_irq_safe() and then this can be just
 * dropped.
 */
static void sysc_legacy_idle_quirk(struct sysc *ddata, struct device *child)
{
	if (ddata->cfg.quirks & SYSC_QUIRK_LEGACY_IDLE)
		dev_pm_domain_set(child, &sysc_child_pm_domain);
}

static int sysc_notifier_call(struct notifier_block *nb,
			      unsigned long event, void *device)
{
	struct device *dev = device;
	struct sysc *ddata;
	int error;

	ddata = sysc_child_to_parent(dev);
	if (!ddata)
		return NOTIFY_DONE;

	switch (event) {
	case BUS_NOTIFY_ADD_DEVICE:
		error = sysc_child_add_clocks(ddata, dev);
		if (error)
			return error;
		sysc_legacy_idle_quirk(ddata, dev);
		break;
	default:
		break;
	}

	return NOTIFY_DONE;
}

static struct notifier_block sysc_nb = {
	.notifier_call = sysc_notifier_call,
};

/* Device tree configured quirks */
struct sysc_dts_quirk {
	const char *name;
	u32 mask;
};

static const struct sysc_dts_quirk sysc_dts_quirks[] = {
	{ .name = "ti,no-idle-on-init",
	  .mask = SYSC_QUIRK_NO_IDLE_ON_INIT, },
	{ .name = "ti,no-reset-on-init",
	  .mask = SYSC_QUIRK_NO_RESET_ON_INIT, },
	{ .name = "ti,no-idle",
	  .mask = SYSC_QUIRK_NO_IDLE, },
};

static void sysc_parse_dts_quirks(struct sysc *ddata, struct device_node *np,
				  bool is_child)
{
	const struct property *prop;
	int i, len;

	for (i = 0; i < ARRAY_SIZE(sysc_dts_quirks); i++) {
		const char *name = sysc_dts_quirks[i].name;

		prop = of_get_property(np, name, &len);
		if (!prop)
			continue;

		ddata->cfg.quirks |= sysc_dts_quirks[i].mask;
		if (is_child) {
			dev_warn(ddata->dev,
				 "dts flag should be at module level for %s\n",
				 name);
		}
	}
}

static int sysc_init_dts_quirks(struct sysc *ddata)
{
	struct device_node *np = ddata->dev->of_node;
	int error;
	u32 val;

	ddata->legacy_mode = of_get_property(np, "ti,hwmods", NULL);

	sysc_parse_dts_quirks(ddata, np, false);
	error = of_property_read_u32(np, "ti,sysc-delay-us", &val);
	if (!error) {
		if (val > 255) {
			dev_warn(ddata->dev, "bad ti,sysc-delay-us: %i\n",
				 val);
		}

		ddata->cfg.srst_udelay = (u8)val;
	}

	return 0;
}

static void sysc_unprepare(struct sysc *ddata)
{
	int i;

	if (!ddata->clocks)
		return;

	for (i = 0; i < SYSC_MAX_CLOCKS; i++) {
		if (!IS_ERR_OR_NULL(ddata->clocks[i]))
			clk_unprepare(ddata->clocks[i]);
	}
}

/*
 * Common sysc register bits found on omap2, also known as type1
 */
static const struct sysc_regbits sysc_regbits_omap2 = {
	.dmadisable_shift = -ENODEV,
	.midle_shift = 12,
	.sidle_shift = 3,
	.clkact_shift = 8,
	.emufree_shift = 5,
	.enwkup_shift = 2,
	.srst_shift = 1,
	.autoidle_shift = 0,
};

static const struct sysc_capabilities sysc_omap2 = {
	.type = TI_SYSC_OMAP2,
	.sysc_mask = SYSC_OMAP2_CLOCKACTIVITY | SYSC_OMAP2_EMUFREE |
		     SYSC_OMAP2_ENAWAKEUP | SYSC_OMAP2_SOFTRESET |
		     SYSC_OMAP2_AUTOIDLE,
	.regbits = &sysc_regbits_omap2,
};

/* All omap2 and 3 timers, and timers 1, 2 & 10 on omap 4 and 5 */
static const struct sysc_capabilities sysc_omap2_timer = {
	.type = TI_SYSC_OMAP2_TIMER,
	.sysc_mask = SYSC_OMAP2_CLOCKACTIVITY | SYSC_OMAP2_EMUFREE |
		     SYSC_OMAP2_ENAWAKEUP | SYSC_OMAP2_SOFTRESET |
		     SYSC_OMAP2_AUTOIDLE,
	.regbits = &sysc_regbits_omap2,
	.mod_quirks = SYSC_QUIRK_USE_CLOCKACT,
};

/*
 * SHAM2 (SHA1/MD5) sysc found on omap3, a variant of sysc_regbits_omap2
 * with different sidle position
 */
static const struct sysc_regbits sysc_regbits_omap3_sham = {
	.dmadisable_shift = -ENODEV,
	.midle_shift = -ENODEV,
	.sidle_shift = 4,
	.clkact_shift = -ENODEV,
	.enwkup_shift = -ENODEV,
	.srst_shift = 1,
	.autoidle_shift = 0,
	.emufree_shift = -ENODEV,
};

static const struct sysc_capabilities sysc_omap3_sham = {
	.type = TI_SYSC_OMAP3_SHAM,
	.sysc_mask = SYSC_OMAP2_SOFTRESET | SYSC_OMAP2_AUTOIDLE,
	.regbits = &sysc_regbits_omap3_sham,
};

/*
 * AES register bits found on omap3 and later, a variant of
 * sysc_regbits_omap2 with different sidle position
 */
static const struct sysc_regbits sysc_regbits_omap3_aes = {
	.dmadisable_shift = -ENODEV,
	.midle_shift = -ENODEV,
	.sidle_shift = 6,
	.clkact_shift = -ENODEV,
	.enwkup_shift = -ENODEV,
	.srst_shift = 1,
	.autoidle_shift = 0,
	.emufree_shift = -ENODEV,
};

static const struct sysc_capabilities sysc_omap3_aes = {
	.type = TI_SYSC_OMAP3_AES,
	.sysc_mask = SYSC_OMAP2_SOFTRESET | SYSC_OMAP2_AUTOIDLE,
	.regbits = &sysc_regbits_omap3_aes,
};

/*
 * Common sysc register bits found on omap4, also known as type2
 */
static const struct sysc_regbits sysc_regbits_omap4 = {
	.dmadisable_shift = 16,
	.midle_shift = 4,
	.sidle_shift = 2,
	.clkact_shift = -ENODEV,
	.enwkup_shift = -ENODEV,
	.emufree_shift = 1,
	.srst_shift = 0,
	.autoidle_shift = -ENODEV,
};

static const struct sysc_capabilities sysc_omap4 = {
	.type = TI_SYSC_OMAP4,
	.sysc_mask = SYSC_OMAP4_DMADISABLE | SYSC_OMAP4_FREEEMU |
		     SYSC_OMAP4_SOFTRESET,
	.regbits = &sysc_regbits_omap4,
};

static const struct sysc_capabilities sysc_omap4_timer = {
	.type = TI_SYSC_OMAP4_TIMER,
	.sysc_mask = SYSC_OMAP4_DMADISABLE | SYSC_OMAP4_FREEEMU |
		     SYSC_OMAP4_SOFTRESET,
	.regbits = &sysc_regbits_omap4,
};

/*
 * Common sysc register bits found on omap4, also known as type3
 */
static const struct sysc_regbits sysc_regbits_omap4_simple = {
	.dmadisable_shift = -ENODEV,
	.midle_shift = 2,
	.sidle_shift = 0,
	.clkact_shift = -ENODEV,
	.enwkup_shift = -ENODEV,
	.srst_shift = -ENODEV,
	.emufree_shift = -ENODEV,
	.autoidle_shift = -ENODEV,
};

static const struct sysc_capabilities sysc_omap4_simple = {
	.type = TI_SYSC_OMAP4_SIMPLE,
	.regbits = &sysc_regbits_omap4_simple,
};

/*
 * SmartReflex sysc found on omap34xx
 */
static const struct sysc_regbits sysc_regbits_omap34xx_sr = {
	.dmadisable_shift = -ENODEV,
	.midle_shift = -ENODEV,
	.sidle_shift = -ENODEV,
	.clkact_shift = 20,
	.enwkup_shift = -ENODEV,
	.srst_shift = -ENODEV,
	.emufree_shift = -ENODEV,
	.autoidle_shift = -ENODEV,
};

static const struct sysc_capabilities sysc_34xx_sr = {
	.type = TI_SYSC_OMAP34XX_SR,
	.sysc_mask = SYSC_OMAP2_CLOCKACTIVITY,
	.regbits = &sysc_regbits_omap34xx_sr,
	.mod_quirks = SYSC_QUIRK_USE_CLOCKACT | SYSC_QUIRK_UNCACHED |
		      SYSC_QUIRK_LEGACY_IDLE,
};

/*
 * SmartReflex sysc found on omap36xx and later
 */
static const struct sysc_regbits sysc_regbits_omap36xx_sr = {
	.dmadisable_shift = -ENODEV,
	.midle_shift = -ENODEV,
	.sidle_shift = 24,
	.clkact_shift = -ENODEV,
	.enwkup_shift = 26,
	.srst_shift = -ENODEV,
	.emufree_shift = -ENODEV,
	.autoidle_shift = -ENODEV,
};

static const struct sysc_capabilities sysc_36xx_sr = {
	.type = TI_SYSC_OMAP36XX_SR,
	.sysc_mask = SYSC_OMAP3_SR_ENAWAKEUP,
	.regbits = &sysc_regbits_omap36xx_sr,
	.mod_quirks = SYSC_QUIRK_UNCACHED | SYSC_QUIRK_LEGACY_IDLE,
};

static const struct sysc_capabilities sysc_omap4_sr = {
	.type = TI_SYSC_OMAP4_SR,
	.regbits = &sysc_regbits_omap36xx_sr,
	.mod_quirks = SYSC_QUIRK_LEGACY_IDLE,
};

/*
 * McASP register bits found on omap4 and later
 */
static const struct sysc_regbits sysc_regbits_omap4_mcasp = {
	.dmadisable_shift = -ENODEV,
	.midle_shift = -ENODEV,
	.sidle_shift = 0,
	.clkact_shift = -ENODEV,
	.enwkup_shift = -ENODEV,
	.srst_shift = -ENODEV,
	.emufree_shift = -ENODEV,
	.autoidle_shift = -ENODEV,
};

static const struct sysc_capabilities sysc_omap4_mcasp = {
	.type = TI_SYSC_OMAP4_MCASP,
	.regbits = &sysc_regbits_omap4_mcasp,
	.mod_quirks = SYSC_QUIRK_OPT_CLKS_NEEDED,
};

/*
 * McASP found on dra7 and later
 */
static const struct sysc_capabilities sysc_dra7_mcasp = {
	.type = TI_SYSC_OMAP4_SIMPLE,
	.regbits = &sysc_regbits_omap4_simple,
	.mod_quirks = SYSC_QUIRK_OPT_CLKS_NEEDED,
};

/*
 * FS USB host found on omap4 and later
 */
static const struct sysc_regbits sysc_regbits_omap4_usb_host_fs = {
	.dmadisable_shift = -ENODEV,
	.midle_shift = -ENODEV,
	.sidle_shift = 24,
	.clkact_shift = -ENODEV,
	.enwkup_shift = 26,
	.srst_shift = -ENODEV,
	.emufree_shift = -ENODEV,
	.autoidle_shift = -ENODEV,
};

static const struct sysc_capabilities sysc_omap4_usb_host_fs = {
	.type = TI_SYSC_OMAP4_USB_HOST_FS,
	.sysc_mask = SYSC_OMAP2_ENAWAKEUP,
	.regbits = &sysc_regbits_omap4_usb_host_fs,
};

static const struct sysc_regbits sysc_regbits_dra7_mcan = {
	.dmadisable_shift = -ENODEV,
	.midle_shift = -ENODEV,
	.sidle_shift = -ENODEV,
	.clkact_shift = -ENODEV,
	.enwkup_shift = 4,
	.srst_shift = 0,
	.emufree_shift = -ENODEV,
	.autoidle_shift = -ENODEV,
};

static const struct sysc_capabilities sysc_dra7_mcan = {
	.type = TI_SYSC_DRA7_MCAN,
	.sysc_mask = SYSC_DRA7_MCAN_ENAWAKEUP | SYSC_OMAP4_SOFTRESET,
	.regbits = &sysc_regbits_dra7_mcan,
	.mod_quirks = SYSS_QUIRK_RESETDONE_INVERTED,
};

/*
 * PRUSS found on some AM33xx, AM437x and AM57xx SoCs
 */
static const struct sysc_capabilities sysc_pruss = {
	.type = TI_SYSC_PRUSS,
	.sysc_mask = SYSC_PRUSS_STANDBY_INIT | SYSC_PRUSS_SUB_MWAIT,
	.regbits = &sysc_regbits_omap4_simple,
	.mod_quirks = SYSC_MODULE_QUIRK_PRUSS,
};

static int sysc_init_pdata(struct sysc *ddata)
{
	struct ti_sysc_platform_data *pdata = dev_get_platdata(ddata->dev);
	struct ti_sysc_module_data *mdata;

	if (!pdata)
		return 0;

	mdata = devm_kzalloc(ddata->dev, sizeof(*mdata), GFP_KERNEL);
	if (!mdata)
		return -ENOMEM;

	if (ddata->legacy_mode) {
		mdata->name = ddata->legacy_mode;
		mdata->module_pa = ddata->module_pa;
		mdata->module_size = ddata->module_size;
		mdata->offsets = ddata->offsets;
		mdata->nr_offsets = SYSC_MAX_REGS;
		mdata->cap = ddata->cap;
		mdata->cfg = &ddata->cfg;
	}

	ddata->mdata = mdata;

	return 0;
}

static int sysc_init_match(struct sysc *ddata)
{
	const struct sysc_capabilities *cap;

	cap = of_device_get_match_data(ddata->dev);
	if (!cap)
		return -EINVAL;

	ddata->cap = cap;
	if (ddata->cap)
		ddata->cfg.quirks |= ddata->cap->mod_quirks;

	return 0;
}

static void ti_sysc_idle(struct work_struct *work)
{
	struct sysc *ddata;

	ddata = container_of(work, struct sysc, idle_work.work);

	/*
	 * One time decrement of clock usage counts if left on from init.
	 * Note that we disable opt clocks unconditionally in this case
	 * as they are enabled unconditionally during init without
	 * considering sysc_opt_clks_needed() at that point.
	 */
	if (ddata->cfg.quirks & (SYSC_QUIRK_NO_IDLE |
				 SYSC_QUIRK_NO_IDLE_ON_INIT)) {
		sysc_disable_main_clocks(ddata);
		sysc_disable_opt_clocks(ddata);
		sysc_clkdm_allow_idle(ddata);
	}

	/* Keep permanent PM runtime usage count for SYSC_QUIRK_NO_IDLE */
	if (ddata->cfg.quirks & SYSC_QUIRK_NO_IDLE)
		return;

	/*
	 * Decrement PM runtime usage count for SYSC_QUIRK_NO_IDLE_ON_INIT
	 * and SYSC_QUIRK_NO_RESET_ON_INIT
	 */
	if (pm_runtime_active(ddata->dev))
		pm_runtime_put_sync(ddata->dev);
}

/*
 * SoC model and features detection. Only needed for SoCs that need
 * special handling for quirks, no need to list others.
 */
static const struct soc_device_attribute sysc_soc_match[] = {
	SOC_FLAG("OMAP242*", SOC_2420),
	SOC_FLAG("OMAP243*", SOC_2430),
	SOC_FLAG("OMAP3[45]*", SOC_3430),
	SOC_FLAG("OMAP3[67]*", SOC_3630),
	SOC_FLAG("OMAP443*", SOC_4430),
	SOC_FLAG("OMAP446*", SOC_4460),
	SOC_FLAG("OMAP447*", SOC_4470),
	SOC_FLAG("OMAP54*", SOC_5430),
	SOC_FLAG("AM433", SOC_AM3),
	SOC_FLAG("AM43*", SOC_AM4),
	SOC_FLAG("DRA7*", SOC_DRA7),

	{ /* sentinel */ },
};

/*
 * List of SoCs variants with disabled features. By default we assume all
 * devices in the device tree are available so no need to list those SoCs.
 */
static const struct soc_device_attribute sysc_soc_feat_match[] = {
	/* OMAP3430/3530 and AM3517 variants with some accelerators disabled */
	SOC_FLAG("AM3505", DIS_SGX),
	SOC_FLAG("OMAP3525", DIS_SGX),
	SOC_FLAG("OMAP3515", DIS_IVA | DIS_SGX),
	SOC_FLAG("OMAP3503", DIS_ISP | DIS_IVA | DIS_SGX),

	/* OMAP3630/DM3730 variants with some accelerators disabled */
	SOC_FLAG("AM3703", DIS_IVA | DIS_SGX),
	SOC_FLAG("DM3725", DIS_SGX),
	SOC_FLAG("OMAP3611", DIS_ISP | DIS_IVA | DIS_SGX),
	SOC_FLAG("OMAP3615/AM3715", DIS_IVA),
	SOC_FLAG("OMAP3621", DIS_ISP),

	{ /* sentinel */ },
};

static int sysc_add_disabled(unsigned long base)
{
	struct sysc_address *disabled_module;

	disabled_module = kzalloc(sizeof(*disabled_module), GFP_KERNEL);
	if (!disabled_module)
		return -ENOMEM;

	disabled_module->base = base;

	mutex_lock(&sysc_soc->list_lock);
	list_add(&disabled_module->node, &sysc_soc->disabled_modules);
	mutex_unlock(&sysc_soc->list_lock);

	return 0;
}

/*
 * One time init to detect the booted SoC and disable unavailable features.
 * Note that we initialize static data shared across all ti-sysc instances
 * so ddata is only used for SoC type. This can be called from module_init
 * once we no longer need to rely on platform data.
 */
static int sysc_init_soc(struct sysc *ddata)
{
	const struct soc_device_attribute *match;
	struct ti_sysc_platform_data *pdata;
	unsigned long features = 0;

	if (sysc_soc)
		return 0;

	sysc_soc = kzalloc(sizeof(*sysc_soc), GFP_KERNEL);
	if (!sysc_soc)
		return -ENOMEM;

	mutex_init(&sysc_soc->list_lock);
	INIT_LIST_HEAD(&sysc_soc->disabled_modules);
	sysc_soc->general_purpose = true;

	pdata = dev_get_platdata(ddata->dev);
	if (pdata && pdata->soc_type_gp)
		sysc_soc->general_purpose = pdata->soc_type_gp();

	match = soc_device_match(sysc_soc_match);
	if (match && match->data)
		sysc_soc->soc = (int)match->data;

	match = soc_device_match(sysc_soc_feat_match);
	if (!match)
		return 0;

	if (match->data)
		features = (unsigned long)match->data;

	/*
	 * Add disabled devices to the list based on the module base.
	 * Note that this must be done before we attempt to access the
	 * device and have module revision checks working.
	 */
	if (features & DIS_ISP)
		sysc_add_disabled(0x480bd400);
	if (features & DIS_IVA)
		sysc_add_disabled(0x5d000000);
	if (features & DIS_SGX)
		sysc_add_disabled(0x50000000);

	return 0;
}

static void sysc_cleanup_soc(void)
{
	struct sysc_address *disabled_module;
	struct list_head *pos, *tmp;

	if (!sysc_soc)
		return;

	mutex_lock(&sysc_soc->list_lock);
	list_for_each_safe(pos, tmp, &sysc_soc->disabled_modules) {
		disabled_module = list_entry(pos, struct sysc_address, node);
		list_del(pos);
		kfree(disabled_module);
	}
	mutex_unlock(&sysc_soc->list_lock);
}

static int sysc_check_disabled_devices(struct sysc *ddata)
{
	struct sysc_address *disabled_module;
	struct list_head *pos;
	int error = 0;

	mutex_lock(&sysc_soc->list_lock);
	list_for_each(pos, &sysc_soc->disabled_modules) {
		disabled_module = list_entry(pos, struct sysc_address, node);
		if (ddata->module_pa == disabled_module->base) {
			dev_dbg(ddata->dev, "module disabled for this SoC\n");
			error = -ENODEV;
			break;
		}
	}
	mutex_unlock(&sysc_soc->list_lock);

	return error;
}

static const struct of_device_id sysc_match_table[] = {
	{ .compatible = "simple-bus", },
	{ /* sentinel */ },
};

static int sysc_probe(struct platform_device *pdev)
{
	struct ti_sysc_platform_data *pdata = dev_get_platdata(&pdev->dev);
	struct sysc *ddata;
	int error;

	ddata = devm_kzalloc(&pdev->dev, sizeof(*ddata), GFP_KERNEL);
	if (!ddata)
		return -ENOMEM;

	ddata->dev = &pdev->dev;
	platform_set_drvdata(pdev, ddata);

	error = sysc_init_soc(ddata);
	if (error)
		return error;

	error = sysc_init_match(ddata);
	if (error)
		return error;

	error = sysc_init_dts_quirks(ddata);
	if (error)
		return error;

	error = sysc_map_and_check_registers(ddata);
	if (error)
		return error;

	error = sysc_init_sysc_mask(ddata);
	if (error)
		return error;

	error = sysc_init_idlemodes(ddata);
	if (error)
		return error;

	error = sysc_init_syss_mask(ddata);
	if (error)
		return error;

	error = sysc_init_pdata(ddata);
	if (error)
		return error;

	sysc_init_early_quirks(ddata);

	error = sysc_check_disabled_devices(ddata);
	if (error)
		return error;

	error = sysc_get_clocks(ddata);
	if (error)
		return error;

	error = sysc_init_resets(ddata);
	if (error)
		goto unprepare;

	error = sysc_init_module(ddata);
	if (error)
		goto unprepare;

	pm_runtime_enable(ddata->dev);
	error = pm_runtime_get_sync(ddata->dev);
	if (error < 0) {
		pm_runtime_put_noidle(ddata->dev);
		pm_runtime_disable(ddata->dev);
		goto unprepare;
	}

	/* Balance use counts as PM runtime should have enabled these all */
	if (!(ddata->cfg.quirks & SYSC_QUIRK_NO_RESET_ON_INIT))
		reset_control_assert(ddata->rsts);

	if (!(ddata->cfg.quirks &
	      (SYSC_QUIRK_NO_IDLE | SYSC_QUIRK_NO_IDLE_ON_INIT))) {
		sysc_disable_main_clocks(ddata);
		sysc_disable_opt_clocks(ddata);
		sysc_clkdm_allow_idle(ddata);
	}

	sysc_show_registers(ddata);

	ddata->dev->type = &sysc_device_type;
	error = of_platform_populate(ddata->dev->of_node, sysc_match_table,
				     pdata ? pdata->auxdata : NULL,
				     ddata->dev);
	if (error)
		goto err;

	INIT_DELAYED_WORK(&ddata->idle_work, ti_sysc_idle);

	/* At least earlycon won't survive without deferred idle */
	if (ddata->cfg.quirks & (SYSC_QUIRK_NO_IDLE |
				 SYSC_QUIRK_NO_IDLE_ON_INIT |
				 SYSC_QUIRK_NO_RESET_ON_INIT)) {
		schedule_delayed_work(&ddata->idle_work, 3000);
	} else {
		pm_runtime_put(&pdev->dev);
	}

	return 0;

err:
	pm_runtime_put_sync(&pdev->dev);
	pm_runtime_disable(&pdev->dev);
unprepare:
	sysc_unprepare(ddata);

	return error;
}

static int sysc_remove(struct platform_device *pdev)
{
	struct sysc *ddata = platform_get_drvdata(pdev);
	int error;

	cancel_delayed_work_sync(&ddata->idle_work);

	error = pm_runtime_get_sync(ddata->dev);
	if (error < 0) {
		pm_runtime_put_noidle(ddata->dev);
		pm_runtime_disable(ddata->dev);
		goto unprepare;
	}

	of_platform_depopulate(&pdev->dev);

	pm_runtime_put_sync(&pdev->dev);
	pm_runtime_disable(&pdev->dev);
	reset_control_assert(ddata->rsts);

unprepare:
	sysc_unprepare(ddata);

	return 0;
}

static const struct of_device_id sysc_match[] = {
	{ .compatible = "ti,sysc-omap2", .data = &sysc_omap2, },
	{ .compatible = "ti,sysc-omap2-timer", .data = &sysc_omap2_timer, },
	{ .compatible = "ti,sysc-omap4", .data = &sysc_omap4, },
	{ .compatible = "ti,sysc-omap4-timer", .data = &sysc_omap4_timer, },
	{ .compatible = "ti,sysc-omap4-simple", .data = &sysc_omap4_simple, },
	{ .compatible = "ti,sysc-omap3430-sr", .data = &sysc_34xx_sr, },
	{ .compatible = "ti,sysc-omap3630-sr", .data = &sysc_36xx_sr, },
	{ .compatible = "ti,sysc-omap4-sr", .data = &sysc_omap4_sr, },
	{ .compatible = "ti,sysc-omap3-sham", .data = &sysc_omap3_sham, },
	{ .compatible = "ti,sysc-omap-aes", .data = &sysc_omap3_aes, },
	{ .compatible = "ti,sysc-mcasp", .data = &sysc_omap4_mcasp, },
	{ .compatible = "ti,sysc-dra7-mcasp", .data = &sysc_dra7_mcasp, },
	{ .compatible = "ti,sysc-usb-host-fs",
	  .data = &sysc_omap4_usb_host_fs, },
	{ .compatible = "ti,sysc-dra7-mcan", .data = &sysc_dra7_mcan, },
	{ .compatible = "ti,sysc-pruss", .data = &sysc_pruss, },
	{  },
};
MODULE_DEVICE_TABLE(of, sysc_match);

static struct platform_driver sysc_driver = {
	.probe		= sysc_probe,
	.remove		= sysc_remove,
	.driver         = {
		.name   = "ti-sysc",
		.of_match_table	= sysc_match,
		.pm = &sysc_pm_ops,
	},
};

static int __init sysc_init(void)
{
	bus_register_notifier(&platform_bus_type, &sysc_nb);

	return platform_driver_register(&sysc_driver);
}
module_init(sysc_init);

static void __exit sysc_exit(void)
{
	bus_unregister_notifier(&platform_bus_type, &sysc_nb);
	platform_driver_unregister(&sysc_driver);
	sysc_cleanup_soc();
}
module_exit(sysc_exit);

MODULE_DESCRIPTION("TI sysc interconnect target driver");
MODULE_LICENSE("GPL v2");<|MERGE_RESOLUTION|>--- conflicted
+++ resolved
@@ -1300,14 +1300,6 @@
 	/* Quirks that need to be set based on detected module */
 	SYSC_QUIRK("aess", 0, 0, 0x10, -ENODEV, 0x40000000, 0xffffffff,
 		   SYSC_MODULE_QUIRK_AESS),
-<<<<<<< HEAD
-	SYSC_QUIRK("dcan", 0x48480000, 0x20, -1, -1, 0xa3170504, 0xffffffff,
-		   SYSC_QUIRK_CLKDM_NOAUTO),
-	SYSC_QUIRK("dwc3", 0x48880000, 0, 0x10, -1, 0x500a0200, 0xffffffff,
-		   SYSC_QUIRK_CLKDM_NOAUTO),
-	SYSC_QUIRK("dwc3", 0x488c0000, 0, 0x10, -1, 0x500a0200, 0xffffffff,
-		   SYSC_QUIRK_CLKDM_NOAUTO),
-=======
 	SYSC_QUIRK("dcan", 0x48480000, 0x20, -ENODEV, -ENODEV, 0xa3170504, 0xffffffff,
 		   SYSC_QUIRK_CLKDM_NOAUTO),
 	SYSC_QUIRK("dss", 0x4832a000, 0, 0x10, 0x14, 0x00000020, 0xffffffff,
@@ -1322,7 +1314,6 @@
 		   SYSC_QUIRK_CLKDM_NOAUTO),
 	SYSC_QUIRK("hdmi", 0, 0, 0x10, -ENODEV, 0x50030200, 0xffffffff,
 		   SYSC_QUIRK_OPT_CLKS_NEEDED),
->>>>>>> 04d5ce62
 	SYSC_QUIRK("hdq1w", 0, 0, 0x14, 0x18, 0x00000006, 0xffffffff,
 		   SYSC_MODULE_QUIRK_HDQ1W),
 	SYSC_QUIRK("hdq1w", 0, 0, 0x14, 0x18, 0x0000000a, 0xffffffff,
@@ -1338,9 +1329,6 @@
 	SYSC_QUIRK("gpu", 0x50000000, 0x14, -ENODEV, -ENODEV, 0x00010201, 0xffffffff, 0),
 	SYSC_QUIRK("gpu", 0x50000000, 0xfe00, 0xfe10, -ENODEV, 0x40000000 , 0xffffffff,
 		   SYSC_MODULE_QUIRK_SGX),
-<<<<<<< HEAD
-	SYSC_QUIRK("lcdc", 0, 0, 0x54, -1, 0x4f201000, 0xffffffff,
-=======
 	SYSC_QUIRK("lcdc", 0, 0, 0x54, -ENODEV, 0x4f201000, 0xffffffff,
 		   SYSC_QUIRK_SWSUP_SIDLE | SYSC_QUIRK_SWSUP_MSTANDBY),
 	SYSC_QUIRK("rtc", 0, 0x74, 0x78, -ENODEV, 0x4eb01908, 0xffff00f0,
@@ -1348,7 +1336,6 @@
 	SYSC_QUIRK("tptc", 0, 0, 0x10, -ENODEV, 0x40006c00, 0xffffefff,
 		   SYSC_QUIRK_SWSUP_SIDLE | SYSC_QUIRK_SWSUP_MSTANDBY),
 	SYSC_QUIRK("tptc", 0, 0, -ENODEV, -ENODEV, 0x40007c00, 0xffffffff,
->>>>>>> 04d5ce62
 		   SYSC_QUIRK_SWSUP_SIDLE | SYSC_QUIRK_SWSUP_MSTANDBY),
 	SYSC_QUIRK("usb_otg_hs", 0, 0x400, 0x404, 0x408, 0x00000050,
 		   0xffffffff, SYSC_QUIRK_SWSUP_SIDLE | SYSC_QUIRK_SWSUP_MSTANDBY),
@@ -1388,19 +1375,11 @@
 	SYSC_QUIRK("gpu", 0, 0xfe00, 0xfe10, -ENODEV, 0x40000000 , 0xffffffff, 0),
 	SYSC_QUIRK("hdmi", 0, 0, 0x10, -ENODEV, 0x50031d00, 0xffffffff, 0),
 	SYSC_QUIRK("hsi", 0, 0, 0x10, 0x14, 0x50043101, 0xffffffff, 0),
-<<<<<<< HEAD
-	SYSC_QUIRK("iss", 0, 0, 0x10, -1, 0x40000101, 0xffffffff, 0),
-	SYSC_QUIRK("mcasp", 0, 0, 0x4, -1, 0x44306302, 0xffffffff, 0),
-	SYSC_QUIRK("mcasp", 0, 0, 0x4, -1, 0x44307b02, 0xffffffff, 0),
-	SYSC_QUIRK("mcbsp", 0, -1, 0x8c, -1, 0, 0, 0),
-	SYSC_QUIRK("mcspi", 0, 0, 0x10, -1, 0x40300a0b, 0xffff00ff, 0),
-=======
 	SYSC_QUIRK("iss", 0, 0, 0x10, -ENODEV, 0x40000101, 0xffffffff, 0),
 	SYSC_QUIRK("mcasp", 0, 0, 0x4, -ENODEV, 0x44306302, 0xffffffff, 0),
 	SYSC_QUIRK("mcasp", 0, 0, 0x4, -ENODEV, 0x44307b02, 0xffffffff, 0),
 	SYSC_QUIRK("mcbsp", 0, -ENODEV, 0x8c, -ENODEV, 0, 0, 0),
 	SYSC_QUIRK("mcspi", 0, 0, 0x10, -ENODEV, 0x40300a0b, 0xffff00ff, 0),
->>>>>>> 04d5ce62
 	SYSC_QUIRK("mcspi", 0, 0, 0x110, 0x114, 0x40300a0b, 0xffffffff, 0),
 	SYSC_QUIRK("mailbox", 0, 0, 0x10, -ENODEV, 0x00000400, 0xffffffff, 0),
 	SYSC_QUIRK("m3", 0, 0, -ENODEV, -ENODEV, 0x5f580105, 0x0fff0f00, 0),
@@ -1753,11 +1732,7 @@
 		return;
 
 	if (ddata->cfg.quirks & SYSC_MODULE_QUIRK_HDQ1W) {
-<<<<<<< HEAD
-		ddata->clk_disable_quirk = sysc_pre_reset_quirk_hdq1w;
-=======
 		ddata->pre_reset_quirk = sysc_pre_reset_quirk_hdq1w;
->>>>>>> 04d5ce62
 
 		return;
 	}
