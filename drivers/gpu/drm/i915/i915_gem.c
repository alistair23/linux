--- conflicted
+++ resolved
@@ -133,10 +133,6 @@
 	struct drm_i915_private *dev_priv = to_i915(dev);
 	struct i915_ggtt *ggtt = &dev_priv->ggtt;
 	struct drm_i915_gem_get_aperture *args = data;
-<<<<<<< HEAD
-	struct i915_ggtt *ggtt = &dev_priv->ggtt;
-=======
->>>>>>> ba3150ac
 	struct i915_vma *vma;
 	size_t pinned;
 
@@ -150,11 +146,7 @@
 			pinned += vma->node.size;
 	mutex_unlock(&dev->struct_mutex);
 
-<<<<<<< HEAD
-	args->aper_size = dev_priv->ggtt.base.total;
-=======
 	args->aper_size = ggtt->base.total;
->>>>>>> ba3150ac
 	args->aper_available_size = args->aper_size - pinned;
 
 	return 0;
@@ -816,11 +808,7 @@
 		 * source page isn't available.  Return the error and we'll
 		 * retry in the slow path.
 		 */
-<<<<<<< HEAD
-		if (fast_user_write(dev_priv->ggtt.mappable, page_base,
-=======
 		if (fast_user_write(ggtt->mappable, page_base,
->>>>>>> ba3150ac
 				    page_offset, user_data, page_length)) {
 			ret = -EFAULT;
 			goto out_flush;
@@ -1839,11 +1827,7 @@
 	}
 
 	/* Use a partial view if the object is bigger than the aperture. */
-<<<<<<< HEAD
-	if (obj->base.size >= dev_priv->ggtt.mappable_end &&
-=======
 	if (obj->base.size >= ggtt->mappable_end &&
->>>>>>> ba3150ac
 	    obj->tiling_mode == I915_TILING_NONE) {
 		static const unsigned int chunk_size = 256; // 1 MiB
 
@@ -1871,11 +1855,7 @@
 		goto unpin;
 
 	/* Finally, remap it using the new GTT offset */
-<<<<<<< HEAD
-	pfn = dev_priv->ggtt.mappable_base +
-=======
 	pfn = ggtt->mappable_base +
->>>>>>> ba3150ac
 		i915_gem_obj_ggtt_offset_view(obj, &view);
 	pfn >>= PAGE_SHIFT;
 
@@ -2536,11 +2516,7 @@
 {
 	struct drm_i915_private *dev_priv = dev->dev_private;
 	struct intel_engine_cs *engine;
-<<<<<<< HEAD
-	int ret, j;
-=======
 	int ret;
->>>>>>> ba3150ac
 
 	/* Carefully retire all requests without writing to the rings */
 	for_each_engine(engine, dev_priv) {
@@ -2551,17 +2527,8 @@
 	i915_gem_retire_requests(dev);
 
 	/* Finally reset hw state */
-<<<<<<< HEAD
-	for_each_engine(engine, dev_priv) {
-		intel_ring_init_seqno(engine, seqno);
-
-		for (j = 0; j < ARRAY_SIZE(engine->semaphore.sync_seqno); j++)
-			engine->semaphore.sync_seqno[j] = 0;
-	}
-=======
 	for_each_engine(engine, dev_priv)
 		intel_ring_init_seqno(engine, seqno);
->>>>>>> ba3150ac
 
 	return 0;
 }
@@ -2695,26 +2662,6 @@
 	/* Not allowed to fail! */
 	WARN(ret, "emit|add_request failed: %d!\n", ret);
 
-<<<<<<< HEAD
-	request->head = request_start;
-
-	/* Whilst this request exists, batch_obj will be on the
-	 * active_list, and so will hold the active reference. Only when this
-	 * request is retired will the the batch_obj be moved onto the
-	 * inactive_list and lose its active reference. Hence we do not need
-	 * to explicitly hold another reference here.
-	 */
-	request->batch_obj = obj;
-
-	request->emitted_jiffies = jiffies;
-	request->previous_seqno = engine->last_submitted_seqno;
-	engine->last_submitted_seqno = request->seqno;
-	list_add_tail(&request->list, &engine->request_list);
-
-	trace_i915_gem_request_add(request);
-
-=======
->>>>>>> ba3150ac
 	i915_queue_hangcheck(engine->dev);
 
 	queue_delayed_work(dev_priv->wq,
@@ -2944,24 +2891,15 @@
 	 */
 
 	if (i915.enable_execlists) {
-<<<<<<< HEAD
-		spin_lock_irq(&engine->execlist_lock);
-=======
 		/* Ensure irq handler finishes or is cancelled. */
 		tasklet_kill(&engine->irq_tasklet);
->>>>>>> ba3150ac
 
 		spin_lock_bh(&engine->execlist_lock);
 		/* list_splice_tail_init checks for empty lists */
 		list_splice_tail_init(&engine->execlist_queue,
 				      &engine->execlist_retired_req_list);
-<<<<<<< HEAD
-
-		spin_unlock_irq(&engine->execlist_lock);
-=======
 		spin_unlock_bh(&engine->execlist_lock);
 
->>>>>>> ba3150ac
 		intel_execlists_retire_requests(engine);
 	}
 
@@ -3083,15 +3021,9 @@
 		i915_gem_retire_requests_ring(engine);
 		idle &= list_empty(&engine->request_list);
 		if (i915.enable_execlists) {
-<<<<<<< HEAD
-			spin_lock_irq(&engine->execlist_lock);
-			idle &= list_empty(&engine->execlist_queue);
-			spin_unlock_irq(&engine->execlist_lock);
-=======
 			spin_lock_bh(&engine->execlist_lock);
 			idle &= list_empty(&engine->execlist_queue);
 			spin_unlock_bh(&engine->execlist_lock);
->>>>>>> ba3150ac
 
 			intel_execlists_retire_requests(engine);
 		}
@@ -3629,11 +3561,7 @@
 	start = flags & PIN_OFFSET_BIAS ? flags & PIN_OFFSET_MASK : 0;
 	end = vm->total;
 	if (flags & PIN_MAPPABLE)
-<<<<<<< HEAD
-		end = min_t(u64, end, dev_priv->ggtt.mappable_end);
-=======
 		end = min_t(u64, end, ggtt->mappable_end);
->>>>>>> ba3150ac
 	if (flags & PIN_ZONE_4G)
 		end = min_t(u64, end, (1ULL << 32) - PAGE_SIZE);
 
@@ -3897,11 +3825,7 @@
 	vma = i915_gem_obj_to_ggtt(obj);
 	if (vma && drm_mm_node_allocated(&vma->node) && !obj->active)
 		list_move_tail(&vma->vm_link,
-<<<<<<< HEAD
-			       &to_i915(obj->base.dev)->ggtt.base.inactive_list);
-=======
 			       &ggtt->base.inactive_list);
->>>>>>> ba3150ac
 
 	return 0;
 }
