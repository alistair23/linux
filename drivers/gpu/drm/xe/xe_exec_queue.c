// SPDX-License-Identifier: MIT
/*
 * Copyright © 2021 Intel Corporation
 */

#include "xe_exec_queue.h"

#include <linux/nospec.h>

#include <drm/drm_device.h>
#include <drm/drm_file.h>
#include <drm/xe_drm.h>

#include "xe_device.h"
#include "xe_gt.h"
#include "xe_hw_engine_class_sysfs.h"
#include "xe_hw_fence.h"
#include "xe_lrc.h"
#include "xe_macros.h"
#include "xe_migrate.h"
#include "xe_pm.h"
#include "xe_ring_ops_types.h"
#include "xe_trace.h"
#include "xe_vm.h"

enum xe_exec_queue_sched_prop {
	XE_EXEC_QUEUE_JOB_TIMEOUT = 0,
	XE_EXEC_QUEUE_TIMESLICE = 1,
	XE_EXEC_QUEUE_PREEMPT_TIMEOUT = 2,
	XE_EXEC_QUEUE_SCHED_PROP_MAX = 3,
};

static int exec_queue_user_extensions(struct xe_device *xe, struct xe_exec_queue *q,
				      u64 extensions, int ext_number, bool create);

static struct xe_exec_queue *__xe_exec_queue_alloc(struct xe_device *xe,
						   struct xe_vm *vm,
						   u32 logical_mask,
						   u16 width, struct xe_hw_engine *hwe,
						   u32 flags, u64 extensions)
{
	struct xe_exec_queue *q;
	struct xe_gt *gt = hwe->gt;
	int err;

	/* only kernel queues can be permanent */
	XE_WARN_ON((flags & EXEC_QUEUE_FLAG_PERMANENT) && !(flags & EXEC_QUEUE_FLAG_KERNEL));

	q = kzalloc(struct_size(q, lrc, width), GFP_KERNEL);
	if (!q)
		return ERR_PTR(-ENOMEM);

	kref_init(&q->refcount);
	q->flags = flags;
	q->hwe = hwe;
	q->gt = gt;
	q->class = hwe->class;
	q->width = width;
	q->logical_mask = logical_mask;
	q->fence_irq = &gt->fence_irq[hwe->class];
	q->ring_ops = gt->ring_ops[hwe->class];
	q->ops = gt->exec_queue_ops;
	INIT_LIST_HEAD(&q->compute.link);
	INIT_LIST_HEAD(&q->multi_gt_link);

	q->sched_props.timeslice_us = hwe->eclass->sched_props.timeslice_us;
	q->sched_props.preempt_timeout_us =
				hwe->eclass->sched_props.preempt_timeout_us;
	q->sched_props.job_timeout_ms =
				hwe->eclass->sched_props.job_timeout_ms;
	if (q->flags & EXEC_QUEUE_FLAG_KERNEL &&
	    q->flags & EXEC_QUEUE_FLAG_HIGH_PRIORITY)
		q->sched_props.priority = XE_EXEC_QUEUE_PRIORITY_KERNEL;
	else
		q->sched_props.priority = XE_EXEC_QUEUE_PRIORITY_NORMAL;

	if (extensions) {
		/*
		 * may set q->usm, must come before xe_lrc_init(),
		 * may overwrite q->sched_props, must come before q->ops->init()
		 */
		err = exec_queue_user_extensions(xe, q, extensions, 0, true);
		if (err) {
			kfree(q);
			return ERR_PTR(err);
		}
	}

	if (vm)
		q->vm = xe_vm_get(vm);

	if (xe_exec_queue_is_parallel(q)) {
		q->parallel.composite_fence_ctx = dma_fence_context_alloc(1);
		q->parallel.composite_fence_seqno = XE_FENCE_INITIAL_SEQNO;
	}

	return q;
}

static void __xe_exec_queue_free(struct xe_exec_queue *q)
{
	if (q->vm)
		xe_vm_put(q->vm);
	kfree(q);
}

static int __xe_exec_queue_init(struct xe_exec_queue *q)
{
	struct xe_device *xe = gt_to_xe(q->gt);
	int i, err;

	for (i = 0; i < q->width; ++i) {
		err = xe_lrc_init(q->lrc + i, q->hwe, q, q->vm, SZ_16K);
		if (err)
			goto err_lrc;
	}

	err = q->ops->init(q);
	if (err)
		goto err_lrc;

	/*
	 * Normally the user vm holds an rpm ref to keep the device
	 * awake, and the context holds a ref for the vm, however for
	 * some engines we use the kernels migrate vm underneath which offers no
	 * such rpm ref, or we lack a vm. Make sure we keep a ref here, so we
	 * can perform GuC CT actions when needed. Caller is expected to have
	 * already grabbed the rpm ref outside any sensitive locks.
	 */
	if (!(q->flags & EXEC_QUEUE_FLAG_PERMANENT) && (q->flags & EXEC_QUEUE_FLAG_VM || !q->vm))
		drm_WARN_ON(&xe->drm, !xe_device_mem_access_get_if_ongoing(xe));

	return 0;

err_lrc:
	for (i = i - 1; i >= 0; --i)
		xe_lrc_finish(q->lrc + i);
	return err;
}

struct xe_exec_queue *xe_exec_queue_create(struct xe_device *xe, struct xe_vm *vm,
					   u32 logical_mask, u16 width,
					   struct xe_hw_engine *hwe, u32 flags,
					   u64 extensions)
{
	struct xe_exec_queue *q;
	int err;

	q = __xe_exec_queue_alloc(xe, vm, logical_mask, width, hwe, flags,
				  extensions);
	if (IS_ERR(q))
		return q;

	if (vm) {
		err = xe_vm_lock(vm, true);
		if (err)
			goto err_post_alloc;
	}

	err = __xe_exec_queue_init(q);
	if (vm)
		xe_vm_unlock(vm);
	if (err)
		goto err_post_alloc;

	return q;

err_post_alloc:
	__xe_exec_queue_free(q);
	return ERR_PTR(err);
}

struct xe_exec_queue *xe_exec_queue_create_class(struct xe_device *xe, struct xe_gt *gt,
						 struct xe_vm *vm,
						 enum xe_engine_class class, u32 flags)
{
	struct xe_hw_engine *hwe, *hwe0 = NULL;
	enum xe_hw_engine_id id;
	u32 logical_mask = 0;

	for_each_hw_engine(hwe, gt, id) {
		if (xe_hw_engine_is_reserved(hwe))
			continue;

		if (hwe->class == class) {
			logical_mask |= BIT(hwe->logical_instance);
			if (!hwe0)
				hwe0 = hwe;
		}
	}

	if (!logical_mask)
		return ERR_PTR(-ENODEV);

	return xe_exec_queue_create(xe, vm, logical_mask, 1, hwe0, flags, 0);
}

void xe_exec_queue_destroy(struct kref *ref)
{
	struct xe_exec_queue *q = container_of(ref, struct xe_exec_queue, refcount);
	struct xe_exec_queue *eq, *next;

	xe_exec_queue_last_fence_put_unlocked(q);
	if (!(q->flags & EXEC_QUEUE_FLAG_BIND_ENGINE_CHILD)) {
		list_for_each_entry_safe(eq, next, &q->multi_gt_list,
					 multi_gt_link)
			xe_exec_queue_put(eq);
	}

	q->ops->fini(q);
}

void xe_exec_queue_fini(struct xe_exec_queue *q)
{
	int i;

	for (i = 0; i < q->width; ++i)
		xe_lrc_finish(q->lrc + i);
	if (!(q->flags & EXEC_QUEUE_FLAG_PERMANENT) && (q->flags & EXEC_QUEUE_FLAG_VM || !q->vm))
		xe_device_mem_access_put(gt_to_xe(q->gt));
	__xe_exec_queue_free(q);
}

void xe_exec_queue_assign_name(struct xe_exec_queue *q, u32 instance)
{
	switch (q->class) {
	case XE_ENGINE_CLASS_RENDER:
		sprintf(q->name, "rcs%d", instance);
		break;
	case XE_ENGINE_CLASS_VIDEO_DECODE:
		sprintf(q->name, "vcs%d", instance);
		break;
	case XE_ENGINE_CLASS_VIDEO_ENHANCE:
		sprintf(q->name, "vecs%d", instance);
		break;
	case XE_ENGINE_CLASS_COPY:
		sprintf(q->name, "bcs%d", instance);
		break;
	case XE_ENGINE_CLASS_COMPUTE:
		sprintf(q->name, "ccs%d", instance);
		break;
	case XE_ENGINE_CLASS_OTHER:
		sprintf(q->name, "gsccs%d", instance);
		break;
	default:
		XE_WARN_ON(q->class);
	}
}

struct xe_exec_queue *xe_exec_queue_lookup(struct xe_file *xef, u32 id)
{
	struct xe_exec_queue *q;

	mutex_lock(&xef->exec_queue.lock);
	q = xa_load(&xef->exec_queue.xa, id);
	if (q)
		xe_exec_queue_get(q);
	mutex_unlock(&xef->exec_queue.lock);

	return q;
}

enum xe_exec_queue_priority
xe_exec_queue_device_get_max_priority(struct xe_device *xe)
{
	return capable(CAP_SYS_NICE) ? XE_EXEC_QUEUE_PRIORITY_HIGH :
				       XE_EXEC_QUEUE_PRIORITY_NORMAL;
}

static int exec_queue_set_priority(struct xe_device *xe, struct xe_exec_queue *q,
				   u64 value, bool create)
{
	if (XE_IOCTL_DBG(xe, value > XE_EXEC_QUEUE_PRIORITY_HIGH))
		return -EINVAL;

	if (XE_IOCTL_DBG(xe, value > xe_exec_queue_device_get_max_priority(xe)))
		return -EPERM;

	if (!create)
		return q->ops->set_priority(q, value);

	q->sched_props.priority = value;
	return 0;
}

static bool xe_exec_queue_enforce_schedule_limit(void)
{
#if IS_ENABLED(CONFIG_DRM_XE_ENABLE_SCHEDTIMEOUT_LIMIT)
	return true;
#else
	return !capable(CAP_SYS_NICE);
#endif
}

static void
xe_exec_queue_get_prop_minmax(struct xe_hw_engine_class_intf *eclass,
			      enum xe_exec_queue_sched_prop prop,
			      u32 *min, u32 *max)
{
	switch (prop) {
	case XE_EXEC_QUEUE_JOB_TIMEOUT:
		*min = eclass->sched_props.job_timeout_min;
		*max = eclass->sched_props.job_timeout_max;
		break;
	case XE_EXEC_QUEUE_TIMESLICE:
		*min = eclass->sched_props.timeslice_min;
		*max = eclass->sched_props.timeslice_max;
		break;
	case XE_EXEC_QUEUE_PREEMPT_TIMEOUT:
		*min = eclass->sched_props.preempt_timeout_min;
		*max = eclass->sched_props.preempt_timeout_max;
		break;
	default:
		break;
	}
#if IS_ENABLED(CONFIG_DRM_XE_ENABLE_SCHEDTIMEOUT_LIMIT)
	if (capable(CAP_SYS_NICE)) {
		switch (prop) {
		case XE_EXEC_QUEUE_JOB_TIMEOUT:
			*min = XE_HW_ENGINE_JOB_TIMEOUT_MIN;
			*max = XE_HW_ENGINE_JOB_TIMEOUT_MAX;
			break;
		case XE_EXEC_QUEUE_TIMESLICE:
			*min = XE_HW_ENGINE_TIMESLICE_MIN;
			*max = XE_HW_ENGINE_TIMESLICE_MAX;
			break;
		case XE_EXEC_QUEUE_PREEMPT_TIMEOUT:
			*min = XE_HW_ENGINE_PREEMPT_TIMEOUT_MIN;
			*max = XE_HW_ENGINE_PREEMPT_TIMEOUT_MAX;
			break;
		default:
			break;
		}
	}
#endif
}

static int exec_queue_set_timeslice(struct xe_device *xe, struct xe_exec_queue *q,
				    u64 value, bool create)
{
	u32 min = 0, max = 0;

	xe_exec_queue_get_prop_minmax(q->hwe->eclass,
				      XE_EXEC_QUEUE_TIMESLICE, &min, &max);

	if (xe_exec_queue_enforce_schedule_limit() &&
	    !xe_hw_engine_timeout_in_range(value, min, max))
		return -EINVAL;

<<<<<<< HEAD
	return q->ops->set_timeslice(q, value);
=======
	if (!create)
		return q->ops->set_timeslice(q, value);

	q->sched_props.timeslice_us = value;
	return 0;
>>>>>>> f6cef5f8
}

typedef int (*xe_exec_queue_set_property_fn)(struct xe_device *xe,
					     struct xe_exec_queue *q,
					     u64 value, bool create);

static const xe_exec_queue_set_property_fn exec_queue_set_property_funcs[] = {
	[DRM_XE_EXEC_QUEUE_SET_PROPERTY_PRIORITY] = exec_queue_set_priority,
	[DRM_XE_EXEC_QUEUE_SET_PROPERTY_TIMESLICE] = exec_queue_set_timeslice,
};

static int exec_queue_user_ext_set_property(struct xe_device *xe,
					    struct xe_exec_queue *q,
					    u64 extension,
					    bool create)
{
	u64 __user *address = u64_to_user_ptr(extension);
	struct drm_xe_ext_set_property ext;
	int err;
	u32 idx;

	err = __copy_from_user(&ext, address, sizeof(ext));
	if (XE_IOCTL_DBG(xe, err))
		return -EFAULT;

	if (XE_IOCTL_DBG(xe, ext.property >=
			 ARRAY_SIZE(exec_queue_set_property_funcs)) ||
	    XE_IOCTL_DBG(xe, ext.pad) ||
	    XE_IOCTL_DBG(xe, ext.property != DRM_XE_EXEC_QUEUE_SET_PROPERTY_PRIORITY &&
			 ext.property != DRM_XE_EXEC_QUEUE_SET_PROPERTY_TIMESLICE))
		return -EINVAL;

	idx = array_index_nospec(ext.property, ARRAY_SIZE(exec_queue_set_property_funcs));
	if (!exec_queue_set_property_funcs[idx])
		return -EINVAL;

	return exec_queue_set_property_funcs[idx](xe, q, ext.value,  create);
}

typedef int (*xe_exec_queue_user_extension_fn)(struct xe_device *xe,
					       struct xe_exec_queue *q,
					       u64 extension,
					       bool create);

static const xe_exec_queue_set_property_fn exec_queue_user_extension_funcs[] = {
	[DRM_XE_EXEC_QUEUE_EXTENSION_SET_PROPERTY] = exec_queue_user_ext_set_property,
};

#define MAX_USER_EXTENSIONS	16
static int exec_queue_user_extensions(struct xe_device *xe, struct xe_exec_queue *q,
				      u64 extensions, int ext_number, bool create)
{
	u64 __user *address = u64_to_user_ptr(extensions);
	struct drm_xe_user_extension ext;
	int err;
	u32 idx;

	if (XE_IOCTL_DBG(xe, ext_number >= MAX_USER_EXTENSIONS))
		return -E2BIG;

	err = __copy_from_user(&ext, address, sizeof(ext));
	if (XE_IOCTL_DBG(xe, err))
		return -EFAULT;

	if (XE_IOCTL_DBG(xe, ext.pad) ||
	    XE_IOCTL_DBG(xe, ext.name >=
			 ARRAY_SIZE(exec_queue_user_extension_funcs)))
		return -EINVAL;

	idx = array_index_nospec(ext.name,
				 ARRAY_SIZE(exec_queue_user_extension_funcs));
	err = exec_queue_user_extension_funcs[idx](xe, q, extensions, create);
	if (XE_IOCTL_DBG(xe, err))
		return err;

	if (ext.next_extension)
		return exec_queue_user_extensions(xe, q, ext.next_extension,
					      ++ext_number, create);

	return 0;
}

static const enum xe_engine_class user_to_xe_engine_class[] = {
	[DRM_XE_ENGINE_CLASS_RENDER] = XE_ENGINE_CLASS_RENDER,
	[DRM_XE_ENGINE_CLASS_COPY] = XE_ENGINE_CLASS_COPY,
	[DRM_XE_ENGINE_CLASS_VIDEO_DECODE] = XE_ENGINE_CLASS_VIDEO_DECODE,
	[DRM_XE_ENGINE_CLASS_VIDEO_ENHANCE] = XE_ENGINE_CLASS_VIDEO_ENHANCE,
	[DRM_XE_ENGINE_CLASS_COMPUTE] = XE_ENGINE_CLASS_COMPUTE,
};

static struct xe_hw_engine *
find_hw_engine(struct xe_device *xe,
	       struct drm_xe_engine_class_instance eci)
{
	u32 idx;

	if (eci.engine_class > ARRAY_SIZE(user_to_xe_engine_class))
		return NULL;

	if (eci.gt_id >= xe->info.gt_count)
		return NULL;

	idx = array_index_nospec(eci.engine_class,
				 ARRAY_SIZE(user_to_xe_engine_class));

	return xe_gt_hw_engine(xe_device_get_gt(xe, eci.gt_id),
			       user_to_xe_engine_class[idx],
			       eci.engine_instance, true);
}

static u32 bind_exec_queue_logical_mask(struct xe_device *xe, struct xe_gt *gt,
					struct drm_xe_engine_class_instance *eci,
					u16 width, u16 num_placements)
{
	struct xe_hw_engine *hwe;
	enum xe_hw_engine_id id;
	u32 logical_mask = 0;

	if (XE_IOCTL_DBG(xe, width != 1))
		return 0;
	if (XE_IOCTL_DBG(xe, num_placements != 1))
		return 0;
	if (XE_IOCTL_DBG(xe, eci[0].engine_instance != 0))
		return 0;

	eci[0].engine_class = DRM_XE_ENGINE_CLASS_COPY;

	for_each_hw_engine(hwe, gt, id) {
		if (xe_hw_engine_is_reserved(hwe))
			continue;

		if (hwe->class ==
		    user_to_xe_engine_class[DRM_XE_ENGINE_CLASS_COPY])
			logical_mask |= BIT(hwe->logical_instance);
	}

	return logical_mask;
}

static u32 calc_validate_logical_mask(struct xe_device *xe, struct xe_gt *gt,
				      struct drm_xe_engine_class_instance *eci,
				      u16 width, u16 num_placements)
{
	int len = width * num_placements;
	int i, j, n;
	u16 class;
	u16 gt_id;
	u32 return_mask = 0, prev_mask;

	if (XE_IOCTL_DBG(xe, !xe_device_uc_enabled(xe) &&
			 len > 1))
		return 0;

	for (i = 0; i < width; ++i) {
		u32 current_mask = 0;

		for (j = 0; j < num_placements; ++j) {
			struct xe_hw_engine *hwe;

			n = j * width + i;

			hwe = find_hw_engine(xe, eci[n]);
			if (XE_IOCTL_DBG(xe, !hwe))
				return 0;

			if (XE_IOCTL_DBG(xe, xe_hw_engine_is_reserved(hwe)))
				return 0;

			if (XE_IOCTL_DBG(xe, n && eci[n].gt_id != gt_id) ||
			    XE_IOCTL_DBG(xe, n && eci[n].engine_class != class))
				return 0;

			class = eci[n].engine_class;
			gt_id = eci[n].gt_id;

			if (width == 1 || !i)
				return_mask |= BIT(eci[n].engine_instance);
			current_mask |= BIT(eci[n].engine_instance);
		}

		/* Parallel submissions must be logically contiguous */
		if (i && XE_IOCTL_DBG(xe, current_mask != prev_mask << 1))
			return 0;

		prev_mask = current_mask;
	}

	return return_mask;
}

int xe_exec_queue_create_ioctl(struct drm_device *dev, void *data,
			       struct drm_file *file)
{
	struct xe_device *xe = to_xe_device(dev);
	struct xe_file *xef = to_xe_file(file);
	struct drm_xe_exec_queue_create *args = data;
	struct drm_xe_engine_class_instance eci[XE_HW_ENGINE_MAX_INSTANCE];
	struct drm_xe_engine_class_instance __user *user_eci =
		u64_to_user_ptr(args->instances);
	struct xe_hw_engine *hwe;
	struct xe_vm *vm, *migrate_vm;
	struct xe_gt *gt;
	struct xe_exec_queue *q = NULL;
	u32 logical_mask;
	u32 id;
	u32 len;
	int err;

	if (XE_IOCTL_DBG(xe, args->flags) ||
	    XE_IOCTL_DBG(xe, args->reserved[0] || args->reserved[1]))
		return -EINVAL;

	len = args->width * args->num_placements;
	if (XE_IOCTL_DBG(xe, !len || len > XE_HW_ENGINE_MAX_INSTANCE))
		return -EINVAL;

	err = __copy_from_user(eci, user_eci,
			       sizeof(struct drm_xe_engine_class_instance) *
			       len);
	if (XE_IOCTL_DBG(xe, err))
		return -EFAULT;

	if (XE_IOCTL_DBG(xe, eci[0].gt_id >= xe->info.gt_count))
		return -EINVAL;

	if (eci[0].engine_class == DRM_XE_ENGINE_CLASS_VM_BIND) {
		for_each_gt(gt, xe, id) {
			struct xe_exec_queue *new;
			u32 flags;

			if (xe_gt_is_media_type(gt))
				continue;

			eci[0].gt_id = gt->info.id;
			logical_mask = bind_exec_queue_logical_mask(xe, gt, eci,
								    args->width,
								    args->num_placements);
			if (XE_IOCTL_DBG(xe, !logical_mask))
				return -EINVAL;

			hwe = find_hw_engine(xe, eci[0]);
			if (XE_IOCTL_DBG(xe, !hwe))
				return -EINVAL;

			/* The migration vm doesn't hold rpm ref */
			xe_device_mem_access_get(xe);

			flags = EXEC_QUEUE_FLAG_VM | (id ? EXEC_QUEUE_FLAG_BIND_ENGINE_CHILD : 0);

			migrate_vm = xe_migrate_get_vm(gt_to_tile(gt)->migrate);
			new = xe_exec_queue_create(xe, migrate_vm, logical_mask,
						   args->width, hwe, flags,
						   args->extensions);

			xe_device_mem_access_put(xe); /* now held by engine */

			xe_vm_put(migrate_vm);
			if (IS_ERR(new)) {
				err = PTR_ERR(new);
				if (q)
					goto put_exec_queue;
				return err;
			}
			if (id == 0)
				q = new;
			else
				list_add_tail(&new->multi_gt_list,
					      &q->multi_gt_link);
		}
	} else {
		gt = xe_device_get_gt(xe, eci[0].gt_id);
		logical_mask = calc_validate_logical_mask(xe, gt, eci,
							  args->width,
							  args->num_placements);
		if (XE_IOCTL_DBG(xe, !logical_mask))
			return -EINVAL;

		hwe = find_hw_engine(xe, eci[0]);
		if (XE_IOCTL_DBG(xe, !hwe))
			return -EINVAL;

		vm = xe_vm_lookup(xef, args->vm_id);
		if (XE_IOCTL_DBG(xe, !vm))
			return -ENOENT;

		err = down_read_interruptible(&vm->lock);
		if (err) {
			xe_vm_put(vm);
			return err;
		}

		if (XE_IOCTL_DBG(xe, xe_vm_is_closed_or_banned(vm))) {
			up_read(&vm->lock);
			xe_vm_put(vm);
			return -ENOENT;
		}

		q = xe_exec_queue_create(xe, vm, logical_mask,
<<<<<<< HEAD
					 args->width, hwe, 0);
=======
					 args->width, hwe, 0,
					 args->extensions);
>>>>>>> f6cef5f8
		up_read(&vm->lock);
		xe_vm_put(vm);
		if (IS_ERR(q))
			return PTR_ERR(q);

		if (xe_vm_in_preempt_fence_mode(vm)) {
			q->compute.context = dma_fence_context_alloc(1);
			spin_lock_init(&q->compute.lock);

			err = xe_vm_add_compute_exec_queue(vm, q);
			if (XE_IOCTL_DBG(xe, err))
				goto put_exec_queue;
		}
	}

<<<<<<< HEAD
	if (args->extensions) {
		err = exec_queue_user_extensions(xe, q, args->extensions, 0, true);
		if (XE_IOCTL_DBG(xe, err))
			goto kill_exec_queue;
	}

=======
>>>>>>> f6cef5f8
	mutex_lock(&xef->exec_queue.lock);
	err = xa_alloc(&xef->exec_queue.xa, &id, q, xa_limit_32b, GFP_KERNEL);
	mutex_unlock(&xef->exec_queue.lock);
	if (err)
		goto kill_exec_queue;

	args->exec_queue_id = id;

	return 0;

kill_exec_queue:
	xe_exec_queue_kill(q);
put_exec_queue:
	xe_exec_queue_put(q);
	return err;
}

int xe_exec_queue_get_property_ioctl(struct drm_device *dev, void *data,
				     struct drm_file *file)
{
	struct xe_device *xe = to_xe_device(dev);
	struct xe_file *xef = to_xe_file(file);
	struct drm_xe_exec_queue_get_property *args = data;
	struct xe_exec_queue *q;
	int ret;

	if (XE_IOCTL_DBG(xe, args->reserved[0] || args->reserved[1]))
		return -EINVAL;

	q = xe_exec_queue_lookup(xef, args->exec_queue_id);
	if (XE_IOCTL_DBG(xe, !q))
		return -ENOENT;

	switch (args->property) {
	case DRM_XE_EXEC_QUEUE_GET_PROPERTY_BAN:
		args->value = !!(q->flags & EXEC_QUEUE_FLAG_BANNED);
		ret = 0;
		break;
	default:
		ret = -EINVAL;
	}

	xe_exec_queue_put(q);

	return ret;
}

/**
 * xe_exec_queue_is_lr() - Whether an exec_queue is long-running
 * @q: The exec_queue
 *
 * Return: True if the exec_queue is long-running, false otherwise.
 */
bool xe_exec_queue_is_lr(struct xe_exec_queue *q)
{
	return q->vm && xe_vm_in_lr_mode(q->vm) &&
		!(q->flags & EXEC_QUEUE_FLAG_VM);
}

static s32 xe_exec_queue_num_job_inflight(struct xe_exec_queue *q)
{
	return q->lrc->fence_ctx.next_seqno - xe_lrc_seqno(q->lrc) - 1;
}

/**
 * xe_exec_queue_ring_full() - Whether an exec_queue's ring is full
 * @q: The exec_queue
 *
 * Return: True if the exec_queue's ring is full, false otherwise.
 */
bool xe_exec_queue_ring_full(struct xe_exec_queue *q)
{
	struct xe_lrc *lrc = q->lrc;
	s32 max_job = lrc->ring.size / MAX_JOB_SIZE_BYTES;

	return xe_exec_queue_num_job_inflight(q) >= max_job;
}

/**
 * xe_exec_queue_is_idle() - Whether an exec_queue is idle.
 * @q: The exec_queue
 *
 * FIXME: Need to determine what to use as the short-lived
 * timeline lock for the exec_queues, so that the return value
 * of this function becomes more than just an advisory
 * snapshot in time. The timeline lock must protect the
 * seqno from racing submissions on the same exec_queue.
 * Typically vm->resv, but user-created timeline locks use the migrate vm
 * and never grabs the migrate vm->resv so we have a race there.
 *
 * Return: True if the exec_queue is idle, false otherwise.
 */
bool xe_exec_queue_is_idle(struct xe_exec_queue *q)
{
	if (xe_exec_queue_is_parallel(q)) {
		int i;

		for (i = 0; i < q->width; ++i) {
			if (xe_lrc_seqno(&q->lrc[i]) !=
			    q->lrc[i].fence_ctx.next_seqno - 1)
				return false;
		}

		return true;
	}

	return xe_lrc_seqno(&q->lrc[0]) ==
		q->lrc[0].fence_ctx.next_seqno - 1;
}

void xe_exec_queue_kill(struct xe_exec_queue *q)
{
	struct xe_exec_queue *eq = q, *next;

	list_for_each_entry_safe(eq, next, &eq->multi_gt_list,
				 multi_gt_link) {
		q->ops->kill(eq);
		xe_vm_remove_compute_exec_queue(q->vm, eq);
	}

	q->ops->kill(q);
	xe_vm_remove_compute_exec_queue(q->vm, q);
}

int xe_exec_queue_destroy_ioctl(struct drm_device *dev, void *data,
				struct drm_file *file)
{
	struct xe_device *xe = to_xe_device(dev);
	struct xe_file *xef = to_xe_file(file);
	struct drm_xe_exec_queue_destroy *args = data;
	struct xe_exec_queue *q;

	if (XE_IOCTL_DBG(xe, args->pad) ||
	    XE_IOCTL_DBG(xe, args->reserved[0] || args->reserved[1]))
		return -EINVAL;

	mutex_lock(&xef->exec_queue.lock);
	q = xa_erase(&xef->exec_queue.xa, args->exec_queue_id);
	mutex_unlock(&xef->exec_queue.lock);
	if (XE_IOCTL_DBG(xe, !q))
		return -ENOENT;

	xe_exec_queue_kill(q);

	trace_xe_exec_queue_close(q);
	xe_exec_queue_put(q);

	return 0;
}

static void xe_exec_queue_last_fence_lockdep_assert(struct xe_exec_queue *q,
						    struct xe_vm *vm)
{
	if (q->flags & EXEC_QUEUE_FLAG_VM)
		lockdep_assert_held(&vm->lock);
	else
		xe_vm_assert_held(vm);
}

/**
 * xe_exec_queue_last_fence_put() - Drop ref to last fence
 * @q: The exec queue
 * @vm: The VM the engine does a bind or exec for
 */
void xe_exec_queue_last_fence_put(struct xe_exec_queue *q, struct xe_vm *vm)
{
	xe_exec_queue_last_fence_lockdep_assert(q, vm);

	if (q->last_fence) {
		dma_fence_put(q->last_fence);
		q->last_fence = NULL;
	}
}

/**
 * xe_exec_queue_last_fence_put_unlocked() - Drop ref to last fence unlocked
 * @q: The exec queue
 *
 * Only safe to be called from xe_exec_queue_destroy().
 */
void xe_exec_queue_last_fence_put_unlocked(struct xe_exec_queue *q)
{
	if (q->last_fence) {
		dma_fence_put(q->last_fence);
		q->last_fence = NULL;
	}
}

/**
 * xe_exec_queue_last_fence_get() - Get last fence
 * @q: The exec queue
 * @vm: The VM the engine does a bind or exec for
 *
 * Get last fence, takes a ref
 *
 * Returns: last fence if not signaled, dma fence stub if signaled
 */
struct dma_fence *xe_exec_queue_last_fence_get(struct xe_exec_queue *q,
					       struct xe_vm *vm)
{
	struct dma_fence *fence;

	xe_exec_queue_last_fence_lockdep_assert(q, vm);

	if (q->last_fence &&
	    test_bit(DMA_FENCE_FLAG_SIGNALED_BIT, &q->last_fence->flags))
		xe_exec_queue_last_fence_put(q, vm);

	fence = q->last_fence ? q->last_fence : dma_fence_get_stub();
	dma_fence_get(fence);
	return fence;
}

/**
 * xe_exec_queue_last_fence_set() - Set last fence
 * @q: The exec queue
 * @vm: The VM the engine does a bind or exec for
 * @fence: The fence
 *
 * Set the last fence for the engine. Increases reference count for fence, when
 * closing engine xe_exec_queue_last_fence_put should be called.
 */
void xe_exec_queue_last_fence_set(struct xe_exec_queue *q, struct xe_vm *vm,
				  struct dma_fence *fence)
{
	xe_exec_queue_last_fence_lockdep_assert(q, vm);

	xe_exec_queue_last_fence_put(q, vm);
	q->last_fence = dma_fence_get(fence);
}<|MERGE_RESOLUTION|>--- conflicted
+++ resolved
@@ -347,15 +347,11 @@
 	    !xe_hw_engine_timeout_in_range(value, min, max))
 		return -EINVAL;
 
-<<<<<<< HEAD
-	return q->ops->set_timeslice(q, value);
-=======
 	if (!create)
 		return q->ops->set_timeslice(q, value);
 
 	q->sched_props.timeslice_us = value;
 	return 0;
->>>>>>> f6cef5f8
 }
 
 typedef int (*xe_exec_queue_set_property_fn)(struct xe_device *xe,
@@ -654,12 +650,8 @@
 		}
 
 		q = xe_exec_queue_create(xe, vm, logical_mask,
-<<<<<<< HEAD
-					 args->width, hwe, 0);
-=======
 					 args->width, hwe, 0,
 					 args->extensions);
->>>>>>> f6cef5f8
 		up_read(&vm->lock);
 		xe_vm_put(vm);
 		if (IS_ERR(q))
@@ -675,15 +667,6 @@
 		}
 	}
 
-<<<<<<< HEAD
-	if (args->extensions) {
-		err = exec_queue_user_extensions(xe, q, args->extensions, 0, true);
-		if (XE_IOCTL_DBG(xe, err))
-			goto kill_exec_queue;
-	}
-
-=======
->>>>>>> f6cef5f8
 	mutex_lock(&xef->exec_queue.lock);
 	err = xa_alloc(&xef->exec_queue.xa, &id, q, xa_limit_32b, GFP_KERNEL);
 	mutex_unlock(&xef->exec_queue.lock);
