--- conflicted
+++ resolved
@@ -238,11 +238,7 @@
 		}
 
 		xe_bo_lock(external, false);
-<<<<<<< HEAD
-		err = xe_bo_pin_external(external, false);
-=======
 		err = xe_bo_pin_external(external, false, exec);
->>>>>>> d9b26233
 		xe_bo_unlock(external);
 		if (err) {
 			KUNIT_FAIL(test, "external bo pin err=%pe\n",
