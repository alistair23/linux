/* SPDX-License-Identifier: GPL-2.0 */
/*
 * Copyright (C) 2019 MediaTek Inc.
 */

#ifndef _UFS_MEDIATEK_H
#define _UFS_MEDIATEK_H

#include <linux/bitops.h>
#include <linux/soc/mediatek/mtk_sip_svc.h>

/*
 * Vendor specific UFSHCI Registers
 */
#define REG_UFS_REFCLK_CTRL         0x144
#define REG_UFS_EXTREG              0x2100
#define REG_UFS_MPHYCTRL            0x2200
#define REG_UFS_REJECT_MON          0x22AC
#define REG_UFS_DEBUG_SEL           0x22C0
#define REG_UFS_PROBE               0x22C8

/*
 * Ref-clk control
 *
 * Values for register REG_UFS_REFCLK_CTRL
 */
#define REFCLK_RELEASE              0x0
#define REFCLK_REQUEST              BIT(0)
#define REFCLK_ACK                  BIT(1)

#define REFCLK_REQ_TIMEOUT_US       3000

/*
 * Other attributes
 */
#define VS_DEBUGCLOCKENABLE         0xD0A1
#define VS_SAVEPOWERCONTROL         0xD0A6
#define VS_UNIPROPOWERDOWNCONTROL   0xD0A8

/*
 * Vendor specific link state
 */
enum {
	VS_LINK_DISABLED            = 0,
	VS_LINK_DOWN                = 1,
	VS_LINK_UP                  = 2,
	VS_LINK_HIBERN8             = 3,
	VS_LINK_LOST                = 4,
	VS_LINK_CFG                 = 5,
};

/*
 * SiP commands
 */
#define MTK_SIP_UFS_CONTROL               MTK_SIP_SMC_CMD(0x276)
#define UFS_MTK_SIP_VA09_PWR_CTRL         BIT(0)
#define UFS_MTK_SIP_DEVICE_RESET          BIT(1)
#define UFS_MTK_SIP_CRYPTO_CTRL           BIT(2)
#define UFS_MTK_SIP_REF_CLK_NOTIFICATION  BIT(3)

/*
 * VS_DEBUGCLOCKENABLE
 */
enum {
	TX_SYMBOL_CLK_REQ_FORCE = 5,
};

/*
 * VS_SAVEPOWERCONTROL
 */
enum {
	RX_SYMBOL_CLK_GATE_EN   = 0,
	SYS_CLK_GATE_EN         = 2,
	TX_CLK_GATE_EN          = 3,
};

/*
 * Host capability
 */
enum ufs_mtk_host_caps {
	UFS_MTK_CAP_BOOST_CRYPT_ENGINE         = 1 << 0,
	UFS_MTK_CAP_VA09_PWR_CTRL              = 1 << 1,
	UFS_MTK_CAP_DISABLE_AH8                = 1 << 2,
<<<<<<< HEAD
=======
	UFS_MTK_CAP_BROKEN_VCC                 = 1 << 3,
>>>>>>> 7505c06d
};

struct ufs_mtk_crypt_cfg {
	struct regulator *reg_vcore;
	struct clk *clk_crypt_perf;
	struct clk *clk_crypt_mux;
	struct clk *clk_crypt_lp;
	int vcore_volt;
};

struct ufs_mtk_hw_ver {
	u8 step;
	u8 minor;
	u8 major;
};

struct ufs_mtk_host {
	struct phy *mphy;
	struct regulator *reg_va09;
	struct reset_control *hci_reset;
	struct reset_control *unipro_reset;
	struct reset_control *crypto_reset;
	struct ufs_hba *hba;
	struct ufs_mtk_crypt_cfg *crypt;
	struct ufs_mtk_hw_ver hw_ver;
	enum ufs_mtk_host_caps caps;
	bool mphy_powered_on;
	bool unipro_lpm;
	bool ref_clk_enabled;
	u16 ref_clk_ungating_wait_us;
	u16 ref_clk_gating_wait_us;
};

#endif /* !_UFS_MEDIATEK_H */<|MERGE_RESOLUTION|>--- conflicted
+++ resolved
@@ -81,10 +81,7 @@
 	UFS_MTK_CAP_BOOST_CRYPT_ENGINE         = 1 << 0,
 	UFS_MTK_CAP_VA09_PWR_CTRL              = 1 << 1,
 	UFS_MTK_CAP_DISABLE_AH8                = 1 << 2,
-<<<<<<< HEAD
-=======
 	UFS_MTK_CAP_BROKEN_VCC                 = 1 << 3,
->>>>>>> 7505c06d
 };
 
 struct ufs_mtk_crypt_cfg {
