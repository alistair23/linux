# SPDX-License-Identifier: GPL-2.0
obj-$(CONFIG_CXL_BUS) += cxl_core.o
obj-$(CONFIG_CXL_SUSPEND) += suspend.o

ccflags-y += -I$(srctree)/drivers/cxl
CFLAGS_trace.o = -DTRACE_INCLUDE_PATH=. -I$(src)

cxl_core-y := port.o
cxl_core-y += pmem.o
cxl_core-y += regs.o
cxl_core-y += memdev.o
cxl_core-y += mbox.o
cxl_core-y += pci.o
cxl_core-y += hdm.o
cxl_core-y += pmu.o
cxl_core-y += cdat.o
<<<<<<< HEAD
cxl_core-y += ras.o
=======
cxl_core-y += acpi.o
>>>>>>> 516e5bd0
cxl_core-$(CONFIG_TRACING) += trace.o
cxl_core-$(CONFIG_CXL_REGION) += region.o
cxl_core-$(CONFIG_CXL_MCE) += mce.o<|MERGE_RESOLUTION|>--- conflicted
+++ resolved
@@ -14,11 +14,8 @@
 cxl_core-y += hdm.o
 cxl_core-y += pmu.o
 cxl_core-y += cdat.o
-<<<<<<< HEAD
 cxl_core-y += ras.o
-=======
 cxl_core-y += acpi.o
->>>>>>> 516e5bd0
 cxl_core-$(CONFIG_TRACING) += trace.o
 cxl_core-$(CONFIG_CXL_REGION) += region.o
 cxl_core-$(CONFIG_CXL_MCE) += mce.o