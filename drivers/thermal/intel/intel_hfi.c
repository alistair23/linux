--- conflicted
+++ resolved
@@ -478,16 +478,11 @@
 enable:
 	cpumask_set_cpu(cpu, hfi_instance->cpus);
 
-<<<<<<< HEAD
-	/* Enable this HFI instance if this is its first online CPU. */
-	if (cpumask_weight(hfi_instance->cpus) == 1) {
-=======
 	/*
 	 * Enable this HFI instance if this is its first online CPU and
 	 * there are user-space clients of thermal events.
 	 */
 	if (cpumask_weight(hfi_instance->cpus) == 1 && hfi_clients_nr > 0) {
->>>>>>> 0c383648
 		hfi_set_hw_table(hfi_instance);
 		hfi_enable();
 	}
@@ -582,9 +577,6 @@
 	return 0;
 }
 
-<<<<<<< HEAD
-static void hfi_do_enable(void)
-=======
 /*
  * If concurrency is not prevented by other means, the HFI enable/disable
  * routines must be called under hfi_instance_lock."
@@ -601,26 +593,17 @@
 }
 
 static void hfi_syscore_resume(void)
->>>>>>> 0c383648
 {
 	/* This code runs only on the boot CPU. */
 	struct hfi_cpu_info *info = &per_cpu(hfi_cpu_info, 0);
 	struct hfi_instance *hfi_instance = info->hfi_instance;
 
 	/* No locking needed. There is no concurrency with CPU online. */
-<<<<<<< HEAD
-	hfi_set_hw_table(hfi_instance);
-	hfi_enable();
-}
-
-static int hfi_do_disable(void)
-=======
 	if (hfi_clients_nr > 0)
 		hfi_enable_instance(hfi_instance);
 }
 
 static int hfi_syscore_suspend(void)
->>>>>>> 0c383648
 {
 	/* No locking needed. There is no concurrency with CPU offline. */
 	hfi_disable();
@@ -629,10 +612,6 @@
 }
 
 static struct syscore_ops hfi_pm_ops = {
-<<<<<<< HEAD
-	.resume = hfi_do_enable,
-	.suspend = hfi_do_disable,
-=======
 	.resume = hfi_syscore_resume,
 	.suspend = hfi_syscore_suspend,
 };
@@ -685,7 +664,6 @@
 
 static struct notifier_block hfi_thermal_nb = {
 	.notifier_call = hfi_thermal_notify,
->>>>>>> 0c383648
 };
 
 void __init intel_hfi_init(void)
@@ -719,8 +697,6 @@
 	if (!hfi_updates_wq)
 		goto err_nomem;
 
-<<<<<<< HEAD
-=======
 	/*
 	 * Both thermal core and Intel HFI can not be build as modules.
 	 * As kernel build-in drivers they are initialized before user-space
@@ -730,7 +706,6 @@
 	if (thermal_genl_register_notifier(&hfi_thermal_nb))
 		goto err_nl_notif;
 
->>>>>>> 0c383648
 	register_syscore_ops(&hfi_pm_ops);
 
 	return;
