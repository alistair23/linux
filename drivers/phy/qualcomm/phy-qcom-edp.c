// SPDX-License-Identifier: GPL-2.0
/*
 * Copyright (c) 2017, 2020, The Linux Foundation. All rights reserved.
 * Copyright (c) 2021, Linaro Ltd.
 */

#include <linux/clk.h>
#include <linux/clk-provider.h>
#include <linux/delay.h>
#include <linux/err.h>
#include <linux/io.h>
#include <linux/iopoll.h>
#include <linux/kernel.h>
#include <linux/module.h>
#include <linux/of.h>
#include <linux/phy/phy.h>
#include <linux/phy/phy-dp.h>
#include <linux/platform_device.h>
#include <linux/regulator/consumer.h>
#include <linux/reset.h>
#include <linux/slab.h>

#include <dt-bindings/phy/phy.h>

#include "phy-qcom-qmp-dp-phy.h"
#include "phy-qcom-qmp-qserdes-com-v4.h"
<<<<<<< HEAD
=======
#include "phy-qcom-qmp-qserdes-com-v6.h"
>>>>>>> 0c383648

/* EDP_PHY registers */
#define DP_PHY_CFG                              0x0010
#define DP_PHY_CFG_1                            0x0014
#define DP_PHY_PD_CTL                           0x001c
#define DP_PHY_MODE                             0x0020

#define DP_PHY_AUX_CFG0				0x0024
#define DP_PHY_AUX_CFG1				0x0028
#define DP_PHY_AUX_CFG2				0x002C
#define DP_PHY_AUX_CFG3				0x0030
#define DP_PHY_AUX_CFG4				0x0034
#define DP_PHY_AUX_CFG5				0x0038
#define DP_PHY_AUX_CFG6				0x003C
#define DP_PHY_AUX_CFG7				0x0040
#define DP_PHY_AUX_CFG8				0x0044
#define DP_PHY_AUX_CFG9				0x0048

#define DP_PHY_AUX_INTERRUPT_MASK		0x0058

#define DP_PHY_VCO_DIV                          0x0074
#define DP_PHY_TX0_TX1_LANE_CTL                 0x007c
#define DP_PHY_TX2_TX3_LANE_CTL                 0x00a0

#define DP_PHY_STATUS                           0x00e0

/* LANE_TXn registers */
#define TXn_CLKBUF_ENABLE                       0x0000
#define TXn_TX_EMP_POST1_LVL                    0x0004

#define TXn_TX_DRV_LVL                          0x0014
#define TXn_TX_DRV_LVL_OFFSET                   0x0018
#define TXn_RESET_TSYNC_EN                      0x001c
#define TXn_LDO_CONFIG                          0x0084
#define TXn_TX_BAND                             0x0028

#define TXn_RES_CODE_LANE_OFFSET_TX0            0x0044
#define TXn_RES_CODE_LANE_OFFSET_TX1            0x0048

#define TXn_TRANSCEIVER_BIAS_EN                 0x0054
#define TXn_HIGHZ_DRVR_EN                       0x0058
#define TXn_TX_POL_INV                          0x005c
#define TXn_LANE_MODE_1                         0x0064

#define TXn_TRAN_DRVR_EMP_EN                    0x0078

struct qcom_edp_swing_pre_emph_cfg {
	const u8 (*swing_hbr_rbr)[4][4];
	const u8 (*swing_hbr3_hbr2)[4][4];
	const u8 (*pre_emphasis_hbr_rbr)[4][4];
	const u8 (*pre_emphasis_hbr3_hbr2)[4][4];
};

struct qcom_edp;

struct phy_ver_ops {
	int (*com_power_on)(const struct qcom_edp *edp);
	int (*com_resetsm_cntrl)(const struct qcom_edp *edp);
	int (*com_bias_en_clkbuflr)(const struct qcom_edp *edp);
	int (*com_configure_pll)(const struct qcom_edp *edp);
	int (*com_configure_ssc)(const struct qcom_edp *edp);
};

struct qcom_edp_phy_cfg {
	bool is_edp;
	const struct qcom_edp_swing_pre_emph_cfg *swing_pre_emph_cfg;
	const struct phy_ver_ops *ver_ops;
};

struct qcom_edp {
	struct device *dev;
	const struct qcom_edp_phy_cfg *cfg;

	struct phy *phy;

	void __iomem *edp;
	void __iomem *tx0;
	void __iomem *tx1;
	void __iomem *pll;

	struct clk_hw dp_link_hw;
	struct clk_hw dp_pixel_hw;

	struct phy_configure_opts_dp dp_opts;

	struct clk_bulk_data clks[2];
	struct regulator_bulk_data supplies[2];

	bool is_edp;
};

static const u8 dp_swing_hbr_rbr[4][4] = {
	{ 0x08, 0x0f, 0x16, 0x1f },
	{ 0x11, 0x1e, 0x1f, 0xff },
	{ 0x16, 0x1f, 0xff, 0xff },
	{ 0x1f, 0xff, 0xff, 0xff }
};

static const u8 dp_pre_emp_hbr_rbr[4][4] = {
	{ 0x00, 0x0d, 0x14, 0x1a },
	{ 0x00, 0x0e, 0x15, 0xff },
	{ 0x00, 0x0e, 0xff, 0xff },
	{ 0x03, 0xff, 0xff, 0xff }
};

static const u8 dp_swing_hbr2_hbr3[4][4] = {
	{ 0x02, 0x12, 0x16, 0x1a },
	{ 0x09, 0x19, 0x1f, 0xff },
	{ 0x10, 0x1f, 0xff, 0xff },
	{ 0x1f, 0xff, 0xff, 0xff }
};

static const u8 dp_pre_emp_hbr2_hbr3[4][4] = {
	{ 0x00, 0x0c, 0x15, 0x1b },
	{ 0x02, 0x0e, 0x16, 0xff },
	{ 0x02, 0x11, 0xff, 0xff },
	{ 0x04, 0xff, 0xff, 0xff }
};

static const struct qcom_edp_swing_pre_emph_cfg dp_phy_swing_pre_emph_cfg = {
	.swing_hbr_rbr = &dp_swing_hbr_rbr,
	.swing_hbr3_hbr2 = &dp_swing_hbr2_hbr3,
	.pre_emphasis_hbr_rbr = &dp_pre_emp_hbr_rbr,
	.pre_emphasis_hbr3_hbr2 = &dp_pre_emp_hbr2_hbr3,
};

static const u8 edp_swing_hbr_rbr[4][4] = {
	{ 0x07, 0x0f, 0x16, 0x1f },
	{ 0x0d, 0x16, 0x1e, 0xff },
	{ 0x11, 0x1b, 0xff, 0xff },
	{ 0x16, 0xff, 0xff, 0xff }
};

static const u8 edp_pre_emp_hbr_rbr[4][4] = {
	{ 0x05, 0x12, 0x17, 0x1d },
	{ 0x05, 0x11, 0x18, 0xff },
	{ 0x06, 0x11, 0xff, 0xff },
	{ 0x00, 0xff, 0xff, 0xff }
};

static const u8 edp_swing_hbr2_hbr3[4][4] = {
	{ 0x0b, 0x11, 0x17, 0x1c },
	{ 0x10, 0x19, 0x1f, 0xff },
	{ 0x19, 0x1f, 0xff, 0xff },
	{ 0x1f, 0xff, 0xff, 0xff }
};

static const u8 edp_pre_emp_hbr2_hbr3[4][4] = {
	{ 0x08, 0x11, 0x17, 0x1b },
	{ 0x00, 0x0c, 0x13, 0xff },
	{ 0x05, 0x10, 0xff, 0xff },
	{ 0x00, 0xff, 0xff, 0xff }
};

static const struct qcom_edp_swing_pre_emph_cfg edp_phy_swing_pre_emph_cfg = {
	.swing_hbr_rbr = &edp_swing_hbr_rbr,
	.swing_hbr3_hbr2 = &edp_swing_hbr2_hbr3,
	.pre_emphasis_hbr_rbr = &edp_pre_emp_hbr_rbr,
	.pre_emphasis_hbr3_hbr2 = &edp_pre_emp_hbr2_hbr3,
};

static int qcom_edp_phy_init(struct phy *phy)
{
	struct qcom_edp *edp = phy_get_drvdata(phy);
	int ret;
	u8 cfg8;

	ret = regulator_bulk_enable(ARRAY_SIZE(edp->supplies), edp->supplies);
	if (ret)
		return ret;

	ret = clk_bulk_prepare_enable(ARRAY_SIZE(edp->clks), edp->clks);
	if (ret)
		goto out_disable_supplies;

	writel(DP_PHY_PD_CTL_PWRDN | DP_PHY_PD_CTL_AUX_PWRDN |
	       DP_PHY_PD_CTL_PLL_PWRDN | DP_PHY_PD_CTL_DP_CLAMP_EN,
	       edp->edp + DP_PHY_PD_CTL);

	ret = edp->cfg->ver_ops->com_bias_en_clkbuflr(edp);
	if (ret)
		return ret;

	writel(DP_PHY_PD_CTL_PSR_PWRDN, edp->edp + DP_PHY_PD_CTL);
	msleep(20);

	writel(DP_PHY_PD_CTL_PWRDN | DP_PHY_PD_CTL_AUX_PWRDN |
	       DP_PHY_PD_CTL_LANE_0_1_PWRDN | DP_PHY_PD_CTL_LANE_2_3_PWRDN |
	       DP_PHY_PD_CTL_PLL_PWRDN | DP_PHY_PD_CTL_DP_CLAMP_EN,
	       edp->edp + DP_PHY_PD_CTL);

	/*
	 * TODO: Re-work the conditions around setting the cfg8 value
	 * when more information becomes available about why this is
	 * even needed.
	 */
	if (edp->cfg->swing_pre_emph_cfg && !edp->is_edp)
		cfg8 = 0xb7;
	else
		cfg8 = 0x37;

	writel(0xfc, edp->edp + DP_PHY_MODE);

	writel(0x00, edp->edp + DP_PHY_AUX_CFG0);
	writel(0x13, edp->edp + DP_PHY_AUX_CFG1);
	writel(0x24, edp->edp + DP_PHY_AUX_CFG2);
	writel(0x00, edp->edp + DP_PHY_AUX_CFG3);
	writel(0x0a, edp->edp + DP_PHY_AUX_CFG4);
	writel(0x26, edp->edp + DP_PHY_AUX_CFG5);
	writel(0x0a, edp->edp + DP_PHY_AUX_CFG6);
	writel(0x03, edp->edp + DP_PHY_AUX_CFG7);
	writel(cfg8, edp->edp + DP_PHY_AUX_CFG8);
	writel(0x03, edp->edp + DP_PHY_AUX_CFG9);

	writel(PHY_AUX_STOP_ERR_MASK | PHY_AUX_DEC_ERR_MASK |
	       PHY_AUX_SYNC_ERR_MASK | PHY_AUX_ALIGN_ERR_MASK |
	       PHY_AUX_REQ_ERR_MASK, edp->edp + DP_PHY_AUX_INTERRUPT_MASK);

	msleep(20);

	return 0;

out_disable_supplies:
	regulator_bulk_disable(ARRAY_SIZE(edp->supplies), edp->supplies);

	return ret;
}

static int qcom_edp_set_voltages(struct qcom_edp *edp, const struct phy_configure_opts_dp *dp_opts)
{
	const struct qcom_edp_swing_pre_emph_cfg *cfg = edp->cfg->swing_pre_emph_cfg;
	unsigned int v_level = 0;
	unsigned int p_level = 0;
	u8 ldo_config;
	u8 swing;
	u8 emph;
	int i;

	if (!cfg)
		return 0;

	if (edp->is_edp)
		cfg = &edp_phy_swing_pre_emph_cfg;

	for (i = 0; i < dp_opts->lanes; i++) {
		v_level = max(v_level, dp_opts->voltage[i]);
		p_level = max(p_level, dp_opts->pre[i]);
	}

	if (dp_opts->link_rate <= 2700) {
		swing = (*cfg->swing_hbr_rbr)[v_level][p_level];
		emph = (*cfg->pre_emphasis_hbr_rbr)[v_level][p_level];
	} else {
		swing = (*cfg->swing_hbr3_hbr2)[v_level][p_level];
		emph = (*cfg->pre_emphasis_hbr3_hbr2)[v_level][p_level];
	}

	if (swing == 0xff || emph == 0xff)
		return -EINVAL;

	ldo_config = edp->is_edp ? 0x0 : 0x1;

	writel(ldo_config, edp->tx0 + TXn_LDO_CONFIG);
	writel(swing, edp->tx0 + TXn_TX_DRV_LVL);
	writel(emph, edp->tx0 + TXn_TX_EMP_POST1_LVL);

	writel(ldo_config, edp->tx1 + TXn_LDO_CONFIG);
	writel(swing, edp->tx1 + TXn_TX_DRV_LVL);
	writel(emph, edp->tx1 + TXn_TX_EMP_POST1_LVL);

	return 0;
}

static int qcom_edp_phy_configure(struct phy *phy, union phy_configure_opts *opts)
{
	const struct phy_configure_opts_dp *dp_opts = &opts->dp;
	struct qcom_edp *edp = phy_get_drvdata(phy);
	int ret = 0;

	memcpy(&edp->dp_opts, dp_opts, sizeof(*dp_opts));

	if (dp_opts->set_voltages)
		ret = qcom_edp_set_voltages(edp, dp_opts);

	return ret;
}

static int qcom_edp_configure_ssc(const struct qcom_edp *edp)
{
	return edp->cfg->ver_ops->com_configure_ssc(edp);
}

static int qcom_edp_configure_pll(const struct qcom_edp *edp)
{
	return edp->cfg->ver_ops->com_configure_pll(edp);
}

static int qcom_edp_set_vco_div(const struct qcom_edp *edp, unsigned long *pixel_freq)
{
	const struct phy_configure_opts_dp *dp_opts = &edp->dp_opts;
	u32 vco_div;

	switch (dp_opts->link_rate) {
	case 1620:
		vco_div = 0x1;
		*pixel_freq = 1620000000UL / 2;
		break;

	case 2700:
		vco_div = 0x1;
		*pixel_freq = 2700000000UL / 2;
		break;

	case 5400:
		vco_div = 0x2;
		*pixel_freq = 5400000000UL / 4;
		break;

	case 8100:
		vco_div = 0x0;
		*pixel_freq = 8100000000UL / 6;
		break;

	default:
		/* Other link rates aren't supported */
		return -EINVAL;
	}

	writel(vco_div, edp->edp + DP_PHY_VCO_DIV);

	return 0;
}

static int qcom_edp_phy_power_on_v4(const struct qcom_edp *edp)
{
	u32 val;

	writel(DP_PHY_PD_CTL_PWRDN | DP_PHY_PD_CTL_AUX_PWRDN |
	       DP_PHY_PD_CTL_LANE_0_1_PWRDN | DP_PHY_PD_CTL_LANE_2_3_PWRDN |
	       DP_PHY_PD_CTL_PLL_PWRDN | DP_PHY_PD_CTL_DP_CLAMP_EN,
	       edp->edp + DP_PHY_PD_CTL);
	writel(0xfc, edp->edp + DP_PHY_MODE);

	return readl_poll_timeout(edp->pll + QSERDES_V4_COM_CMN_STATUS,
				     val, val & BIT(7), 5, 200);
}

static int qcom_edp_phy_com_resetsm_cntrl_v4(const struct qcom_edp *edp)
{
	u32 val;

	writel(0x20, edp->pll + QSERDES_V4_COM_RESETSM_CNTRL);

	return readl_poll_timeout(edp->pll + QSERDES_V4_COM_C_READY_STATUS,
				     val, val & BIT(0), 500, 10000);
}

static int qcom_edp_com_bias_en_clkbuflr_v4(const struct qcom_edp *edp)
{
	/* Turn on BIAS current for PHY/PLL */
	writel(0x17, edp->pll + QSERDES_V4_COM_BIAS_EN_CLKBUFLR_EN);

	return 0;
}

static int qcom_edp_com_configure_ssc_v4(const struct qcom_edp *edp)
{
	const struct phy_configure_opts_dp *dp_opts = &edp->dp_opts;
	u32 step1;
	u32 step2;

	switch (dp_opts->link_rate) {
	case 1620:
	case 2700:
	case 8100:
		step1 = 0x45;
		step2 = 0x06;
		break;

	case 5400:
		step1 = 0x5c;
		step2 = 0x08;
		break;

	default:
		/* Other link rates aren't supported */
		return -EINVAL;
	}

	writel(0x01, edp->pll + QSERDES_V4_COM_SSC_EN_CENTER);
	writel(0x00, edp->pll + QSERDES_V4_COM_SSC_ADJ_PER1);
	writel(0x36, edp->pll + QSERDES_V4_COM_SSC_PER1);
	writel(0x01, edp->pll + QSERDES_V4_COM_SSC_PER2);
	writel(step1, edp->pll + QSERDES_V4_COM_SSC_STEP_SIZE1_MODE0);
	writel(step2, edp->pll + QSERDES_V4_COM_SSC_STEP_SIZE2_MODE0);

	return 0;
}

static int qcom_edp_com_configure_pll_v4(const struct qcom_edp *edp)
{
	const struct phy_configure_opts_dp *dp_opts = &edp->dp_opts;
	u32 div_frac_start2_mode0;
	u32 div_frac_start3_mode0;
	u32 dec_start_mode0;
	u32 lock_cmp1_mode0;
	u32 lock_cmp2_mode0;
	u32 hsclk_sel;

	switch (dp_opts->link_rate) {
	case 1620:
		hsclk_sel = 0x5;
		dec_start_mode0 = 0x69;
		div_frac_start2_mode0 = 0x80;
		div_frac_start3_mode0 = 0x07;
		lock_cmp1_mode0 = 0x6f;
		lock_cmp2_mode0 = 0x08;
		break;

	case 2700:
		hsclk_sel = 0x3;
		dec_start_mode0 = 0x69;
		div_frac_start2_mode0 = 0x80;
		div_frac_start3_mode0 = 0x07;
		lock_cmp1_mode0 = 0x0f;
		lock_cmp2_mode0 = 0x0e;
		break;

	case 5400:
		hsclk_sel = 0x1;
		dec_start_mode0 = 0x8c;
		div_frac_start2_mode0 = 0x00;
		div_frac_start3_mode0 = 0x0a;
		lock_cmp1_mode0 = 0x1f;
		lock_cmp2_mode0 = 0x1c;
		break;

	case 8100:
		hsclk_sel = 0x0;
		dec_start_mode0 = 0x69;
		div_frac_start2_mode0 = 0x80;
		div_frac_start3_mode0 = 0x07;
		lock_cmp1_mode0 = 0x2f;
		lock_cmp2_mode0 = 0x2a;
		break;

	default:
		/* Other link rates aren't supported */
		return -EINVAL;
	}

	writel(0x01, edp->pll + QSERDES_V4_COM_SVS_MODE_CLK_SEL);
	writel(0x0b, edp->pll + QSERDES_V4_COM_SYSCLK_EN_SEL);
	writel(0x02, edp->pll + QSERDES_V4_COM_SYS_CLK_CTRL);
	writel(0x0c, edp->pll + QSERDES_V4_COM_CLK_ENABLE1);
	writel(0x06, edp->pll + QSERDES_V4_COM_SYSCLK_BUF_ENABLE);
	writel(0x30, edp->pll + QSERDES_V4_COM_CLK_SELECT);
	writel(hsclk_sel, edp->pll + QSERDES_V4_COM_HSCLK_SEL);
	writel(0x0f, edp->pll + QSERDES_V4_COM_PLL_IVCO);
	writel(0x08, edp->pll + QSERDES_V4_COM_LOCK_CMP_EN);
	writel(0x36, edp->pll + QSERDES_V4_COM_PLL_CCTRL_MODE0);
	writel(0x16, edp->pll + QSERDES_V4_COM_PLL_RCTRL_MODE0);
	writel(0x06, edp->pll + QSERDES_V4_COM_CP_CTRL_MODE0);
	writel(dec_start_mode0, edp->pll + QSERDES_V4_COM_DEC_START_MODE0);
	writel(0x00, edp->pll + QSERDES_V4_COM_DIV_FRAC_START1_MODE0);
	writel(div_frac_start2_mode0, edp->pll + QSERDES_V4_COM_DIV_FRAC_START2_MODE0);
	writel(div_frac_start3_mode0, edp->pll + QSERDES_V4_COM_DIV_FRAC_START3_MODE0);
	writel(0x02, edp->pll + QSERDES_V4_COM_CMN_CONFIG);
	writel(0x3f, edp->pll + QSERDES_V4_COM_INTEGLOOP_GAIN0_MODE0);
	writel(0x00, edp->pll + QSERDES_V4_COM_INTEGLOOP_GAIN1_MODE0);
	writel(0x00, edp->pll + QSERDES_V4_COM_VCO_TUNE_MAP);
	writel(lock_cmp1_mode0, edp->pll + QSERDES_V4_COM_LOCK_CMP1_MODE0);
	writel(lock_cmp2_mode0, edp->pll + QSERDES_V4_COM_LOCK_CMP2_MODE0);

	writel(0x0a, edp->pll + QSERDES_V4_COM_BG_TIMER);
	writel(0x14, edp->pll + QSERDES_V4_COM_CORECLK_DIV_MODE0);
	writel(0x00, edp->pll + QSERDES_V4_COM_VCO_TUNE_CTRL);
	writel(0x17, edp->pll + QSERDES_V4_COM_BIAS_EN_CLKBUFLR_EN);
	writel(0x0f, edp->pll + QSERDES_V4_COM_CORE_CLK_EN);
	writel(0xa0, edp->pll + QSERDES_V4_COM_VCO_TUNE1_MODE0);
	writel(0x03, edp->pll + QSERDES_V4_COM_VCO_TUNE2_MODE0);

	return 0;
}

static const struct phy_ver_ops qcom_edp_phy_ops_v4 = {
	.com_power_on		= qcom_edp_phy_power_on_v4,
	.com_resetsm_cntrl	= qcom_edp_phy_com_resetsm_cntrl_v4,
	.com_bias_en_clkbuflr	= qcom_edp_com_bias_en_clkbuflr_v4,
	.com_configure_pll	= qcom_edp_com_configure_pll_v4,
	.com_configure_ssc	= qcom_edp_com_configure_ssc_v4,
};

static const struct qcom_edp_phy_cfg sc7280_dp_phy_cfg = {
	.ver_ops = &qcom_edp_phy_ops_v4,
};

static const struct qcom_edp_phy_cfg sc8280xp_dp_phy_cfg = {
	.swing_pre_emph_cfg = &dp_phy_swing_pre_emph_cfg,
	.ver_ops = &qcom_edp_phy_ops_v4,
};

static const struct qcom_edp_phy_cfg sc8280xp_edp_phy_cfg = {
	.is_edp = true,
	.swing_pre_emph_cfg = &edp_phy_swing_pre_emph_cfg,
	.ver_ops = &qcom_edp_phy_ops_v4,
};

static int qcom_edp_phy_power_on_v6(const struct qcom_edp *edp)
{
	u32 val;

	writel(DP_PHY_PD_CTL_PWRDN | DP_PHY_PD_CTL_AUX_PWRDN |
	       DP_PHY_PD_CTL_LANE_0_1_PWRDN | DP_PHY_PD_CTL_LANE_2_3_PWRDN |
	       DP_PHY_PD_CTL_PLL_PWRDN | DP_PHY_PD_CTL_DP_CLAMP_EN,
	       edp->edp + DP_PHY_PD_CTL);
	writel(0xfc, edp->edp + DP_PHY_MODE);

	return readl_poll_timeout(edp->pll + QSERDES_V6_COM_CMN_STATUS,
				     val, val & BIT(7), 5, 200);
}

static int qcom_edp_phy_com_resetsm_cntrl_v6(const struct qcom_edp *edp)
{
	u32 val;

	writel(0x20, edp->pll + QSERDES_V6_COM_RESETSM_CNTRL);

	return readl_poll_timeout(edp->pll + QSERDES_V6_COM_C_READY_STATUS,
				     val, val & BIT(0), 500, 10000);
}

static int qcom_edp_com_bias_en_clkbuflr_v6(const struct qcom_edp *edp)
{
	/* Turn on BIAS current for PHY/PLL */
	writel(0x1f, edp->pll + QSERDES_V6_COM_PLL_BIAS_EN_CLK_BUFLR_EN);

	return 0;
}

static int qcom_edp_com_configure_ssc_v6(const struct qcom_edp *edp)
{
	const struct phy_configure_opts_dp *dp_opts = &edp->dp_opts;
	u32 step1;
	u32 step2;

	switch (dp_opts->link_rate) {
	case 1620:
	case 2700:
	case 8100:
		step1 = 0x92;
		step2 = 0x01;
		break;

	case 5400:
		step1 = 0x18;
		step2 = 0x02;
		break;

	default:
		/* Other link rates aren't supported */
		return -EINVAL;
	}

	writel(0x01, edp->pll + QSERDES_V6_COM_SSC_EN_CENTER);
	writel(0x00, edp->pll + QSERDES_V6_COM_SSC_ADJ_PER1);
	writel(0x36, edp->pll + QSERDES_V6_COM_SSC_PER1);
	writel(0x01, edp->pll + QSERDES_V6_COM_SSC_PER2);
	writel(step1, edp->pll + QSERDES_V6_COM_SSC_STEP_SIZE1_MODE0);
	writel(step2, edp->pll + QSERDES_V6_COM_SSC_STEP_SIZE2_MODE0);

	return 0;
}

static int qcom_edp_com_configure_pll_v6(const struct qcom_edp *edp)
{
	const struct phy_configure_opts_dp *dp_opts = &edp->dp_opts;
	u32 div_frac_start2_mode0;
	u32 div_frac_start3_mode0;
	u32 dec_start_mode0;
	u32 lock_cmp1_mode0;
	u32 lock_cmp2_mode0;
	u32 code1_mode0;
	u32 code2_mode0;
	u32 hsclk_sel;

	switch (dp_opts->link_rate) {
	case 1620:
		hsclk_sel = 0x5;
		dec_start_mode0 = 0x34;
		div_frac_start2_mode0 = 0xc0;
		div_frac_start3_mode0 = 0x0b;
		lock_cmp1_mode0 = 0x37;
		lock_cmp2_mode0 = 0x04;
		code1_mode0 = 0x71;
		code2_mode0 = 0x0c;
		break;

	case 2700:
		hsclk_sel = 0x3;
		dec_start_mode0 = 0x34;
		div_frac_start2_mode0 = 0xc0;
		div_frac_start3_mode0 = 0x0b;
		lock_cmp1_mode0 = 0x07;
		lock_cmp2_mode0 = 0x07;
		code1_mode0 = 0x71;
		code2_mode0 = 0x0c;
		break;

	case 5400:
		hsclk_sel = 0x1;
		dec_start_mode0 = 0x46;
		div_frac_start2_mode0 = 0x00;
		div_frac_start3_mode0 = 0x05;
		lock_cmp1_mode0 = 0x0f;
		lock_cmp2_mode0 = 0x0e;
		code1_mode0 = 0x97;
		code2_mode0 = 0x10;
		break;

	case 8100:
		hsclk_sel = 0x0;
		dec_start_mode0 = 0x34;
		div_frac_start2_mode0 = 0xc0;
		div_frac_start3_mode0 = 0x0b;
		lock_cmp1_mode0 = 0x17;
		lock_cmp2_mode0 = 0x15;
		code1_mode0 = 0x71;
		code2_mode0 = 0x0c;
		break;

	default:
		/* Other link rates aren't supported */
		return -EINVAL;
	}

	writel(0x01, edp->pll + QSERDES_V6_COM_SVS_MODE_CLK_SEL);
	writel(0x0b, edp->pll + QSERDES_V6_COM_SYSCLK_EN_SEL);
	writel(0x02, edp->pll + QSERDES_V6_COM_SYS_CLK_CTRL);
	writel(0x0c, edp->pll + QSERDES_V6_COM_CLK_ENABLE1);
	writel(0x06, edp->pll + QSERDES_V6_COM_SYSCLK_BUF_ENABLE);
	writel(0x30, edp->pll + QSERDES_V6_COM_CLK_SELECT);
	writel(hsclk_sel, edp->pll + QSERDES_V6_COM_HSCLK_SEL_1);
	writel(0x07, edp->pll + QSERDES_V6_COM_PLL_IVCO);
	writel(0x08, edp->pll + QSERDES_V6_COM_LOCK_CMP_EN);
	writel(0x36, edp->pll + QSERDES_V6_COM_PLL_CCTRL_MODE0);
	writel(0x16, edp->pll + QSERDES_V6_COM_PLL_RCTRL_MODE0);
	writel(0x06, edp->pll + QSERDES_V6_COM_CP_CTRL_MODE0);
	writel(dec_start_mode0, edp->pll + QSERDES_V6_COM_DEC_START_MODE0);
	writel(0x00, edp->pll + QSERDES_V6_COM_DIV_FRAC_START1_MODE0);
	writel(div_frac_start2_mode0, edp->pll + QSERDES_V6_COM_DIV_FRAC_START2_MODE0);
	writel(div_frac_start3_mode0, edp->pll + QSERDES_V6_COM_DIV_FRAC_START3_MODE0);
	writel(0x12, edp->pll + QSERDES_V6_COM_CMN_CONFIG_1);
	writel(0x3f, edp->pll + QSERDES_V6_COM_INTEGLOOP_GAIN0_MODE0);
	writel(0x00, edp->pll + QSERDES_V6_COM_INTEGLOOP_GAIN1_MODE0);
	writel(0x00, edp->pll + QSERDES_V6_COM_VCO_TUNE_MAP);
	writel(lock_cmp1_mode0, edp->pll + QSERDES_V6_COM_LOCK_CMP1_MODE0);
	writel(lock_cmp2_mode0, edp->pll + QSERDES_V6_COM_LOCK_CMP2_MODE0);

	writel(0x0a, edp->pll + QSERDES_V6_COM_BG_TIMER);
	writel(0x14, edp->pll + QSERDES_V6_COM_PLL_CORE_CLK_DIV_MODE0);
	writel(0x00, edp->pll + QSERDES_V6_COM_VCO_TUNE_CTRL);
	writel(0x1f, edp->pll + QSERDES_V6_COM_PLL_BIAS_EN_CLK_BUFLR_EN);
	writel(0x0f, edp->pll + QSERDES_V6_COM_CORE_CLK_EN);
	writel(0xa0, edp->pll + QSERDES_V6_COM_VCO_TUNE1_MODE0);
	writel(0x03, edp->pll + QSERDES_V6_COM_VCO_TUNE2_MODE0);

	writel(code1_mode0, edp->pll + QSERDES_V6_COM_BIN_VCOCAL_CMP_CODE1_MODE0);
	writel(code2_mode0, edp->pll + QSERDES_V6_COM_BIN_VCOCAL_CMP_CODE2_MODE0);

	return 0;
}

static const struct phy_ver_ops qcom_edp_phy_ops_v6 = {
	.com_power_on		= qcom_edp_phy_power_on_v6,
	.com_resetsm_cntrl	= qcom_edp_phy_com_resetsm_cntrl_v6,
	.com_bias_en_clkbuflr	= qcom_edp_com_bias_en_clkbuflr_v6,
	.com_configure_pll	= qcom_edp_com_configure_pll_v6,
	.com_configure_ssc	= qcom_edp_com_configure_ssc_v6,
};

static struct qcom_edp_phy_cfg x1e80100_phy_cfg = {
	.swing_pre_emph_cfg = &dp_phy_swing_pre_emph_cfg,
	.ver_ops = &qcom_edp_phy_ops_v6,
};

static int qcom_edp_phy_power_on(struct phy *phy)
{
	const struct qcom_edp *edp = phy_get_drvdata(phy);
	u32 bias0_en, drvr0_en, bias1_en, drvr1_en;
	unsigned long pixel_freq;
	u8 ldo_config = 0x0;
	int ret;
	u32 val;
	u8 cfg1;

	ret = edp->cfg->ver_ops->com_power_on(edp);
	if (ret)
		return ret;

	if (edp->cfg->swing_pre_emph_cfg && !edp->is_edp)
		ldo_config = 0x1;

	writel(ldo_config, edp->tx0 + TXn_LDO_CONFIG);
	writel(ldo_config, edp->tx1 + TXn_LDO_CONFIG);
	writel(0x00, edp->tx0 + TXn_LANE_MODE_1);
	writel(0x00, edp->tx1 + TXn_LANE_MODE_1);

	if (edp->dp_opts.ssc) {
		ret = qcom_edp_configure_ssc(edp);
		if (ret)
			return ret;
	}

	ret = qcom_edp_configure_pll(edp);
	if (ret)
		return ret;

	/* TX Lane configuration */
	writel(0x05, edp->edp + DP_PHY_TX0_TX1_LANE_CTL);
	writel(0x05, edp->edp + DP_PHY_TX2_TX3_LANE_CTL);

	/* TX-0 register configuration */
	writel(0x03, edp->tx0 + TXn_TRANSCEIVER_BIAS_EN);
	writel(0x0f, edp->tx0 + TXn_CLKBUF_ENABLE);
	writel(0x03, edp->tx0 + TXn_RESET_TSYNC_EN);
	writel(0x01, edp->tx0 + TXn_TRAN_DRVR_EMP_EN);
	writel(0x04, edp->tx0 + TXn_TX_BAND);

	/* TX-1 register configuration */
	writel(0x03, edp->tx1 + TXn_TRANSCEIVER_BIAS_EN);
	writel(0x0f, edp->tx1 + TXn_CLKBUF_ENABLE);
	writel(0x03, edp->tx1 + TXn_RESET_TSYNC_EN);
	writel(0x01, edp->tx1 + TXn_TRAN_DRVR_EMP_EN);
	writel(0x04, edp->tx1 + TXn_TX_BAND);

	ret = qcom_edp_set_vco_div(edp, &pixel_freq);
	if (ret)
		return ret;

	writel(0x01, edp->edp + DP_PHY_CFG);
	writel(0x05, edp->edp + DP_PHY_CFG);
	writel(0x01, edp->edp + DP_PHY_CFG);
	writel(0x09, edp->edp + DP_PHY_CFG);

	ret = edp->cfg->ver_ops->com_resetsm_cntrl(edp);
	if (ret)
		return ret;

	writel(0x19, edp->edp + DP_PHY_CFG);
	writel(0x1f, edp->tx0 + TXn_HIGHZ_DRVR_EN);
	writel(0x04, edp->tx0 + TXn_HIGHZ_DRVR_EN);
	writel(0x00, edp->tx0 + TXn_TX_POL_INV);
	writel(0x1f, edp->tx1 + TXn_HIGHZ_DRVR_EN);
	writel(0x04, edp->tx1 + TXn_HIGHZ_DRVR_EN);
	writel(0x00, edp->tx1 + TXn_TX_POL_INV);
	writel(0x10, edp->tx0 + TXn_TX_DRV_LVL_OFFSET);
	writel(0x10, edp->tx1 + TXn_TX_DRV_LVL_OFFSET);
	writel(0x11, edp->tx0 + TXn_RES_CODE_LANE_OFFSET_TX0);
	writel(0x11, edp->tx0 + TXn_RES_CODE_LANE_OFFSET_TX1);
	writel(0x11, edp->tx1 + TXn_RES_CODE_LANE_OFFSET_TX0);
	writel(0x11, edp->tx1 + TXn_RES_CODE_LANE_OFFSET_TX1);

	writel(0x10, edp->tx0 + TXn_TX_EMP_POST1_LVL);
	writel(0x10, edp->tx1 + TXn_TX_EMP_POST1_LVL);
	writel(0x1f, edp->tx0 + TXn_TX_DRV_LVL);
	writel(0x1f, edp->tx1 + TXn_TX_DRV_LVL);

	if (edp->dp_opts.lanes == 1) {
		bias0_en = 0x01;
		bias1_en = 0x00;
		drvr0_en = 0x06;
		drvr1_en = 0x07;
		cfg1 = 0x1;
	} else if (edp->dp_opts.lanes == 2) {
		bias0_en = 0x03;
		bias1_en = 0x00;
		drvr0_en = 0x04;
		drvr1_en = 0x07;
		cfg1 = 0x3;
	} else {
		bias0_en = 0x03;
		bias1_en = 0x03;
		drvr0_en = 0x04;
		drvr1_en = 0x04;
		cfg1 = 0xf;
	}

	writel(drvr0_en, edp->tx0 + TXn_HIGHZ_DRVR_EN);
	writel(bias0_en, edp->tx0 + TXn_TRANSCEIVER_BIAS_EN);
	writel(drvr1_en, edp->tx1 + TXn_HIGHZ_DRVR_EN);
	writel(bias1_en, edp->tx1 + TXn_TRANSCEIVER_BIAS_EN);
	writel(cfg1, edp->edp + DP_PHY_CFG_1);

	writel(0x18, edp->edp + DP_PHY_CFG);
	usleep_range(100, 1000);

	writel(0x19, edp->edp + DP_PHY_CFG);

	ret = readl_poll_timeout(edp->edp + DP_PHY_STATUS,
				 val, val & BIT(1), 500, 10000);
	if (ret)
		return ret;

	clk_set_rate(edp->dp_link_hw.clk, edp->dp_opts.link_rate * 100000);
	clk_set_rate(edp->dp_pixel_hw.clk, pixel_freq);

	return 0;
}

static int qcom_edp_phy_power_off(struct phy *phy)
{
	const struct qcom_edp *edp = phy_get_drvdata(phy);

	writel(DP_PHY_PD_CTL_PSR_PWRDN, edp->edp + DP_PHY_PD_CTL);

	return 0;
}

static int qcom_edp_phy_set_mode(struct phy *phy, enum phy_mode mode, int submode)
{
	struct qcom_edp *edp = phy_get_drvdata(phy);

	if (mode != PHY_MODE_DP)
		return -EINVAL;

	edp->is_edp = submode == PHY_SUBMODE_EDP;

	return 0;
}

static int qcom_edp_phy_exit(struct phy *phy)
{
	struct qcom_edp *edp = phy_get_drvdata(phy);

	clk_bulk_disable_unprepare(ARRAY_SIZE(edp->clks), edp->clks);
	regulator_bulk_disable(ARRAY_SIZE(edp->supplies), edp->supplies);

	return 0;
}

static const struct phy_ops qcom_edp_ops = {
	.init		= qcom_edp_phy_init,
	.configure	= qcom_edp_phy_configure,
	.power_on	= qcom_edp_phy_power_on,
	.power_off	= qcom_edp_phy_power_off,
	.set_mode	= qcom_edp_phy_set_mode,
	.exit		= qcom_edp_phy_exit,
	.owner		= THIS_MODULE,
};

/*
 * Embedded Display Port PLL driver block diagram for branch clocks
 *
 *              +------------------------------+
 *              |        EDP_VCO_CLK           |
 *              |                              |
 *              |    +-------------------+     |
 *              |    |  (EDP PLL/VCO)    |     |
 *              |    +---------+---------+     |
 *              |              v               |
 *              |   +----------+-----------+   |
 *              |   | hsclk_divsel_clk_src |   |
 *              |   +----------+-----------+   |
 *              +------------------------------+
 *                              |
 *          +---------<---------v------------>----------+
 *          |                                           |
 * +--------v----------------+                          |
 * |   edp_phy_pll_link_clk  |                          |
 * |     link_clk            |                          |
 * +--------+----------------+                          |
 *          |                                           |
 *          |                                           |
 *          v                                           v
 * Input to DISPCC block                                |
 * for link clk, crypto clk                             |
 * and interface clock                                  |
 *                                                      |
 *                                                      |
 *      +--------<------------+-----------------+---<---+
 *      |                     |                 |
 * +----v---------+  +--------v-----+  +--------v------+
 * | vco_divided  |  | vco_divided  |  | vco_divided   |
 * |    _clk_src  |  |    _clk_src  |  |    _clk_src   |
 * |              |  |              |  |               |
 * |divsel_six    |  |  divsel_two  |  |  divsel_four  |
 * +-------+------+  +-----+--------+  +--------+------+
 *         |                 |                  |
 *         v---->----------v-------------<------v
 *                         |
 *              +----------+-----------------+
 *              |   edp_phy_pll_vco_div_clk  |
 *              +---------+------------------+
 *                        |
 *                        v
 *              Input to DISPCC block
 *              for EDP pixel clock
 *
 */
static int qcom_edp_dp_pixel_clk_determine_rate(struct clk_hw *hw,
						struct clk_rate_request *req)
{
	switch (req->rate) {
	case 1620000000UL / 2:
	case 2700000000UL / 2:
	/* 5.4 and 8.1 GHz are same link rate as 2.7GHz, i.e. div 4 and div 6 */
		return 0;

	default:
		return -EINVAL;
	}
}

static unsigned long
qcom_edp_dp_pixel_clk_recalc_rate(struct clk_hw *hw, unsigned long parent_rate)
{
	const struct qcom_edp *edp = container_of(hw, struct qcom_edp, dp_pixel_hw);
	const struct phy_configure_opts_dp *dp_opts = &edp->dp_opts;

	switch (dp_opts->link_rate) {
	case 1620:
		return 1620000000UL / 2;
	case 2700:
		return 2700000000UL / 2;
	case 5400:
		return 5400000000UL / 4;
	case 8100:
		return 8100000000UL / 6;
	default:
		return 0;
	}
}

static const struct clk_ops qcom_edp_dp_pixel_clk_ops = {
	.determine_rate = qcom_edp_dp_pixel_clk_determine_rate,
	.recalc_rate = qcom_edp_dp_pixel_clk_recalc_rate,
};

static int qcom_edp_dp_link_clk_determine_rate(struct clk_hw *hw,
					       struct clk_rate_request *req)
{
	switch (req->rate) {
	case 162000000:
	case 270000000:
	case 540000000:
	case 810000000:
		return 0;

	default:
		return -EINVAL;
	}
}

static unsigned long
qcom_edp_dp_link_clk_recalc_rate(struct clk_hw *hw, unsigned long parent_rate)
{
	const struct qcom_edp *edp = container_of(hw, struct qcom_edp, dp_link_hw);
	const struct phy_configure_opts_dp *dp_opts = &edp->dp_opts;

	switch (dp_opts->link_rate) {
	case 1620:
	case 2700:
	case 5400:
	case 8100:
		return dp_opts->link_rate * 100000;

	default:
		return 0;
	}
}

static const struct clk_ops qcom_edp_dp_link_clk_ops = {
	.determine_rate = qcom_edp_dp_link_clk_determine_rate,
	.recalc_rate = qcom_edp_dp_link_clk_recalc_rate,
};

static int qcom_edp_clks_register(struct qcom_edp *edp, struct device_node *np)
{
	struct clk_hw_onecell_data *data;
	struct clk_init_data init = { };
	char name[64];
	int ret;

	data = devm_kzalloc(edp->dev, struct_size(data, hws, 2), GFP_KERNEL);
	if (!data)
		return -ENOMEM;
	data->num = 2;

	snprintf(name, sizeof(name), "%s::link_clk", dev_name(edp->dev));
	init.ops = &qcom_edp_dp_link_clk_ops;
	init.name = name;
	edp->dp_link_hw.init = &init;
	ret = devm_clk_hw_register(edp->dev, &edp->dp_link_hw);
	if (ret)
		return ret;

	snprintf(name, sizeof(name), "%s::vco_div_clk", dev_name(edp->dev));
	init.ops = &qcom_edp_dp_pixel_clk_ops;
	init.name = name;
	edp->dp_pixel_hw.init = &init;
	ret = devm_clk_hw_register(edp->dev, &edp->dp_pixel_hw);
	if (ret)
		return ret;

	data->hws[0] = &edp->dp_link_hw;
	data->hws[1] = &edp->dp_pixel_hw;

	return devm_of_clk_add_hw_provider(edp->dev, of_clk_hw_onecell_get, data);
}

static int qcom_edp_phy_probe(struct platform_device *pdev)
{
	struct phy_provider *phy_provider;
	struct device *dev = &pdev->dev;
	struct qcom_edp *edp;
	int ret;

	edp = devm_kzalloc(dev, sizeof(*edp), GFP_KERNEL);
	if (!edp)
		return -ENOMEM;

	edp->dev = dev;
	edp->cfg = of_device_get_match_data(&pdev->dev);
	edp->is_edp = edp->cfg->is_edp;

	edp->edp = devm_platform_ioremap_resource(pdev, 0);
	if (IS_ERR(edp->edp))
		return PTR_ERR(edp->edp);

	edp->tx0 = devm_platform_ioremap_resource(pdev, 1);
	if (IS_ERR(edp->tx0))
		return PTR_ERR(edp->tx0);

	edp->tx1 = devm_platform_ioremap_resource(pdev, 2);
	if (IS_ERR(edp->tx1))
		return PTR_ERR(edp->tx1);

	edp->pll = devm_platform_ioremap_resource(pdev, 3);
	if (IS_ERR(edp->pll))
		return PTR_ERR(edp->pll);

	edp->clks[0].id = "aux";
	edp->clks[1].id = "cfg_ahb";
	ret = devm_clk_bulk_get(dev, ARRAY_SIZE(edp->clks), edp->clks);
	if (ret)
		return ret;

	edp->supplies[0].supply = "vdda-phy";
	edp->supplies[1].supply = "vdda-pll";
	ret = devm_regulator_bulk_get(dev, ARRAY_SIZE(edp->supplies), edp->supplies);
	if (ret)
		return ret;

	ret = regulator_set_load(edp->supplies[0].consumer, 21800); /* 1.2 V vdda-phy */
	if (ret) {
		dev_err(dev, "failed to set load at %s\n", edp->supplies[0].supply);
		return ret;
	}

	ret = regulator_set_load(edp->supplies[1].consumer, 36000); /* 0.9 V vdda-pll */
	if (ret) {
		dev_err(dev, "failed to set load at %s\n", edp->supplies[1].supply);
		return ret;
	}

	ret = qcom_edp_clks_register(edp, pdev->dev.of_node);
	if (ret)
		return ret;

	edp->phy = devm_phy_create(dev, pdev->dev.of_node, &qcom_edp_ops);
	if (IS_ERR(edp->phy)) {
		dev_err(dev, "failed to register phy\n");
		return PTR_ERR(edp->phy);
	}

	phy_set_drvdata(edp->phy, edp);

	phy_provider = devm_of_phy_provider_register(dev, of_phy_simple_xlate);
	return PTR_ERR_OR_ZERO(phy_provider);
}

static const struct of_device_id qcom_edp_phy_match_table[] = {
	{ .compatible = "qcom,sc7280-edp-phy", .data = &sc7280_dp_phy_cfg, },
	{ .compatible = "qcom,sc8180x-edp-phy", .data = &sc7280_dp_phy_cfg, },
	{ .compatible = "qcom,sc8280xp-dp-phy", .data = &sc8280xp_dp_phy_cfg, },
	{ .compatible = "qcom,sc8280xp-edp-phy", .data = &sc8280xp_edp_phy_cfg, },
	{ .compatible = "qcom,x1e80100-dp-phy", .data = &x1e80100_phy_cfg, },
	{ }
};
MODULE_DEVICE_TABLE(of, qcom_edp_phy_match_table);

static struct platform_driver qcom_edp_phy_driver = {
	.probe		= qcom_edp_phy_probe,
	.driver = {
		.name	= "qcom-edp-phy",
		.of_match_table = qcom_edp_phy_match_table,
	},
};

module_platform_driver(qcom_edp_phy_driver);

MODULE_AUTHOR("Bjorn Andersson <bjorn.andersson@linaro.org>");
MODULE_DESCRIPTION("Qualcomm eDP QMP PHY driver");
MODULE_LICENSE("GPL v2");<|MERGE_RESOLUTION|>--- conflicted
+++ resolved
@@ -24,10 +24,7 @@
 
 #include "phy-qcom-qmp-dp-phy.h"
 #include "phy-qcom-qmp-qserdes-com-v4.h"
-<<<<<<< HEAD
-=======
 #include "phy-qcom-qmp-qserdes-com-v6.h"
->>>>>>> 0c383648
 
 /* EDP_PHY registers */
 #define DP_PHY_CFG                              0x0010
