--- conflicted
+++ resolved
@@ -68,8 +68,6 @@
 #define HIDPP_QUIRK_HI_RES_SCROLL_1P0		BIT(26)
 #define HIDPP_QUIRK_HI_RES_SCROLL_X2120		BIT(27)
 #define HIDPP_QUIRK_HI_RES_SCROLL_X2121		BIT(28)
-<<<<<<< HEAD
-=======
 #define HIDPP_QUIRK_HIDPP_WHEELS		BIT(29)
 #define HIDPP_QUIRK_HIDPP_EXTRA_MOUSE_BTNS	BIT(30)
 #define HIDPP_QUIRK_HIDPP_CONSUMER_VENDOR_KEYS	BIT(31)
@@ -77,7 +75,6 @@
 /* These are just aliases for now */
 #define HIDPP_QUIRK_KBD_SCROLL_WHEEL HIDPP_QUIRK_HIDPP_WHEELS
 #define HIDPP_QUIRK_KBD_ZOOM_WHEEL   HIDPP_QUIRK_HIDPP_WHEELS
->>>>>>> 0ecfebd2
 
 /* Convenience constant to check for any high-res support. */
 #define HIDPP_QUIRK_HI_RES_SCROLL	(HIDPP_QUIRK_HI_RES_SCROLL_1P0 | \
@@ -159,10 +156,6 @@
  * @last_time: last event time, used to reset remainder after inactivity
  */
 struct hidpp_scroll_counter {
-<<<<<<< HEAD
-	struct input_dev *dev;
-=======
->>>>>>> 0ecfebd2
 	int wheel_multiplier;
 	int remainder;
 	int direction;
@@ -447,23 +440,15 @@
  * emit low-resolution scroll events when appropriate for
  * backwards-compatibility with userspace input libraries.
  */
-<<<<<<< HEAD
-static void hidpp_scroll_counter_handle_scroll(struct hidpp_scroll_counter *counter,
-=======
 static void hidpp_scroll_counter_handle_scroll(struct input_dev *input_dev,
 					       struct hidpp_scroll_counter *counter,
->>>>>>> 0ecfebd2
 					       int hi_res_value)
 {
 	int low_res_value, remainder, direction;
 	unsigned long long now, previous;
 
 	hi_res_value = hi_res_value * 120/counter->wheel_multiplier;
-<<<<<<< HEAD
-	input_report_rel(counter->dev, REL_WHEEL_HI_RES, hi_res_value);
-=======
 	input_report_rel(input_dev, REL_WHEEL_HI_RES, hi_res_value);
->>>>>>> 0ecfebd2
 
 	remainder = counter->remainder;
 	direction = hi_res_value > 0 ? 1 : -1;
@@ -497,11 +482,7 @@
 		low_res_value = remainder / 120;
 		if (low_res_value == 0)
 			low_res_value = (hi_res_value > 0 ? 1 : -1);
-<<<<<<< HEAD
-		input_report_rel(counter->dev, REL_WHEEL, low_res_value);
-=======
 		input_report_rel(input_dev, REL_WHEEL, low_res_value);
->>>>>>> 0ecfebd2
 		remainder -= low_res_value * 120;
 	}
 	counter->remainder = remainder;
@@ -517,16 +498,6 @@
 #define HIDPP_GET_LONG_REGISTER				0x83
 
 /**
-<<<<<<< HEAD
- * hidpp10_set_register_bit() - Sets a single bit in a HID++ 1.0 register.
- * @hidpp_dev: the device to set the register on.
- * @register_address: the address of the register to modify.
- * @byte: the byte of the register to modify. Should be less than 3.
- * Return: 0 if successful, otherwise a negative error code.
- */
-static int hidpp10_set_register_bit(struct hidpp_device *hidpp_dev,
-	u8 register_address, u8 byte, u8 bit)
-=======
  * hidpp10_set_register - Modify a HID++ 1.0 register.
  * @hidpp_dev: the device to set the register on.
  * @register_address: the address of the register to modify.
@@ -537,7 +508,6 @@
  */
 static int hidpp10_set_register(struct hidpp_device *hidpp_dev,
 	u8 register_address, u8 byte, u8 mask, u8 value)
->>>>>>> 0ecfebd2
 {
 	struct hidpp_report response;
 	int ret;
@@ -553,12 +523,8 @@
 
 	memcpy(params, response.rap.params, 3);
 
-<<<<<<< HEAD
-	params[byte] |= BIT(bit);
-=======
 	params[byte] &= ~mask;
 	params[byte] |= value & mask;
->>>>>>> 0ecfebd2
 
 	return hidpp_send_rap_command_sync(hidpp_dev,
 					   REPORT_ID_HIDPP_SHORT,
@@ -567,17 +533,6 @@
 					   params, 3, &response);
 }
 
-<<<<<<< HEAD
-
-#define HIDPP_REG_GENERAL				0x00
-
-static int hidpp10_enable_battery_reporting(struct hidpp_device *hidpp_dev)
-{
-	return hidpp10_set_register_bit(hidpp_dev, HIDPP_REG_GENERAL, 0, 4);
-}
-
-#define HIDPP_REG_FEATURES				0x01
-=======
 #define HIDPP_REG_ENABLE_REPORTS			0x00
 #define HIDPP_ENABLE_CONSUMER_REPORT			BIT(0)
 #define HIDPP_ENABLE_WHEEL_REPORT			BIT(2)
@@ -594,17 +549,12 @@
 #define HIDPP_REG_FEATURES				0x01
 #define HIDPP_ENABLE_SPECIAL_BUTTON_FUNC		BIT(1)
 #define HIDPP_ENABLE_FAST_SCROLL			BIT(6)
->>>>>>> 0ecfebd2
 
 /* On HID++ 1.0 devices, high-res scroll was called "scrolling acceleration". */
 static int hidpp10_enable_scrolling_acceleration(struct hidpp_device *hidpp_dev)
 {
-<<<<<<< HEAD
-	return hidpp10_set_register_bit(hidpp_dev, HIDPP_REG_FEATURES, 0, 6);
-=======
 	return hidpp10_set_register(hidpp_dev, HIDPP_REG_FEATURES, 0,
 			  HIDPP_ENABLE_FAST_SCROLL, HIDPP_ENABLE_FAST_SCROLL);
->>>>>>> 0ecfebd2
 }
 
 #define HIDPP_REG_BATTERY_STATUS			0x07
@@ -2651,21 +2601,12 @@
 			!!(data[1] & M560_MOUSE_BTN_RIGHT));
 
 		if (data[1] & M560_MOUSE_BTN_WHEEL_LEFT) {
-<<<<<<< HEAD
-			input_report_rel(mydata->input, REL_HWHEEL, -1);
-			input_report_rel(mydata->input, REL_HWHEEL_HI_RES,
-					 -120);
-		} else if (data[1] & M560_MOUSE_BTN_WHEEL_RIGHT) {
-			input_report_rel(mydata->input, REL_HWHEEL, 1);
-			input_report_rel(mydata->input, REL_HWHEEL_HI_RES,
-=======
 			input_report_rel(hidpp->input, REL_HWHEEL, -1);
 			input_report_rel(hidpp->input, REL_HWHEEL_HI_RES,
 					 -120);
 		} else if (data[1] & M560_MOUSE_BTN_WHEEL_RIGHT) {
 			input_report_rel(hidpp->input, REL_HWHEEL, 1);
 			input_report_rel(hidpp->input, REL_HWHEEL_HI_RES,
->>>>>>> 0ecfebd2
 					 120);
 		}
 
@@ -2677,11 +2618,7 @@
 
 		v = hid_snto32(data[6], 8);
 		if (v != 0)
-<<<<<<< HEAD
-			hidpp_scroll_counter_handle_scroll(
-=======
 			hidpp_scroll_counter_handle_scroll(hidpp->input,
->>>>>>> 0ecfebd2
 					&hidpp->vertical_wheel_counter, v);
 
 		input_sync(hidpp->input);
@@ -2700,15 +2637,6 @@
 	__set_bit(BTN_BACK, input_dev->keybit);
 	__set_bit(BTN_FORWARD, input_dev->keybit);
 
-<<<<<<< HEAD
-	__set_bit(EV_REL, mydata->input->evbit);
-	__set_bit(REL_X, mydata->input->relbit);
-	__set_bit(REL_Y, mydata->input->relbit);
-	__set_bit(REL_WHEEL, mydata->input->relbit);
-	__set_bit(REL_HWHEEL, mydata->input->relbit);
-	__set_bit(REL_WHEEL_HI_RES, mydata->input->relbit);
-	__set_bit(REL_HWHEEL_HI_RES, mydata->input->relbit);
-=======
 	__set_bit(EV_REL, input_dev->evbit);
 	__set_bit(REL_X, input_dev->relbit);
 	__set_bit(REL_Y, input_dev->relbit);
@@ -2716,7 +2644,6 @@
 	__set_bit(REL_HWHEEL, input_dev->relbit);
 	__set_bit(REL_WHEEL_HI_RES, input_dev->relbit);
 	__set_bit(REL_HWHEEL_HI_RES, input_dev->relbit);
->>>>>>> 0ecfebd2
 }
 
 static int m560_input_mapping(struct hid_device *hdev, struct hid_input *hi,
@@ -2819,8 +2746,6 @@
 }
 
 /* -------------------------------------------------------------------------- */
-<<<<<<< HEAD
-=======
 /* HID++1.0 devices which use HID++ reports for their wheels                  */
 /* -------------------------------------------------------------------------- */
 static int hidpp10_wheel_connect(struct hidpp_device *hidpp)
@@ -2990,7 +2915,6 @@
 }
 
 /* -------------------------------------------------------------------------- */
->>>>>>> 0ecfebd2
 /* High-resolution scroll wheels                                              */
 /* -------------------------------------------------------------------------- */
 
@@ -3089,12 +3013,6 @@
 	if (hidpp->quirks & HIDPP_QUIRK_CLASS_WTP)
 		wtp_populate_input(hidpp, input);
 	else if (hidpp->quirks & HIDPP_QUIRK_CLASS_M560)
-<<<<<<< HEAD
-		m560_populate_input(hidpp, input, origin_is_hid_core);
-
-	if (hidpp->quirks & HIDPP_QUIRK_HI_RES_SCROLL)
-		hidpp->vertical_wheel_counter.dev = input;
-=======
 		m560_populate_input(hidpp, input);
 
 	if (hidpp->quirks & HIDPP_QUIRK_HIDPP_WHEELS)
@@ -3102,7 +3020,6 @@
 
 	if (hidpp->quirks & HIDPP_QUIRK_HIDPP_EXTRA_MOUSE_BTNS)
 		hidpp10_extra_mouse_buttons_populate_input(hidpp, input);
->>>>>>> 0ecfebd2
 }
 
 static int hidpp_input_configured(struct hid_device *hdev,
@@ -3252,33 +3169,22 @@
 	 * restriction imposed in hidpp_usages.
 	 */
 	struct hidpp_device *hidpp = hid_get_drvdata(hdev);
-<<<<<<< HEAD
-	struct hidpp_scroll_counter *counter = &hidpp->vertical_wheel_counter;
-=======
 	struct hidpp_scroll_counter *counter;
 
 	if (!hidpp)
 		return 0;
 
 	counter = &hidpp->vertical_wheel_counter;
->>>>>>> 0ecfebd2
 	/* A scroll event may occur before the multiplier has been retrieved or
 	 * the input device set, or high-res scroll enabling may fail. In such
 	 * cases we must return early (falling back to default behaviour) to
 	 * avoid a crash in hidpp_scroll_counter_handle_scroll.
 	 */
 	if (!(hidpp->quirks & HIDPP_QUIRK_HI_RES_SCROLL) || value == 0
-<<<<<<< HEAD
-	    || counter->dev == NULL || counter->wheel_multiplier == 0)
-		return 0;
-
-	hidpp_scroll_counter_handle_scroll(counter, value);
-=======
 	    || hidpp->input == NULL || counter->wheel_multiplier == 0)
 		return 0;
 
 	hidpp_scroll_counter_handle_scroll(hidpp->input, counter, value);
->>>>>>> 0ecfebd2
 	return 1;
 }
 
@@ -3764,13 +3670,10 @@
 	HID_DEVICE(BUS_USB, HID_GROUP_LOGITECH_DJ_DEVICE, \
 		   USB_VENDOR_ID_LOGITECH, (product))
 
-<<<<<<< HEAD
-=======
 #define L27MHZ_DEVICE(product) \
 	HID_DEVICE(BUS_USB, HID_GROUP_LOGITECH_27MHZ_DEVICE, \
 		   USB_VENDOR_ID_LOGITECH, (product))
 
->>>>>>> 0ecfebd2
 static const struct hid_device_id hidpp_devices[] = {
 	{ /* wireless touchpad */
 	  LDJ_DEVICE(0x4011),
@@ -3822,12 +3725,6 @@
 	{ /* Solar Keyboard Logitech K750 */
 	  LDJ_DEVICE(0x4002),
 	  .driver_data = HIDPP_QUIRK_CLASS_K750 },
-<<<<<<< HEAD
-
-	{ LDJ_DEVICE(HID_ANY_ID) },
-
-	{ HID_USB_DEVICE(USB_VENDOR_ID_LOGITECH, USB_DEVICE_ID_LOGITECH_G920_WHEEL),
-=======
 	{ /* Keyboard MX5000 (Bluetooth-receiver in HID proxy mode) */
 	  LDJ_DEVICE(0xb305),
 	  .driver_data = HIDPP_QUIRK_HIDPP_CONSUMER_VENDOR_KEYS },
@@ -3860,7 +3757,6 @@
 	  HID_USB_DEVICE(USB_VENDOR_ID_LOGITECH, 0xC081) },
 	{ /* Logitech G920 Wheel over USB */
 	  HID_USB_DEVICE(USB_VENDOR_ID_LOGITECH, USB_DEVICE_ID_LOGITECH_G920_WHEEL),
->>>>>>> 0ecfebd2
 		.driver_data = HIDPP_QUIRK_CLASS_G920 | HIDPP_QUIRK_FORCE_OUTPUT_REPORTS},
 
 	{ /* MX5000 keyboard over Bluetooth */
