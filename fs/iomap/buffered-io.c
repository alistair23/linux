// SPDX-License-Identifier: GPL-2.0
/*
 * Copyright (C) 2010 Red Hat, Inc.
 * Copyright (C) 2016-2019 Christoph Hellwig.
 */
#include <linux/module.h>
#include <linux/compiler.h>
#include <linux/fs.h>
#include <linux/iomap.h>
#include <linux/pagemap.h>
#include <linux/uio.h>
#include <linux/buffer_head.h>
#include <linux/dax.h>
#include <linux/writeback.h>
#include <linux/list_sort.h>
#include <linux/swap.h>
#include <linux/bio.h>
#include <linux/sched/signal.h>
#include <linux/migrate.h>
#include "trace.h"

#include "../internal.h"

/*
 * Structure allocated for each folio when block size < folio size
 * to track sub-folio uptodate status and I/O completions.
 */
struct iomap_page {
	atomic_t		read_bytes_pending;
	atomic_t		write_bytes_pending;
	spinlock_t		uptodate_lock;
	unsigned long		uptodate[];
};

static inline struct iomap_page *to_iomap_page(struct folio *folio)
{
	if (folio_test_private(folio))
		return folio_get_private(folio);
	return NULL;
}

static struct bio_set iomap_ioend_bioset;

static struct iomap_page *
iomap_page_create(struct inode *inode, struct folio *folio)
{
	struct iomap_page *iop = to_iomap_page(folio);
	unsigned int nr_blocks = i_blocks_per_folio(inode, folio);

	if (iop || nr_blocks <= 1)
		return iop;

	iop = kzalloc(struct_size(iop, uptodate, BITS_TO_LONGS(nr_blocks)),
			GFP_NOFS | __GFP_NOFAIL);
	spin_lock_init(&iop->uptodate_lock);
	if (folio_test_uptodate(folio))
		bitmap_fill(iop->uptodate, nr_blocks);
	folio_attach_private(folio, iop);
	return iop;
}

static void iomap_page_release(struct folio *folio)
{
	struct iomap_page *iop = folio_detach_private(folio);
	struct inode *inode = folio->mapping->host;
	unsigned int nr_blocks = i_blocks_per_folio(inode, folio);

	if (!iop)
		return;
	WARN_ON_ONCE(atomic_read(&iop->read_bytes_pending));
	WARN_ON_ONCE(atomic_read(&iop->write_bytes_pending));
	WARN_ON_ONCE(bitmap_full(iop->uptodate, nr_blocks) !=
			folio_test_uptodate(folio));
	kfree(iop);
}

/*
 * Calculate the range inside the folio that we actually need to read.
 */
static void iomap_adjust_read_range(struct inode *inode, struct folio *folio,
		loff_t *pos, loff_t length, size_t *offp, size_t *lenp)
{
	struct iomap_page *iop = to_iomap_page(folio);
	loff_t orig_pos = *pos;
	loff_t isize = i_size_read(inode);
	unsigned block_bits = inode->i_blkbits;
	unsigned block_size = (1 << block_bits);
	size_t poff = offset_in_folio(folio, *pos);
	size_t plen = min_t(loff_t, folio_size(folio) - poff, length);
	unsigned first = poff >> block_bits;
	unsigned last = (poff + plen - 1) >> block_bits;

	/*
	 * If the block size is smaller than the page size, we need to check the
	 * per-block uptodate status and adjust the offset and length if needed
	 * to avoid reading in already uptodate ranges.
	 */
	if (iop) {
		unsigned int i;

		/* move forward for each leading block marked uptodate */
		for (i = first; i <= last; i++) {
			if (!test_bit(i, iop->uptodate))
				break;
			*pos += block_size;
			poff += block_size;
			plen -= block_size;
			first++;
		}

		/* truncate len if we find any trailing uptodate block(s) */
		for ( ; i <= last; i++) {
			if (test_bit(i, iop->uptodate)) {
				plen -= (last - i + 1) * block_size;
				last = i - 1;
				break;
			}
		}
	}

	/*
	 * If the extent spans the block that contains the i_size, we need to
	 * handle both halves separately so that we properly zero data in the
	 * page cache for blocks that are entirely outside of i_size.
	 */
	if (orig_pos <= isize && orig_pos + length > isize) {
		unsigned end = offset_in_folio(folio, isize - 1) >> block_bits;

		if (first <= end && last > end)
			plen -= (last - end) * block_size;
	}

	*offp = poff;
	*lenp = plen;
}

static void iomap_iop_set_range_uptodate(struct folio *folio,
		struct iomap_page *iop, size_t off, size_t len)
{
	struct inode *inode = folio->mapping->host;
	unsigned first = off >> inode->i_blkbits;
	unsigned last = (off + len - 1) >> inode->i_blkbits;
	unsigned long flags;

	spin_lock_irqsave(&iop->uptodate_lock, flags);
	bitmap_set(iop->uptodate, first, last - first + 1);
	if (bitmap_full(iop->uptodate, i_blocks_per_folio(inode, folio)))
		folio_mark_uptodate(folio);
	spin_unlock_irqrestore(&iop->uptodate_lock, flags);
}

static void iomap_set_range_uptodate(struct folio *folio,
		struct iomap_page *iop, size_t off, size_t len)
{
	if (folio_test_error(folio))
		return;

	if (iop)
		iomap_iop_set_range_uptodate(folio, iop, off, len);
	else
		folio_mark_uptodate(folio);
}

static void iomap_finish_folio_read(struct folio *folio, size_t offset,
		size_t len, int error)
{
	struct iomap_page *iop = to_iomap_page(folio);

	if (unlikely(error)) {
		folio_clear_uptodate(folio);
		folio_set_error(folio);
	} else {
		iomap_set_range_uptodate(folio, iop, offset, len);
	}

	if (!iop || atomic_sub_and_test(len, &iop->read_bytes_pending))
		folio_unlock(folio);
}

static void iomap_read_end_io(struct bio *bio)
{
	int error = blk_status_to_errno(bio->bi_status);
	struct folio_iter fi;

	bio_for_each_folio_all(fi, bio)
		iomap_finish_folio_read(fi.folio, fi.offset, fi.length, error);
	bio_put(bio);
}

struct iomap_readpage_ctx {
	struct folio		*cur_folio;
	bool			cur_folio_in_bio;
	struct bio		*bio;
	struct readahead_control *rac;
};

/**
 * iomap_read_inline_data - copy inline data into the page cache
 * @iter: iteration structure
 * @folio: folio to copy to
 *
 * Copy the inline data in @iter into @folio and zero out the rest of the folio.
 * Only a single IOMAP_INLINE extent is allowed at the end of each file.
 * Returns zero for success to complete the read, or the usual negative errno.
 */
static int iomap_read_inline_data(const struct iomap_iter *iter,
		struct folio *folio)
{
	struct iomap_page *iop;
	const struct iomap *iomap = iomap_iter_srcmap(iter);
	size_t size = i_size_read(iter->inode) - iomap->offset;
	size_t poff = offset_in_page(iomap->offset);
	size_t offset = offset_in_folio(folio, iomap->offset);
	void *addr;

	if (folio_test_uptodate(folio))
		return 0;

	if (WARN_ON_ONCE(size > PAGE_SIZE - poff))
		return -EIO;
	if (WARN_ON_ONCE(size > PAGE_SIZE -
			 offset_in_page(iomap->inline_data)))
		return -EIO;
	if (WARN_ON_ONCE(size > iomap->length))
		return -EIO;
	if (offset > 0)
		iop = iomap_page_create(iter->inode, folio);
	else
		iop = to_iomap_page(folio);

	addr = kmap_local_folio(folio, offset);
	memcpy(addr, iomap->inline_data, size);
	memset(addr + size, 0, PAGE_SIZE - poff - size);
	kunmap_local(addr);
	iomap_set_range_uptodate(folio, iop, offset, PAGE_SIZE - poff);
	return 0;
}

static inline bool iomap_block_needs_zeroing(const struct iomap_iter *iter,
		loff_t pos)
{
	const struct iomap *srcmap = iomap_iter_srcmap(iter);

	return srcmap->type != IOMAP_MAPPED ||
		(srcmap->flags & IOMAP_F_NEW) ||
		pos >= i_size_read(iter->inode);
}

static loff_t iomap_readpage_iter(const struct iomap_iter *iter,
		struct iomap_readpage_ctx *ctx, loff_t offset)
{
	const struct iomap *iomap = &iter->iomap;
	loff_t pos = iter->pos + offset;
	loff_t length = iomap_length(iter) - offset;
	struct folio *folio = ctx->cur_folio;
	struct iomap_page *iop;
	loff_t orig_pos = pos;
	size_t poff, plen;
	sector_t sector;

	if (iomap->type == IOMAP_INLINE)
		return iomap_read_inline_data(iter, folio);

	/* zero post-eof blocks as the page may be mapped */
	iop = iomap_page_create(iter->inode, folio);
	iomap_adjust_read_range(iter->inode, folio, &pos, length, &poff, &plen);
	if (plen == 0)
		goto done;

	if (iomap_block_needs_zeroing(iter, pos)) {
		folio_zero_range(folio, poff, plen);
		iomap_set_range_uptodate(folio, iop, poff, plen);
		goto done;
	}

	ctx->cur_folio_in_bio = true;
	if (iop)
		atomic_add(plen, &iop->read_bytes_pending);

	sector = iomap_sector(iomap, pos);
	if (!ctx->bio ||
	    bio_end_sector(ctx->bio) != sector ||
	    !bio_add_folio(ctx->bio, folio, plen, poff)) {
		gfp_t gfp = mapping_gfp_constraint(folio->mapping, GFP_KERNEL);
		gfp_t orig_gfp = gfp;
		unsigned int nr_vecs = DIV_ROUND_UP(length, PAGE_SIZE);

		if (ctx->bio)
			submit_bio(ctx->bio);

		if (ctx->rac) /* same as readahead_gfp_mask */
			gfp |= __GFP_NORETRY | __GFP_NOWARN;
		ctx->bio = bio_alloc(gfp, bio_max_segs(nr_vecs));
		/*
		 * If the bio_alloc fails, try it again for a single page to
		 * avoid having to deal with partial page reads.  This emulates
		 * what do_mpage_readpage does.
		 */
		if (!ctx->bio)
			ctx->bio = bio_alloc(orig_gfp, 1);
		ctx->bio->bi_opf = REQ_OP_READ;
		if (ctx->rac)
			ctx->bio->bi_opf |= REQ_RAHEAD;
		ctx->bio->bi_iter.bi_sector = sector;
		bio_set_dev(ctx->bio, iomap->bdev);
		ctx->bio->bi_end_io = iomap_read_end_io;
		bio_add_folio(ctx->bio, folio, plen, poff);
	}

done:
	/*
	 * Move the caller beyond our range so that it keeps making progress.
	 * For that, we have to include any leading non-uptodate ranges, but
	 * we can skip trailing ones as they will be handled in the next
	 * iteration.
	 */
	return pos - orig_pos + plen;
}

int
iomap_readpage(struct page *page, const struct iomap_ops *ops)
{
	struct folio *folio = page_folio(page);
	struct iomap_iter iter = {
		.inode		= folio->mapping->host,
		.pos		= folio_pos(folio),
		.len		= folio_size(folio),
	};
	struct iomap_readpage_ctx ctx = {
		.cur_folio	= folio,
	};
	int ret;

	trace_iomap_readpage(iter.inode, 1);

	while ((ret = iomap_iter(&iter, ops)) > 0)
		iter.processed = iomap_readpage_iter(&iter, &ctx, 0);

	if (ret < 0)
		folio_set_error(folio);

	if (ctx.bio) {
		submit_bio(ctx.bio);
		WARN_ON_ONCE(!ctx.cur_folio_in_bio);
	} else {
		WARN_ON_ONCE(ctx.cur_folio_in_bio);
		folio_unlock(folio);
	}

	/*
	 * Just like mpage_readahead and block_read_full_page, we always
	 * return 0 and just mark the page as PageError on errors.  This
	 * should be cleaned up throughout the stack eventually.
	 */
	return 0;
}
EXPORT_SYMBOL_GPL(iomap_readpage);

static loff_t iomap_readahead_iter(const struct iomap_iter *iter,
		struct iomap_readpage_ctx *ctx)
{
	loff_t length = iomap_length(iter);
	loff_t done, ret;

	for (done = 0; done < length; done += ret) {
		if (ctx->cur_folio &&
		    offset_in_folio(ctx->cur_folio, iter->pos + done) == 0) {
			if (!ctx->cur_folio_in_bio)
				folio_unlock(ctx->cur_folio);
			ctx->cur_folio = NULL;
		}
		if (!ctx->cur_folio) {
			ctx->cur_folio = readahead_folio(ctx->rac);
			ctx->cur_folio_in_bio = false;
		}
		ret = iomap_readpage_iter(iter, ctx, done);
		if (ret <= 0)
			return ret;
	}

	return done;
}

/**
 * iomap_readahead - Attempt to read pages from a file.
 * @rac: Describes the pages to be read.
 * @ops: The operations vector for the filesystem.
 *
 * This function is for filesystems to call to implement their readahead
 * address_space operation.
 *
 * Context: The @ops callbacks may submit I/O (eg to read the addresses of
 * blocks from disc), and may wait for it.  The caller may be trying to
 * access a different page, and so sleeping excessively should be avoided.
 * It may allocate memory, but should avoid costly allocations.  This
 * function is called with memalloc_nofs set, so allocations will not cause
 * the filesystem to be reentered.
 */
void iomap_readahead(struct readahead_control *rac, const struct iomap_ops *ops)
{
	struct iomap_iter iter = {
		.inode	= rac->mapping->host,
		.pos	= readahead_pos(rac),
		.len	= readahead_length(rac),
	};
	struct iomap_readpage_ctx ctx = {
		.rac	= rac,
	};

	trace_iomap_readahead(rac->mapping->host, readahead_count(rac));

	while (iomap_iter(&iter, ops) > 0)
		iter.processed = iomap_readahead_iter(&iter, &ctx);

	if (ctx.bio)
		submit_bio(ctx.bio);
	if (ctx.cur_folio) {
		if (!ctx.cur_folio_in_bio)
			folio_unlock(ctx.cur_folio);
	}
}
EXPORT_SYMBOL_GPL(iomap_readahead);

/*
 * iomap_is_partially_uptodate checks whether blocks within a page are
 * uptodate or not.
 *
 * Returns true if all blocks which correspond to a file portion
 * we want to read within the page are uptodate.
 */
int
iomap_is_partially_uptodate(struct page *page, unsigned long from,
		unsigned long count)
{
	struct folio *folio = page_folio(page);
	struct iomap_page *iop = to_iomap_page(folio);
	struct inode *inode = page->mapping->host;
	unsigned len, first, last;
	unsigned i;

	/* Limit range to one page */
	len = min_t(unsigned, PAGE_SIZE - from, count);

	/* First and last blocks in range within page */
	first = from >> inode->i_blkbits;
	last = (from + len - 1) >> inode->i_blkbits;

	if (iop) {
		for (i = first; i <= last; i++)
			if (!test_bit(i, iop->uptodate))
				return 0;
		return 1;
	}

	return 0;
}
EXPORT_SYMBOL_GPL(iomap_is_partially_uptodate);

int
iomap_releasepage(struct page *page, gfp_t gfp_mask)
{
	struct folio *folio = page_folio(page);

	trace_iomap_releasepage(folio->mapping->host, folio_pos(folio),
			folio_size(folio));

	/*
	 * mm accommodates an old ext3 case where clean pages might not have had
	 * the dirty bit cleared. Thus, it can send actual dirty pages to
	 * ->releasepage() via shrink_active_list(); skip those here.
	 */
	if (folio_test_dirty(folio) || folio_test_writeback(folio))
		return 0;
	iomap_page_release(folio);
	return 1;
}
EXPORT_SYMBOL_GPL(iomap_releasepage);

void iomap_invalidate_folio(struct folio *folio, size_t offset, size_t len)
{
	trace_iomap_invalidatepage(folio->mapping->host, offset, len);

	/*
	 * If we're invalidating the entire folio, clear the dirty state
	 * from it and release it to avoid unnecessary buildup of the LRU.
	 */
	if (offset == 0 && len == folio_size(folio)) {
		WARN_ON_ONCE(folio_test_writeback(folio));
		folio_cancel_dirty(folio);
		iomap_page_release(folio);
	} else if (folio_test_large(folio)) {
		/* Must release the iop so the page can be split */
		WARN_ON_ONCE(!folio_test_uptodate(folio) &&
			     folio_test_dirty(folio));
		iomap_page_release(folio);
	}
}
EXPORT_SYMBOL_GPL(iomap_invalidate_folio);

void iomap_invalidatepage(struct page *page, unsigned int offset,
		unsigned int len)
{
	iomap_invalidate_folio(page_folio(page), offset, len);
}
EXPORT_SYMBOL_GPL(iomap_invalidatepage);

#ifdef CONFIG_MIGRATION
int
iomap_migrate_page(struct address_space *mapping, struct page *newpage,
		struct page *page, enum migrate_mode mode)
{
	struct folio *folio = page_folio(page);
	struct folio *newfolio = page_folio(newpage);
	int ret;

	ret = folio_migrate_mapping(mapping, newfolio, folio, 0);
	if (ret != MIGRATEPAGE_SUCCESS)
		return ret;

	if (folio_test_private(folio))
		folio_attach_private(newfolio, folio_detach_private(folio));

	if (mode != MIGRATE_SYNC_NO_COPY)
		folio_migrate_copy(newfolio, folio);
	else
		folio_migrate_flags(newfolio, folio);
	return MIGRATEPAGE_SUCCESS;
}
EXPORT_SYMBOL_GPL(iomap_migrate_page);
#endif /* CONFIG_MIGRATION */

static void
iomap_write_failed(struct inode *inode, loff_t pos, unsigned len)
{
	loff_t i_size = i_size_read(inode);

	/*
	 * Only truncate newly allocated pages beyoned EOF, even if the
	 * write started inside the existing inode size.
	 */
	if (pos + len > i_size)
		truncate_pagecache_range(inode, max(pos, i_size), pos + len);
}

static int iomap_read_folio_sync(loff_t block_start, struct folio *folio,
		size_t poff, size_t plen, const struct iomap *iomap)
{
	struct bio_vec bvec;
	struct bio bio;

	bio_init(&bio, &bvec, 1);
	bio.bi_opf = REQ_OP_READ;
	bio.bi_iter.bi_sector = iomap_sector(iomap, block_start);
	bio_set_dev(&bio, iomap->bdev);
	bio_add_folio(&bio, folio, plen, poff);
	return submit_bio_wait(&bio);
}

static int __iomap_write_begin(const struct iomap_iter *iter, loff_t pos,
		size_t len, struct folio *folio)
{
	const struct iomap *srcmap = iomap_iter_srcmap(iter);
	struct iomap_page *iop = iomap_page_create(iter->inode, folio);
	loff_t block_size = i_blocksize(iter->inode);
	loff_t block_start = round_down(pos, block_size);
	loff_t block_end = round_up(pos + len, block_size);
	size_t from = offset_in_folio(folio, pos), to = from + len;
	size_t poff, plen;

	if (folio_test_uptodate(folio))
		return 0;
	folio_clear_error(folio);

	do {
		iomap_adjust_read_range(iter->inode, folio, &block_start,
				block_end - block_start, &poff, &plen);
		if (plen == 0)
			break;

		if (!(iter->flags & IOMAP_UNSHARE) &&
		    (from <= poff || from >= poff + plen) &&
		    (to <= poff || to >= poff + plen))
			continue;

		if (iomap_block_needs_zeroing(iter, block_start)) {
			if (WARN_ON_ONCE(iter->flags & IOMAP_UNSHARE))
				return -EIO;
			folio_zero_segments(folio, poff, from, to, poff + plen);
		} else {
			int status = iomap_read_folio_sync(block_start, folio,
					poff, plen, srcmap);
			if (status)
				return status;
		}
		iomap_set_range_uptodate(folio, iop, poff, plen);
	} while ((block_start += plen) < block_end);

	return 0;
}

static int iomap_write_begin_inline(const struct iomap_iter *iter,
		struct folio *folio)
{
	/* needs more work for the tailpacking case; disable for now */
	if (WARN_ON_ONCE(iomap_iter_srcmap(iter)->offset != 0))
		return -EIO;
	return iomap_read_inline_data(iter, folio);
}

static int iomap_write_begin(const struct iomap_iter *iter, loff_t pos,
		size_t len, struct folio **foliop)
{
	const struct iomap_page_ops *page_ops = iter->iomap.page_ops;
	const struct iomap *srcmap = iomap_iter_srcmap(iter);
	struct folio *folio;
	unsigned fgp = FGP_LOCK | FGP_WRITE | FGP_CREAT | FGP_STABLE | FGP_NOFS;
	int status = 0;

	BUG_ON(pos + len > iter->iomap.offset + iter->iomap.length);
	if (srcmap != &iter->iomap)
		BUG_ON(pos + len > srcmap->offset + srcmap->length);

	if (fatal_signal_pending(current))
		return -EINTR;

	if (!mapping_large_folio_support(iter->inode->i_mapping))
		len = min_t(size_t, len, PAGE_SIZE - offset_in_page(pos));

	if (page_ops && page_ops->page_prepare) {
		status = page_ops->page_prepare(iter->inode, pos, len);
		if (status)
			return status;
	}

	folio = __filemap_get_folio(iter->inode->i_mapping, pos >> PAGE_SHIFT,
			fgp, mapping_gfp_mask(iter->inode->i_mapping));
	if (!folio) {
		status = -ENOMEM;
		goto out_no_page;
	}
	if (pos + len > folio_pos(folio) + folio_size(folio))
		len = folio_pos(folio) + folio_size(folio) - pos;

	if (srcmap->type == IOMAP_INLINE)
		status = iomap_write_begin_inline(iter, folio);
	else if (srcmap->flags & IOMAP_F_BUFFER_HEAD)
		status = __block_write_begin_int(folio, pos, len, NULL, srcmap);
	else
		status = __iomap_write_begin(iter, pos, len, folio);

	if (unlikely(status))
		goto out_unlock;

	*foliop = folio;
	return 0;

out_unlock:
	folio_unlock(folio);
	folio_put(folio);
	iomap_write_failed(iter->inode, pos, len);

out_no_page:
	if (page_ops && page_ops->page_done)
		page_ops->page_done(iter->inode, pos, 0, NULL);
	return status;
}

static size_t __iomap_write_end(struct inode *inode, loff_t pos, size_t len,
		size_t copied, struct folio *folio)
{
	struct iomap_page *iop = to_iomap_page(folio);
	flush_dcache_folio(folio);

	/*
	 * The blocks that were entirely written will now be uptodate, so we
	 * don't have to worry about a readpage reading them and overwriting a
	 * partial write.  However, if we've encountered a short write and only
	 * partially written into a block, it will not be marked uptodate, so a
	 * readpage might come in and destroy our partial write.
	 *
	 * Do the simplest thing and just treat any short write to a
	 * non-uptodate page as a zero-length write, and force the caller to
	 * redo the whole thing.
	 */
	if (unlikely(copied < len && !folio_test_uptodate(folio)))
		return 0;
	iomap_set_range_uptodate(folio, iop, offset_in_folio(folio, pos), len);
	filemap_dirty_folio(inode->i_mapping, folio);
	return copied;
}

static size_t iomap_write_end_inline(const struct iomap_iter *iter,
		struct folio *folio, loff_t pos, size_t copied)
{
	const struct iomap *iomap = &iter->iomap;
	void *addr;

	WARN_ON_ONCE(!folio_test_uptodate(folio));
	BUG_ON(!iomap_inline_data_valid(iomap));

	flush_dcache_folio(folio);
	addr = kmap_local_folio(folio, pos);
	memcpy(iomap_inline_data(iomap, pos), addr, copied);
	kunmap_local(addr);

	mark_inode_dirty(iter->inode);
	return copied;
}

/* Returns the number of bytes copied.  May be 0.  Cannot be an errno. */
static size_t iomap_write_end(struct iomap_iter *iter, loff_t pos, size_t len,
		size_t copied, struct folio *folio)
{
	const struct iomap_page_ops *page_ops = iter->iomap.page_ops;
	const struct iomap *srcmap = iomap_iter_srcmap(iter);
	loff_t old_size = iter->inode->i_size;
	size_t ret;

	if (srcmap->type == IOMAP_INLINE) {
		ret = iomap_write_end_inline(iter, folio, pos, copied);
	} else if (srcmap->flags & IOMAP_F_BUFFER_HEAD) {
		ret = block_write_end(NULL, iter->inode->i_mapping, pos, len,
				copied, &folio->page, NULL);
	} else {
		ret = __iomap_write_end(iter->inode, pos, len, copied, folio);
	}

	/*
	 * Update the in-memory inode size after copying the data into the page
	 * cache.  It's up to the file system to write the updated size to disk,
	 * preferably after I/O completion so that no stale data is exposed.
	 */
	if (pos + ret > old_size) {
		i_size_write(iter->inode, pos + ret);
		iter->iomap.flags |= IOMAP_F_SIZE_CHANGED;
	}
	folio_unlock(folio);

	if (old_size < pos)
		pagecache_isize_extended(iter->inode, old_size, pos);
	if (page_ops && page_ops->page_done)
		page_ops->page_done(iter->inode, pos, ret, &folio->page);
	folio_put(folio);

	if (ret < len)
		iomap_write_failed(iter->inode, pos, len);
	return ret;
}

static loff_t iomap_write_iter(struct iomap_iter *iter, struct iov_iter *i)
{
	loff_t length = iomap_length(iter);
	loff_t pos = iter->pos;
	ssize_t written = 0;
	long status = 0;

	do {
		struct folio *folio;
		struct page *page;
		unsigned long offset;	/* Offset into pagecache page */
		unsigned long bytes;	/* Bytes to write to page */
		size_t copied;		/* Bytes copied from user */

		offset = offset_in_page(pos);
		bytes = min_t(unsigned long, PAGE_SIZE - offset,
						iov_iter_count(i));
again:
		if (bytes > length)
			bytes = length;

		/*
		 * Bring in the user page that we'll copy from _first_.
		 * Otherwise there's a nasty deadlock on copying from the
		 * same page as we're writing to, without it being marked
		 * up-to-date.
		 */
		if (unlikely(fault_in_iov_iter_readable(i, bytes))) {
			status = -EFAULT;
			break;
		}

		status = iomap_write_begin(iter, pos, bytes, &folio);
		if (unlikely(status))
			break;

		page = folio_file_page(folio, pos >> PAGE_SHIFT);
		if (mapping_writably_mapped(iter->inode->i_mapping))
			flush_dcache_page(page);

		copied = copy_page_from_iter_atomic(page, offset, bytes, i);

		status = iomap_write_end(iter, pos, bytes, copied, folio);

		if (unlikely(copied != status))
			iov_iter_revert(i, copied - status);

		cond_resched();
		if (unlikely(status == 0)) {
			/*
			 * A short copy made iomap_write_end() reject the
			 * thing entirely.  Might be memory poisoning
			 * halfway through, might be a race with munmap,
			 * might be severe memory pressure.
			 */
			if (copied)
				bytes = copied;
			goto again;
		}
		pos += status;
		written += status;
		length -= status;

		balance_dirty_pages_ratelimited(iter->inode->i_mapping);
	} while (iov_iter_count(i) && length);

	return written ? written : status;
}

ssize_t
iomap_file_buffered_write(struct kiocb *iocb, struct iov_iter *i,
		const struct iomap_ops *ops)
{
	struct iomap_iter iter = {
		.inode		= iocb->ki_filp->f_mapping->host,
		.pos		= iocb->ki_pos,
		.len		= iov_iter_count(i),
		.flags		= IOMAP_WRITE,
	};
	int ret;

	while ((ret = iomap_iter(&iter, ops)) > 0)
		iter.processed = iomap_write_iter(&iter, i);
	if (iter.pos == iocb->ki_pos)
		return ret;
	return iter.pos - iocb->ki_pos;
}
EXPORT_SYMBOL_GPL(iomap_file_buffered_write);

static loff_t iomap_unshare_iter(struct iomap_iter *iter)
{
	struct iomap *iomap = &iter->iomap;
	const struct iomap *srcmap = iomap_iter_srcmap(iter);
	loff_t pos = iter->pos;
	loff_t length = iomap_length(iter);
	long status = 0;
	loff_t written = 0;

	/* don't bother with blocks that are not shared to start with */
	if (!(iomap->flags & IOMAP_F_SHARED))
		return length;
	/* don't bother with holes or unwritten extents */
	if (srcmap->type == IOMAP_HOLE || srcmap->type == IOMAP_UNWRITTEN)
		return length;

	do {
		unsigned long offset = offset_in_page(pos);
		unsigned long bytes = min_t(loff_t, PAGE_SIZE - offset, length);
		struct folio *folio;

		status = iomap_write_begin(iter, pos, bytes, &folio);
		if (unlikely(status))
			return status;

		status = iomap_write_end(iter, pos, bytes, bytes, folio);
		if (WARN_ON_ONCE(status == 0))
			return -EIO;

		cond_resched();

		pos += status;
		written += status;
		length -= status;

		balance_dirty_pages_ratelimited(iter->inode->i_mapping);
	} while (length);

	return written;
}

int
iomap_file_unshare(struct inode *inode, loff_t pos, loff_t len,
		const struct iomap_ops *ops)
{
	struct iomap_iter iter = {
		.inode		= inode,
		.pos		= pos,
		.len		= len,
		.flags		= IOMAP_WRITE | IOMAP_UNSHARE,
	};
	int ret;

	while ((ret = iomap_iter(&iter, ops)) > 0)
		iter.processed = iomap_unshare_iter(&iter);
	return ret;
}
EXPORT_SYMBOL_GPL(iomap_file_unshare);

static loff_t iomap_zero_iter(struct iomap_iter *iter, bool *did_zero)
{
	const struct iomap *srcmap = iomap_iter_srcmap(iter);
	loff_t pos = iter->pos;
	loff_t length = iomap_length(iter);
	loff_t written = 0;

	/* already zeroed?  we're done. */
	if (srcmap->type == IOMAP_HOLE || srcmap->type == IOMAP_UNWRITTEN)
		return length;

	do {
<<<<<<< HEAD
		struct folio *folio;
		int status;
		size_t offset;
		size_t bytes = min_t(u64, SIZE_MAX, length);

		if (IS_DAX(iter->inode)) {
			s64 tmp = dax_iomap_zero(pos, bytes, iomap);
			if (tmp < 0)
				return tmp;
			bytes = tmp;
			goto good;
		}

		status = iomap_write_begin(iter, pos, bytes, &folio);
		if (status)
			return status;

		offset = offset_in_folio(folio, pos);
		if (bytes > folio_size(folio) - offset)
			bytes = folio_size(folio) - offset;

		folio_zero_range(folio, offset, bytes);
		folio_mark_accessed(folio);

		bytes = iomap_write_end(iter, pos, bytes, bytes, folio);
good:
=======
		unsigned offset = offset_in_page(pos);
		ssize_t bytes = min_t(u64, PAGE_SIZE - offset, length);
		struct page *page;
		int status;

		status = iomap_write_begin(iter, pos, bytes, &page);
		if (status)
			return status;

		zero_user(page, offset, bytes);
		mark_page_accessed(page);

		bytes = iomap_write_end(iter, pos, bytes, bytes, page);
>>>>>>> 9e05e95c
		if (WARN_ON_ONCE(bytes == 0))
			return -EIO;

		pos += bytes;
		length -= bytes;
		written += bytes;
		if (did_zero)
			*did_zero = true;
	} while (length > 0);

	return written;
}

int
iomap_zero_range(struct inode *inode, loff_t pos, loff_t len, bool *did_zero,
		const struct iomap_ops *ops)
{
	struct iomap_iter iter = {
		.inode		= inode,
		.pos		= pos,
		.len		= len,
		.flags		= IOMAP_ZERO,
	};
	int ret;

	while ((ret = iomap_iter(&iter, ops)) > 0)
		iter.processed = iomap_zero_iter(&iter, did_zero);
	return ret;
}
EXPORT_SYMBOL_GPL(iomap_zero_range);

int
iomap_truncate_page(struct inode *inode, loff_t pos, bool *did_zero,
		const struct iomap_ops *ops)
{
	unsigned int blocksize = i_blocksize(inode);
	unsigned int off = pos & (blocksize - 1);

	/* Block boundary? Nothing to do */
	if (!off)
		return 0;
	return iomap_zero_range(inode, pos, blocksize - off, did_zero, ops);
}
EXPORT_SYMBOL_GPL(iomap_truncate_page);

static loff_t iomap_folio_mkwrite_iter(struct iomap_iter *iter,
		struct folio *folio)
{
	loff_t length = iomap_length(iter);
	int ret;

	if (iter->iomap.flags & IOMAP_F_BUFFER_HEAD) {
		ret = __block_write_begin_int(folio, iter->pos, length, NULL,
					      &iter->iomap);
		if (ret)
			return ret;
		block_commit_write(&folio->page, 0, length);
	} else {
		WARN_ON_ONCE(!folio_test_uptodate(folio));
		folio_mark_dirty(folio);
	}

	return length;
}

vm_fault_t iomap_page_mkwrite(struct vm_fault *vmf, const struct iomap_ops *ops)
{
	struct iomap_iter iter = {
		.inode		= file_inode(vmf->vma->vm_file),
		.flags		= IOMAP_WRITE | IOMAP_FAULT,
	};
	struct folio *folio = page_folio(vmf->page);
	ssize_t ret;

	folio_lock(folio);
	ret = folio_mkwrite_check_truncate(folio, iter.inode);
	if (ret < 0)
		goto out_unlock;
	iter.pos = folio_pos(folio);
	iter.len = ret;
	while ((ret = iomap_iter(&iter, ops)) > 0)
		iter.processed = iomap_folio_mkwrite_iter(&iter, folio);

	if (ret < 0)
		goto out_unlock;
	folio_wait_stable(folio);
	return VM_FAULT_LOCKED;
out_unlock:
	folio_unlock(folio);
	return block_page_mkwrite_return(ret);
}
EXPORT_SYMBOL_GPL(iomap_page_mkwrite);

static void iomap_finish_folio_write(struct inode *inode, struct folio *folio,
		size_t len, int error)
{
	struct iomap_page *iop = to_iomap_page(folio);

	if (error) {
		folio_set_error(folio);
		mapping_set_error(inode->i_mapping, error);
	}

	WARN_ON_ONCE(i_blocks_per_folio(inode, folio) > 1 && !iop);
	WARN_ON_ONCE(iop && atomic_read(&iop->write_bytes_pending) <= 0);

	if (!iop || atomic_sub_and_test(len, &iop->write_bytes_pending))
		folio_end_writeback(folio);
}

/*
 * We're now finished for good with this ioend structure.  Update the page
 * state, release holds on bios, and finally free up memory.  Do not use the
 * ioend after this.
 */
static void
iomap_finish_ioend(struct iomap_ioend *ioend, int error)
{
	struct inode *inode = ioend->io_inode;
	struct bio *bio = &ioend->io_inline_bio;
	struct bio *last = ioend->io_bio, *next;
	u64 start = bio->bi_iter.bi_sector;
	loff_t offset = ioend->io_offset;
	bool quiet = bio_flagged(bio, BIO_QUIET);

	for (bio = &ioend->io_inline_bio; bio; bio = next) {
		struct folio_iter fi;

		/*
		 * For the last bio, bi_private points to the ioend, so we
		 * need to explicitly end the iteration here.
		 */
		if (bio == last)
			next = NULL;
		else
			next = bio->bi_private;

		/* walk all folios in bio, ending page IO on them */
		bio_for_each_folio_all(fi, bio)
			iomap_finish_folio_write(inode, fi.folio, fi.length,
					error);
		bio_put(bio);
	}
	/* The ioend has been freed by bio_put() */

	if (unlikely(error && !quiet)) {
		printk_ratelimited(KERN_ERR
"%s: writeback error on inode %lu, offset %lld, sector %llu",
			inode->i_sb->s_id, inode->i_ino, offset, start);
	}
}

void
iomap_finish_ioends(struct iomap_ioend *ioend, int error)
{
	struct list_head tmp;

	list_replace_init(&ioend->io_list, &tmp);
	iomap_finish_ioend(ioend, error);

	while (!list_empty(&tmp)) {
		ioend = list_first_entry(&tmp, struct iomap_ioend, io_list);
		list_del_init(&ioend->io_list);
		iomap_finish_ioend(ioend, error);
	}
}
EXPORT_SYMBOL_GPL(iomap_finish_ioends);

/*
 * We can merge two adjacent ioends if they have the same set of work to do.
 */
static bool
iomap_ioend_can_merge(struct iomap_ioend *ioend, struct iomap_ioend *next)
{
	if (ioend->io_bio->bi_status != next->io_bio->bi_status)
		return false;
	if ((ioend->io_flags & IOMAP_F_SHARED) ^
	    (next->io_flags & IOMAP_F_SHARED))
		return false;
	if ((ioend->io_type == IOMAP_UNWRITTEN) ^
	    (next->io_type == IOMAP_UNWRITTEN))
		return false;
	if (ioend->io_offset + ioend->io_size != next->io_offset)
		return false;
	return true;
}

void
iomap_ioend_try_merge(struct iomap_ioend *ioend, struct list_head *more_ioends)
{
	struct iomap_ioend *next;

	INIT_LIST_HEAD(&ioend->io_list);

	while ((next = list_first_entry_or_null(more_ioends, struct iomap_ioend,
			io_list))) {
		if (!iomap_ioend_can_merge(ioend, next))
			break;
		list_move_tail(&next->io_list, &ioend->io_list);
		ioend->io_size += next->io_size;
	}
}
EXPORT_SYMBOL_GPL(iomap_ioend_try_merge);

static int
iomap_ioend_compare(void *priv, const struct list_head *a,
		const struct list_head *b)
{
	struct iomap_ioend *ia = container_of(a, struct iomap_ioend, io_list);
	struct iomap_ioend *ib = container_of(b, struct iomap_ioend, io_list);

	if (ia->io_offset < ib->io_offset)
		return -1;
	if (ia->io_offset > ib->io_offset)
		return 1;
	return 0;
}

void
iomap_sort_ioends(struct list_head *ioend_list)
{
	list_sort(NULL, ioend_list, iomap_ioend_compare);
}
EXPORT_SYMBOL_GPL(iomap_sort_ioends);

static void iomap_writepage_end_bio(struct bio *bio)
{
	struct iomap_ioend *ioend = bio->bi_private;

	iomap_finish_ioend(ioend, blk_status_to_errno(bio->bi_status));
}

/*
 * Submit the final bio for an ioend.
 *
 * If @error is non-zero, it means that we have a situation where some part of
 * the submission process has failed after we've marked pages for writeback
 * and unlocked them.  In this situation, we need to fail the bio instead of
 * submitting it.  This typically only happens on a filesystem shutdown.
 */
static int
iomap_submit_ioend(struct iomap_writepage_ctx *wpc, struct iomap_ioend *ioend,
		int error)
{
	ioend->io_bio->bi_private = ioend;
	ioend->io_bio->bi_end_io = iomap_writepage_end_bio;

	if (wpc->ops->prepare_ioend)
		error = wpc->ops->prepare_ioend(ioend, error);
	if (error) {
		/*
		 * If we're failing the IO now, just mark the ioend with an
		 * error and finish it.  This will run IO completion immediately
		 * as there is only one reference to the ioend at this point in
		 * time.
		 */
		ioend->io_bio->bi_status = errno_to_blk_status(error);
		bio_endio(ioend->io_bio);
		return error;
	}

	submit_bio(ioend->io_bio);
	return 0;
}

static struct iomap_ioend *
iomap_alloc_ioend(struct inode *inode, struct iomap_writepage_ctx *wpc,
		loff_t offset, sector_t sector, struct writeback_control *wbc)
{
	struct iomap_ioend *ioend;
	struct bio *bio;

	bio = bio_alloc_bioset(GFP_NOFS, BIO_MAX_VECS, &iomap_ioend_bioset);
	bio_set_dev(bio, wpc->iomap.bdev);
	bio->bi_iter.bi_sector = sector;
	bio->bi_opf = REQ_OP_WRITE | wbc_to_write_flags(wbc);
	bio->bi_write_hint = inode->i_write_hint;
	wbc_init_bio(wbc, bio);

	ioend = container_of(bio, struct iomap_ioend, io_inline_bio);
	INIT_LIST_HEAD(&ioend->io_list);
	ioend->io_type = wpc->iomap.type;
	ioend->io_flags = wpc->iomap.flags;
	ioend->io_inode = inode;
	ioend->io_size = 0;
	ioend->io_offset = offset;
	ioend->io_bio = bio;
	return ioend;
}

/*
 * Allocate a new bio, and chain the old bio to the new one.
 *
 * Note that we have to perform the chaining in this unintuitive order
 * so that the bi_private linkage is set up in the right direction for the
 * traversal in iomap_finish_ioend().
 */
static struct bio *
iomap_chain_bio(struct bio *prev)
{
	struct bio *new;

	new = bio_alloc(GFP_NOFS, BIO_MAX_VECS);
	bio_copy_dev(new, prev);/* also copies over blkcg information */
	new->bi_iter.bi_sector = bio_end_sector(prev);
	new->bi_opf = prev->bi_opf;
	new->bi_write_hint = prev->bi_write_hint;

	bio_chain(prev, new);
	bio_get(prev);		/* for iomap_finish_ioend */
	submit_bio(prev);
	return new;
}

static bool
iomap_can_add_to_ioend(struct iomap_writepage_ctx *wpc, loff_t offset,
		sector_t sector)
{
	if ((wpc->iomap.flags & IOMAP_F_SHARED) !=
	    (wpc->ioend->io_flags & IOMAP_F_SHARED))
		return false;
	if (wpc->iomap.type != wpc->ioend->io_type)
		return false;
	if (offset != wpc->ioend->io_offset + wpc->ioend->io_size)
		return false;
	if (sector != bio_end_sector(wpc->ioend->io_bio))
		return false;
	return true;
}

/*
 * Test to see if we have an existing ioend structure that we could append to
 * first; otherwise finish off the current ioend and start another.
 */
static void
iomap_add_to_ioend(struct inode *inode, loff_t pos, struct folio *folio,
		struct iomap_page *iop, struct iomap_writepage_ctx *wpc,
		struct writeback_control *wbc, struct list_head *iolist)
{
	sector_t sector = iomap_sector(&wpc->iomap, pos);
	unsigned len = i_blocksize(inode);
	size_t poff = offset_in_folio(folio, pos);

	if (!wpc->ioend || !iomap_can_add_to_ioend(wpc, pos, sector)) {
		if (wpc->ioend)
			list_add(&wpc->ioend->io_list, iolist);
		wpc->ioend = iomap_alloc_ioend(inode, wpc, pos, sector, wbc);
	}

	if (!bio_add_folio(wpc->ioend->io_bio, folio, len, poff)) {
		wpc->ioend->io_bio = iomap_chain_bio(wpc->ioend->io_bio);
		bio_add_folio(wpc->ioend->io_bio, folio, len, poff);
	}

	if (iop)
		atomic_add(len, &iop->write_bytes_pending);
	wpc->ioend->io_size += len;
	wbc_account_cgroup_owner(wbc, &folio->page, len);
}

/*
 * We implement an immediate ioend submission policy here to avoid needing to
 * chain multiple ioends and hence nest mempool allocations which can violate
 * the forward progress guarantees we need to provide. The current ioend we're
 * adding blocks to is cached in the writepage context, and if the new block
 * doesn't append to the cached ioend, it will create a new ioend and cache that
 * instead.
 *
 * If a new ioend is created and cached, the old ioend is returned and queued
 * locally for submission once the entire page is processed or an error has been
 * detected.  While ioends are submitted immediately after they are completed,
 * batching optimisations are provided by higher level block plugging.
 *
 * At the end of a writeback pass, there will be a cached ioend remaining on the
 * writepage context that the caller will need to submit.
 */
static int
iomap_writepage_map(struct iomap_writepage_ctx *wpc,
		struct writeback_control *wbc, struct inode *inode,
		struct folio *folio, u64 end_pos)
{
	struct iomap_page *iop = iomap_page_create(inode, folio);
	struct iomap_ioend *ioend, *next;
	unsigned len = i_blocksize(inode);
	unsigned nblocks = i_blocks_per_folio(inode, folio);
	u64 pos = folio_pos(folio);
	int error = 0, count = 0, i;
	LIST_HEAD(submit_list);

	WARN_ON_ONCE(iop && atomic_read(&iop->write_bytes_pending) != 0);

	/*
	 * Walk through the folio to find areas to write back. If we
	 * run off the end of the current map or find the current map
	 * invalid, grab a new one.
	 */
	for (i = 0; i < nblocks && pos < end_pos; i++, pos += len) {
		if (iop && !test_bit(i, iop->uptodate))
			continue;

		error = wpc->ops->map_blocks(wpc, inode, pos);
		if (error)
			break;
		if (WARN_ON_ONCE(wpc->iomap.type == IOMAP_INLINE))
			continue;
		if (wpc->iomap.type == IOMAP_HOLE)
			continue;
		iomap_add_to_ioend(inode, pos, folio, iop, wpc, wbc,
				 &submit_list);
		count++;
	}

	WARN_ON_ONCE(!wpc->ioend && !list_empty(&submit_list));
	WARN_ON_ONCE(!folio_test_locked(folio));
	WARN_ON_ONCE(folio_test_writeback(folio));
	WARN_ON_ONCE(folio_test_dirty(folio));

	/*
	 * We cannot cancel the ioend directly here on error.  We may have
	 * already set other pages under writeback and hence we have to run I/O
	 * completion to mark the error state of the pages under writeback
	 * appropriately.
	 */
	if (unlikely(error)) {
		/*
		 * Let the filesystem know what portion of the current page
		 * failed to map. If the page hasn't been added to ioend, it
		 * won't be affected by I/O completion and we must unlock it
		 * now.
		 */
		if (wpc->ops->discard_folio)
			wpc->ops->discard_folio(folio, pos);
		if (!count) {
			folio_clear_uptodate(folio);
			folio_unlock(folio);
			goto done;
		}
	}

	folio_start_writeback(folio);
	folio_unlock(folio);

	/*
	 * Preserve the original error if there was one; catch
	 * submission errors here and propagate into subsequent ioend
	 * submissions.
	 */
	list_for_each_entry_safe(ioend, next, &submit_list, io_list) {
		int error2;

		list_del_init(&ioend->io_list);
		error2 = iomap_submit_ioend(wpc, ioend, error);
		if (error2 && !error)
			error = error2;
	}

	/*
	 * We can end up here with no error and nothing to write only if we race
	 * with a partial page truncate on a sub-page block sized filesystem.
	 */
	if (!count)
		folio_end_writeback(folio);
done:
	mapping_set_error(folio->mapping, error);
	return error;
}

/*
 * Write out a dirty page.
 *
 * For delalloc space on the page, we need to allocate space and flush it.
 * For unwritten space on the page, we need to start the conversion to
 * regular allocated space.
 */
static int
iomap_do_writepage(struct page *page, struct writeback_control *wbc, void *data)
{
	struct folio *folio = page_folio(page);
	struct iomap_writepage_ctx *wpc = data;
	struct inode *inode = folio->mapping->host;
	u64 end_pos, isize;

	trace_iomap_writepage(inode, folio_pos(folio), folio_size(folio));

	/*
	 * Refuse to write the folio out if we're called from reclaim context.
	 *
	 * This avoids stack overflows when called from deeply used stacks in
	 * random callers for direct reclaim or memcg reclaim.  We explicitly
	 * allow reclaim from kswapd as the stack usage there is relatively low.
	 *
	 * This should never happen except in the case of a VM regression so
	 * warn about it.
	 */
	if (WARN_ON_ONCE((current->flags & (PF_MEMALLOC|PF_KSWAPD)) ==
			PF_MEMALLOC))
		goto redirty;

	/*
	 * Is this folio beyond the end of the file?
	 *
	 * The folio index is less than the end_index, adjust the end_pos
	 * to the highest offset that this folio should represent.
	 * -----------------------------------------------------
	 * |			file mapping	       | <EOF> |
	 * -----------------------------------------------------
	 * | Page ... | Page N-2 | Page N-1 |  Page N  |       |
	 * ^--------------------------------^----------|--------
	 * |     desired writeback range    |      see else    |
	 * ---------------------------------^------------------|
	 */
	isize = i_size_read(inode);
	end_pos = folio_pos(folio) + folio_size(folio);
	if (end_pos > isize) {
		/*
		 * Check whether the page to write out is beyond or straddles
		 * i_size or not.
		 * -------------------------------------------------------
		 * |		file mapping		        | <EOF>  |
		 * -------------------------------------------------------
		 * | Page ... | Page N-2 | Page N-1 |  Page N   | Beyond |
		 * ^--------------------------------^-----------|---------
		 * |				    |      Straddles     |
		 * ---------------------------------^-----------|--------|
		 */
		size_t poff = offset_in_folio(folio, isize);
		pgoff_t end_index = isize >> PAGE_SHIFT;

		/*
		 * Skip the page if it's fully outside i_size, e.g. due to a
		 * truncate operation that's in progress. We must redirty the
		 * page so that reclaim stops reclaiming it. Otherwise
		 * iomap_vm_releasepage() is called on it and gets confused.
		 *
		 * Note that the end_index is unsigned long.  If the given
		 * offset is greater than 16TB on a 32-bit system then if we
		 * checked if the page is fully outside i_size with
		 * "if (page->index >= end_index + 1)", "end_index + 1" would
		 * overflow and evaluate to 0.  Hence this page would be
		 * redirtied and written out repeatedly, which would result in
		 * an infinite loop; the user program performing this operation
		 * would hang.  Instead, we can detect this situation by
		 * checking if the page is totally beyond i_size or if its
		 * offset is just equal to the EOF.
		 */
		if (folio->index > end_index ||
		    (folio->index == end_index && poff == 0))
			goto redirty;

		/*
		 * The page straddles i_size.  It must be zeroed out on each
		 * and every writepage invocation because it may be mmapped.
		 * "A file is mapped in multiples of the page size.  For a file
		 * that is not a multiple of the page size, the remaining
		 * memory is zeroed when mapped, and writes to that region are
		 * not written out to the file."
		 */
		folio_zero_segment(folio, poff, folio_size(folio));
		end_pos = isize;
	}

	return iomap_writepage_map(wpc, wbc, inode, folio, end_pos);

redirty:
	folio_redirty_for_writepage(wbc, folio);
	folio_unlock(folio);
	return 0;
}

int
iomap_writepage(struct page *page, struct writeback_control *wbc,
		struct iomap_writepage_ctx *wpc,
		const struct iomap_writeback_ops *ops)
{
	int ret;

	wpc->ops = ops;
	ret = iomap_do_writepage(page, wbc, wpc);
	if (!wpc->ioend)
		return ret;
	return iomap_submit_ioend(wpc, wpc->ioend, ret);
}
EXPORT_SYMBOL_GPL(iomap_writepage);

int
iomap_writepages(struct address_space *mapping, struct writeback_control *wbc,
		struct iomap_writepage_ctx *wpc,
		const struct iomap_writeback_ops *ops)
{
	int			ret;

	wpc->ops = ops;
	ret = write_cache_pages(mapping, wbc, iomap_do_writepage, wpc);
	if (!wpc->ioend)
		return ret;
	return iomap_submit_ioend(wpc, wpc->ioend, ret);
}
EXPORT_SYMBOL_GPL(iomap_writepages);

static int __init iomap_init(void)
{
	return bioset_init(&iomap_ioend_bioset, 4 * (PAGE_SIZE / SECTOR_SIZE),
			   offsetof(struct iomap_ioend, io_inline_bio),
			   BIOSET_NEED_BVECS);
}
fs_initcall(iomap_init);<|MERGE_RESOLUTION|>--- conflicted
+++ resolved
@@ -907,20 +907,11 @@
 		return length;
 
 	do {
-<<<<<<< HEAD
 		struct folio *folio;
 		int status;
 		size_t offset;
 		size_t bytes = min_t(u64, SIZE_MAX, length);
 
-		if (IS_DAX(iter->inode)) {
-			s64 tmp = dax_iomap_zero(pos, bytes, iomap);
-			if (tmp < 0)
-				return tmp;
-			bytes = tmp;
-			goto good;
-		}
-
 		status = iomap_write_begin(iter, pos, bytes, &folio);
 		if (status)
 			return status;
@@ -933,22 +924,6 @@
 		folio_mark_accessed(folio);
 
 		bytes = iomap_write_end(iter, pos, bytes, bytes, folio);
-good:
-=======
-		unsigned offset = offset_in_page(pos);
-		ssize_t bytes = min_t(u64, PAGE_SIZE - offset, length);
-		struct page *page;
-		int status;
-
-		status = iomap_write_begin(iter, pos, bytes, &page);
-		if (status)
-			return status;
-
-		zero_user(page, offset, bytes);
-		mark_page_accessed(page);
-
-		bytes = iomap_write_end(iter, pos, bytes, bytes, page);
->>>>>>> 9e05e95c
 		if (WARN_ON_ONCE(bytes == 0))
 			return -EIO;
 
