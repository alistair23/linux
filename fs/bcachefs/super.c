--- conflicted
+++ resolved
@@ -1162,20 +1162,11 @@
 
 	print_mount_opts(c);
 
-<<<<<<< HEAD
-#ifdef CONFIG_UNICODE
-	bch_info(c, "Using encoding defined by superblock: utf8-%u.%u.%u",
-		 unicode_major(BCH_FS_DEFAULT_UTF8_ENCODING),
-		 unicode_minor(BCH_FS_DEFAULT_UTF8_ENCODING),
-		 unicode_rev(BCH_FS_DEFAULT_UTF8_ENCODING));
-#endif
-=======
 	if (c->cf_encoding)
 		bch_info(c, "Using encoding defined by superblock: utf8-%u.%u.%u",
 			 unicode_major(BCH_FS_DEFAULT_UTF8_ENCODING),
 			 unicode_minor(BCH_FS_DEFAULT_UTF8_ENCODING),
 			 unicode_rev(BCH_FS_DEFAULT_UTF8_ENCODING));
->>>>>>> 1aee3a44
 
 	if (!bch2_fs_may_start(c))
 		return bch_err_throw(c, insufficient_devices_to_start);
