--- conflicted
+++ resolved
@@ -687,11 +687,7 @@
 			ldo1_reg: LDO1 {
 				regulator-name = "LDO1";
 				regulator-min-microvolt = <1600000>;
-<<<<<<< HEAD
-				regulator-max-microvolt = <1900000>;
-=======
 				regulator-max-microvolt = <3300000>;
->>>>>>> a4bea6a4
 				regulator-boot-on;
 				regulator-always-on;
 			};
