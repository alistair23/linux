--- conflicted
+++ resolved
@@ -119,7 +119,10 @@
 	};
 
 	usb {
-<<<<<<< HEAD
+		vcc5v0_host_en: vcc5v0-host-en {
+			rockchip,pins = <1 RK_PA1 RK_FUNC_GPIO &pcfg_pull_none>;
+		};
+
 		usbc_sbu_dc: usbc-sbu-dc {
 			rockchip,pins = <0 RK_PC4 RK_FUNC_GPIO &pcfg_pull_none>,
 					<0 RK_PC5 RK_FUNC_GPIO &pcfg_pull_none>;
@@ -132,12 +135,6 @@
 	pinctrl-0 = <&usbc_sbu_dc>;
 	sbu1-dc-gpios = <&gpio0 RK_PC4 GPIO_ACTIVE_HIGH>;
 	sbu2-dc-gpios = <&gpio0 RK_PC5 GPIO_ACTIVE_HIGH>;
-=======
-		vcc5v0_host_en: vcc5v0-host-en {
-			rockchip,pins = <1 RK_PA1 RK_FUNC_GPIO &pcfg_pull_none>;
-		};
-	};
->>>>>>> 0f860eef
 };
 
 &vcc3v3_pcie2x1l0 {
