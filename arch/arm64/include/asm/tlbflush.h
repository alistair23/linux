/* SPDX-License-Identifier: GPL-2.0-only */
/*
 * Based on arch/arm/include/asm/tlbflush.h
 *
 * Copyright (C) 1999-2003 Russell King
 * Copyright (C) 2012 ARM Ltd.
 */
#ifndef __ASM_TLBFLUSH_H
#define __ASM_TLBFLUSH_H

#ifndef __ASSEMBLY__

#include <linux/bitfield.h>
#include <linux/mm_types.h>
#include <linux/sched.h>
#include <linux/mmu_notifier.h>
#include <asm/cputype.h>
#include <asm/mmu.h>

/*
 * Raw TLBI operations.
 *
 * Where necessary, use the __tlbi() macro to avoid asm()
 * boilerplate. Drivers and most kernel code should use the TLB
 * management routines in preference to the macro below.
 *
 * The macro can be used as __tlbi(op) or __tlbi(op, arg), depending
 * on whether a particular TLBI operation takes an argument or
 * not. The macros handles invoking the asm with or without the
 * register argument as appropriate.
 */
#define __TLBI_0(op, arg) asm (ARM64_ASM_PREAMBLE			       \
			       "tlbi " #op "\n"				       \
		   ALTERNATIVE("nop\n			nop",		       \
			       "dsb ish\n		tlbi " #op,	       \
			       ARM64_WORKAROUND_REPEAT_TLBI,		       \
			       CONFIG_ARM64_WORKAROUND_REPEAT_TLBI)	       \
			    : : )

#define __TLBI_1(op, arg) asm (ARM64_ASM_PREAMBLE			       \
			       "tlbi " #op ", %0\n"			       \
		   ALTERNATIVE("nop\n			nop",		       \
			       "dsb ish\n		tlbi " #op ", %0",     \
			       ARM64_WORKAROUND_REPEAT_TLBI,		       \
			       CONFIG_ARM64_WORKAROUND_REPEAT_TLBI)	       \
			    : : "r" (arg))

#define __TLBI_N(op, arg, n, ...) __TLBI_##n(op, arg)

#define __tlbi(op, ...)		__TLBI_N(op, ##__VA_ARGS__, 1, 0)

#define __tlbi_user(op, arg) do {						\
	if (arm64_kernel_unmapped_at_el0())					\
		__tlbi(op, (arg) | USER_ASID_FLAG);				\
} while (0)

/* This macro creates a properly formatted VA operand for the TLBI */
#define __TLBI_VADDR(addr, asid)				\
	({							\
		unsigned long __ta = (addr) >> 12;		\
		__ta &= GENMASK_ULL(43, 0);			\
		__ta |= (unsigned long)(asid) << 48;		\
		__ta;						\
	})

/*
 * Get translation granule of the system, which is decided by
 * PAGE_SIZE.  Used by TTL.
 *  - 4KB	: 1
 *  - 16KB	: 2
 *  - 64KB	: 3
 */
#define TLBI_TTL_TG_4K		1
#define TLBI_TTL_TG_16K		2
#define TLBI_TTL_TG_64K		3

static inline unsigned long get_trans_granule(void)
{
	switch (PAGE_SIZE) {
	case SZ_4K:
		return TLBI_TTL_TG_4K;
	case SZ_16K:
		return TLBI_TTL_TG_16K;
	case SZ_64K:
		return TLBI_TTL_TG_64K;
	default:
		return 0;
	}
}

/*
 * Level-based TLBI operations.
 *
 * When ARMv8.4-TTL exists, TLBI operations take an additional hint for
 * the level at which the invalidation must take place. If the level is
 * wrong, no invalidation may take place. In the case where the level
 * cannot be easily determined, the value TLBI_TTL_UNKNOWN will perform
 * a non-hinted invalidation. Any provided level outside the hint range
 * will also cause fall-back to non-hinted invalidation.
 *
 * For Stage-2 invalidation, use the level values provided to that effect
 * in asm/stage2_pgtable.h.
 */
#define TLBI_TTL_MASK		GENMASK_ULL(47, 44)

#define TLBI_TTL_UNKNOWN	INT_MAX

#define __tlbi_level(op, addr, level) do {				\
	u64 arg = addr;							\
									\
	if (alternative_has_cap_unlikely(ARM64_HAS_ARMv8_4_TTL) &&	\
	    level >= 0 && level <= 3) {					\
		u64 ttl = level & 3;					\
		ttl |= get_trans_granule() << 2;			\
		arg &= ~TLBI_TTL_MASK;					\
		arg |= FIELD_PREP(TLBI_TTL_MASK, ttl);			\
	}								\
									\
	__tlbi(op, arg);						\
} while(0)

#define __tlbi_user_level(op, arg, level) do {				\
	if (arm64_kernel_unmapped_at_el0())				\
		__tlbi_level(op, (arg | USER_ASID_FLAG), level);	\
} while (0)

/*
 * This macro creates a properly formatted VA operand for the TLB RANGE. The
 * value bit assignments are:
 *
 * +----------+------+-------+-------+-------+----------------------+
 * |   ASID   |  TG  | SCALE |  NUM  |  TTL  |        BADDR         |
 * +-----------------+-------+-------+-------+----------------------+
 * |63      48|47  46|45   44|43   39|38   37|36                   0|
 *
 * The address range is determined by below formula: [BADDR, BADDR + (NUM + 1) *
 * 2^(5*SCALE + 1) * PAGESIZE)
 *
 * Note that the first argument, baddr, is pre-shifted; If LPA2 is in use, BADDR
 * holds addr[52:16]. Else BADDR holds page number. See for example ARM DDI
 * 0487J.a section C5.5.60 "TLBI VAE1IS, TLBI VAE1ISNXS, TLB Invalidate by VA,
 * EL1, Inner Shareable".
 *
 */
<<<<<<< HEAD
#define __TLBI_VADDR_RANGE(baddr, asid, scale, num, ttl)			\
	({									\
		unsigned long __ta = (baddr);					\
		unsigned long __ttl = (ttl >= 1 && ttl <= 3) ? ttl : 0;		\
		__ta &= GENMASK_ULL(36, 0);					\
		__ta |= __ttl << 37;						\
		__ta |= (unsigned long)(num) << 39;				\
		__ta |= (unsigned long)(scale) << 44;				\
		__ta |= get_trans_granule() << 46;				\
		__ta |= (unsigned long)(asid) << 48;				\
		__ta;								\
=======
#define TLBIR_ASID_MASK		GENMASK_ULL(63, 48)
#define TLBIR_TG_MASK		GENMASK_ULL(47, 46)
#define TLBIR_SCALE_MASK	GENMASK_ULL(45, 44)
#define TLBIR_NUM_MASK		GENMASK_ULL(43, 39)
#define TLBIR_TTL_MASK		GENMASK_ULL(38, 37)
#define TLBIR_BADDR_MASK	GENMASK_ULL(36,  0)

#define __TLBI_VADDR_RANGE(baddr, asid, scale, num, ttl)		\
	({								\
		unsigned long __ta = 0;					\
		unsigned long __ttl = (ttl >= 1 && ttl <= 3) ? ttl : 0;	\
		__ta |= FIELD_PREP(TLBIR_BADDR_MASK, baddr);		\
		__ta |= FIELD_PREP(TLBIR_TTL_MASK, __ttl);		\
		__ta |= FIELD_PREP(TLBIR_NUM_MASK, num);		\
		__ta |= FIELD_PREP(TLBIR_SCALE_MASK, scale);		\
		__ta |= FIELD_PREP(TLBIR_TG_MASK, get_trans_granule());	\
		__ta |= FIELD_PREP(TLBIR_ASID_MASK, asid);		\
		__ta;							\
>>>>>>> 0c383648
	})

/* These macros are used by the TLBI RANGE feature. */
#define __TLBI_RANGE_PAGES(num, scale)	\
	((unsigned long)((num) + 1) << (5 * (scale) + 1))
#define MAX_TLBI_RANGE_PAGES		__TLBI_RANGE_PAGES(31, 3)

/*
 * Generate 'num' values from -1 to 31 with -1 rejected by the
 * __flush_tlb_range() loop below. Its return value is only
 * significant for a maximum of MAX_TLBI_RANGE_PAGES pages. If
 * 'pages' is more than that, you must iterate over the overall
 * range.
 */
#define __TLBI_RANGE_NUM(pages, scale)					\
	({								\
		int __pages = min((pages),				\
				  __TLBI_RANGE_PAGES(31, (scale)));	\
		(__pages >> (5 * (scale) + 1)) - 1;			\
	})

/*
 *	TLB Invalidation
 *	================
 *
 * 	This header file implements the low-level TLB invalidation routines
 *	(sometimes referred to as "flushing" in the kernel) for arm64.
 *
 *	Every invalidation operation uses the following template:
 *
 *	DSB ISHST	// Ensure prior page-table updates have completed
 *	TLBI ...	// Invalidate the TLB
 *	DSB ISH		// Ensure the TLB invalidation has completed
 *      if (invalidated kernel mappings)
 *		ISB	// Discard any instructions fetched from the old mapping
 *
 *
 *	The following functions form part of the "core" TLB invalidation API,
 *	as documented in Documentation/core-api/cachetlb.rst:
 *
 *	flush_tlb_all()
 *		Invalidate the entire TLB (kernel + user) on all CPUs
 *
 *	flush_tlb_mm(mm)
 *		Invalidate an entire user address space on all CPUs.
 *		The 'mm' argument identifies the ASID to invalidate.
 *
 *	flush_tlb_range(vma, start, end)
 *		Invalidate the virtual-address range '[start, end)' on all
 *		CPUs for the user address space corresponding to 'vma->mm'.
 *		Note that this operation also invalidates any walk-cache
 *		entries associated with translations for the specified address
 *		range.
 *
 *	flush_tlb_kernel_range(start, end)
 *		Same as flush_tlb_range(..., start, end), but applies to
 * 		kernel mappings rather than a particular user address space.
 *		Whilst not explicitly documented, this function is used when
 *		unmapping pages from vmalloc/io space.
 *
 *	flush_tlb_page(vma, addr)
 *		Invalidate a single user mapping for address 'addr' in the
 *		address space corresponding to 'vma->mm'.  Note that this
 *		operation only invalidates a single, last-level page-table
 *		entry and therefore does not affect any walk-caches.
 *
 *
 *	Next, we have some undocumented invalidation routines that you probably
 *	don't want to call unless you know what you're doing:
 *
 *	local_flush_tlb_all()
 *		Same as flush_tlb_all(), but only applies to the calling CPU.
 *
 *	__flush_tlb_kernel_pgtable(addr)
 *		Invalidate a single kernel mapping for address 'addr' on all
 *		CPUs, ensuring that any walk-cache entries associated with the
 *		translation are also invalidated.
 *
 *	__flush_tlb_range(vma, start, end, stride, last_level, tlb_level)
 *		Invalidate the virtual-address range '[start, end)' on all
 *		CPUs for the user address space corresponding to 'vma->mm'.
 *		The invalidation operations are issued at a granularity
 *		determined by 'stride' and only affect any walk-cache entries
 *		if 'last_level' is equal to false. tlb_level is the level at
 *		which the invalidation must take place. If the level is wrong,
 *		no invalidation may take place. In the case where the level
 *		cannot be easily determined, the value TLBI_TTL_UNKNOWN will
 *		perform a non-hinted invalidation.
 *
 *
 *	Finally, take a look at asm/tlb.h to see how tlb_flush() is implemented
 *	on top of these routines, since that is our interface to the mmu_gather
 *	API as used by munmap() and friends.
 */
static inline void local_flush_tlb_all(void)
{
	dsb(nshst);
	__tlbi(vmalle1);
	dsb(nsh);
	isb();
}

static inline void flush_tlb_all(void)
{
	dsb(ishst);
	__tlbi(vmalle1is);
	dsb(ish);
	isb();
}

static inline void flush_tlb_mm(struct mm_struct *mm)
{
	unsigned long asid;

	dsb(ishst);
	asid = __TLBI_VADDR(0, ASID(mm));
	__tlbi(aside1is, asid);
	__tlbi_user(aside1is, asid);
	dsb(ish);
	mmu_notifier_arch_invalidate_secondary_tlbs(mm, 0, -1UL);
}

static inline void __flush_tlb_page_nosync(struct mm_struct *mm,
					   unsigned long uaddr)
{
	unsigned long addr;

	dsb(ishst);
	addr = __TLBI_VADDR(uaddr, ASID(mm));
	__tlbi(vale1is, addr);
	__tlbi_user(vale1is, addr);
	mmu_notifier_arch_invalidate_secondary_tlbs(mm, uaddr & PAGE_MASK,
						(uaddr & PAGE_MASK) + PAGE_SIZE);
}

static inline void flush_tlb_page_nosync(struct vm_area_struct *vma,
					 unsigned long uaddr)
{
	return __flush_tlb_page_nosync(vma->vm_mm, uaddr);
}

static inline void flush_tlb_page(struct vm_area_struct *vma,
				  unsigned long uaddr)
{
	flush_tlb_page_nosync(vma, uaddr);
	dsb(ish);
}

static inline bool arch_tlbbatch_should_defer(struct mm_struct *mm)
{
	/*
	 * TLB flush deferral is not required on systems which are affected by
	 * ARM64_WORKAROUND_REPEAT_TLBI, as __tlbi()/__tlbi_user() implementation
	 * will have two consecutive TLBI instructions with a dsb(ish) in between
	 * defeating the purpose (i.e save overall 'dsb ish' cost).
	 */
	if (alternative_has_cap_unlikely(ARM64_WORKAROUND_REPEAT_TLBI))
		return false;

	return true;
}

static inline void arch_tlbbatch_add_pending(struct arch_tlbflush_unmap_batch *batch,
					     struct mm_struct *mm,
					     unsigned long uaddr)
{
	__flush_tlb_page_nosync(mm, uaddr);
}

/*
 * If mprotect/munmap/etc occurs during TLB batched flushing, we need to
 * synchronise all the TLBI issued with a DSB to avoid the race mentioned in
 * flush_tlb_batched_pending().
 */
static inline void arch_flush_tlb_batched_pending(struct mm_struct *mm)
{
	dsb(ish);
}

/*
 * To support TLB batched flush for multiple pages unmapping, we only send
 * the TLBI for each page in arch_tlbbatch_add_pending() and wait for the
 * completion at the end in arch_tlbbatch_flush(). Since we've already issued
 * TLBI for each page so only a DSB is needed to synchronise its effect on the
 * other CPUs.
 *
 * This will save the time waiting on DSB comparing issuing a TLBI;DSB sequence
 * for each page.
 */
static inline void arch_tlbbatch_flush(struct arch_tlbflush_unmap_batch *batch)
{
	dsb(ish);
}

/*
 * This is meant to avoid soft lock-ups on large TLB flushing ranges and not
 * necessarily a performance improvement.
 */
#define MAX_DVM_OPS	PTRS_PER_PTE

/*
 * __flush_tlb_range_op - Perform TLBI operation upon a range
 *
 * @op:	TLBI instruction that operates on a range (has 'r' prefix)
 * @start:	The start address of the range
 * @pages:	Range as the number of pages from 'start'
 * @stride:	Flush granularity
 * @asid:	The ASID of the task (0 for IPA instructions)
 * @tlb_level:	Translation Table level hint, if known
 * @tlbi_user:	If 'true', call an additional __tlbi_user()
 *              (typically for user ASIDs). 'flase' for IPA instructions
 * @lpa2:	If 'true', the lpa2 scheme is used as set out below
 *
 * When the CPU does not support TLB range operations, flush the TLB
 * entries one by one at the granularity of 'stride'. If the TLB
 * range ops are supported, then:
 *
 * 1. If FEAT_LPA2 is in use, the start address of a range operation must be
 *    64KB aligned, so flush pages one by one until the alignment is reached
 *    using the non-range operations. This step is skipped if LPA2 is not in
 *    use.
 *
 * 2. The minimum range granularity is decided by 'scale', so multiple range
 *    TLBI operations may be required. Start from scale = 3, flush the largest
 *    possible number of pages ((num+1)*2^(5*scale+1)) that fit into the
 *    requested range, then decrement scale and continue until one or zero pages
 *    are left. We must start from highest scale to ensure 64KB start alignment
 *    is maintained in the LPA2 case.
 *
 * 3. If there is 1 page remaining, flush it through non-range operations. Range
 *    operations can only span an even number of pages. We save this for last to
 *    ensure 64KB start alignment is maintained for the LPA2 case.
 */
#define __flush_tlb_range_op(op, start, pages, stride,			\
				asid, tlb_level, tlbi_user, lpa2)	\
do {									\
	int num = 0;							\
	int scale = 3;							\
	int shift = lpa2 ? 16 : PAGE_SHIFT;				\
	unsigned long addr;						\
									\
	while (pages > 0) {						\
		if (!system_supports_tlb_range() ||			\
		    pages == 1 ||					\
		    (lpa2 && start != ALIGN(start, SZ_64K))) {		\
			addr = __TLBI_VADDR(start, asid);		\
			__tlbi_level(op, addr, tlb_level);		\
			if (tlbi_user)					\
				__tlbi_user_level(op, addr, tlb_level);	\
			start += stride;				\
			pages -= stride >> PAGE_SHIFT;			\
			continue;					\
		}							\
									\
		num = __TLBI_RANGE_NUM(pages, scale);			\
		if (num >= 0) {						\
			addr = __TLBI_VADDR_RANGE(start >> shift, asid, \
						scale, num, tlb_level);	\
			__tlbi(r##op, addr);				\
			if (tlbi_user)					\
				__tlbi_user(r##op, addr);		\
			start += __TLBI_RANGE_PAGES(num, scale) << PAGE_SHIFT; \
			pages -= __TLBI_RANGE_PAGES(num, scale);	\
		}							\
		scale--;						\
	}								\
} while (0)

#define __flush_s2_tlb_range_op(op, start, pages, stride, tlb_level) \
	__flush_tlb_range_op(op, start, pages, stride, 0, tlb_level, false, kvm_lpa2_is_enabled());

static inline void __flush_tlb_range_nosync(struct vm_area_struct *vma,
				     unsigned long start, unsigned long end,
				     unsigned long stride, bool last_level,
				     int tlb_level)
{
	unsigned long asid, pages;

	start = round_down(start, stride);
	end = round_up(end, stride);
	pages = (end - start) >> PAGE_SHIFT;

	/*
	 * When not uses TLB range ops, we can handle up to
	 * (MAX_DVM_OPS - 1) pages;
	 * When uses TLB range ops, we can handle up to
	 * MAX_TLBI_RANGE_PAGES pages.
	 */
	if ((!system_supports_tlb_range() &&
	     (end - start) >= (MAX_DVM_OPS * stride)) ||
<<<<<<< HEAD
	    pages >= MAX_TLBI_RANGE_PAGES) {
=======
	    pages > MAX_TLBI_RANGE_PAGES) {
>>>>>>> 0c383648
		flush_tlb_mm(vma->vm_mm);
		return;
	}

	dsb(ishst);
	asid = ASID(vma->vm_mm);

	if (last_level)
		__flush_tlb_range_op(vale1is, start, pages, stride, asid,
				     tlb_level, true, lpa2_is_enabled());
	else
		__flush_tlb_range_op(vae1is, start, pages, stride, asid,
				     tlb_level, true, lpa2_is_enabled());

	mmu_notifier_arch_invalidate_secondary_tlbs(vma->vm_mm, start, end);
}

static inline void __flush_tlb_range(struct vm_area_struct *vma,
				     unsigned long start, unsigned long end,
				     unsigned long stride, bool last_level,
				     int tlb_level)
{
	__flush_tlb_range_nosync(vma, start, end, stride,
				 last_level, tlb_level);
	dsb(ish);
}

static inline void flush_tlb_range(struct vm_area_struct *vma,
				   unsigned long start, unsigned long end)
{
	/*
	 * We cannot use leaf-only invalidation here, since we may be invalidating
	 * table entries as part of collapsing hugepages or moving page tables.
	 * Set the tlb_level to TLBI_TTL_UNKNOWN because we can not get enough
	 * information here.
	 */
	__flush_tlb_range(vma, start, end, PAGE_SIZE, false, TLBI_TTL_UNKNOWN);
}

static inline void flush_tlb_kernel_range(unsigned long start, unsigned long end)
{
	unsigned long addr;

	if ((end - start) > (MAX_DVM_OPS * PAGE_SIZE)) {
		flush_tlb_all();
		return;
	}

	start = __TLBI_VADDR(start, 0);
	end = __TLBI_VADDR(end, 0);

	dsb(ishst);
	for (addr = start; addr < end; addr += 1 << (PAGE_SHIFT - 12))
		__tlbi(vaale1is, addr);
	dsb(ish);
	isb();
}

/*
 * Used to invalidate the TLB (walk caches) corresponding to intermediate page
 * table levels (pgd/pud/pmd).
 */
static inline void __flush_tlb_kernel_pgtable(unsigned long kaddr)
{
	unsigned long addr = __TLBI_VADDR(kaddr, 0);

	dsb(ishst);
	__tlbi(vaae1is, addr);
	dsb(ish);
	isb();
}
#endif

#endif<|MERGE_RESOLUTION|>--- conflicted
+++ resolved
@@ -142,19 +142,6 @@
  * EL1, Inner Shareable".
  *
  */
-<<<<<<< HEAD
-#define __TLBI_VADDR_RANGE(baddr, asid, scale, num, ttl)			\
-	({									\
-		unsigned long __ta = (baddr);					\
-		unsigned long __ttl = (ttl >= 1 && ttl <= 3) ? ttl : 0;		\
-		__ta &= GENMASK_ULL(36, 0);					\
-		__ta |= __ttl << 37;						\
-		__ta |= (unsigned long)(num) << 39;				\
-		__ta |= (unsigned long)(scale) << 44;				\
-		__ta |= get_trans_granule() << 46;				\
-		__ta |= (unsigned long)(asid) << 48;				\
-		__ta;								\
-=======
 #define TLBIR_ASID_MASK		GENMASK_ULL(63, 48)
 #define TLBIR_TG_MASK		GENMASK_ULL(47, 46)
 #define TLBIR_SCALE_MASK	GENMASK_ULL(45, 44)
@@ -173,7 +160,6 @@
 		__ta |= FIELD_PREP(TLBIR_TG_MASK, get_trans_granule());	\
 		__ta |= FIELD_PREP(TLBIR_ASID_MASK, asid);		\
 		__ta;							\
->>>>>>> 0c383648
 	})
 
 /* These macros are used by the TLBI RANGE feature. */
@@ -464,11 +450,7 @@
 	 */
 	if ((!system_supports_tlb_range() &&
 	     (end - start) >= (MAX_DVM_OPS * stride)) ||
-<<<<<<< HEAD
-	    pages >= MAX_TLBI_RANGE_PAGES) {
-=======
 	    pages > MAX_TLBI_RANGE_PAGES) {
->>>>>>> 0c383648
 		flush_tlb_mm(vma->vm_mm);
 		return;
 	}
