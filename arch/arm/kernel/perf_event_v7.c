--- conflicted
+++ resolved
@@ -463,8 +463,6 @@
 		[C(OP_WRITE)] = {
 			[C(RESULT_ACCESS)]	= ARMV7_PERFCTR_PC_BRANCH_PRED,
 			[C(RESULT_MISS)]	= ARMV7_PERFCTR_PC_BRANCH_MIS_PRED,
-<<<<<<< HEAD
-=======
 		},
 		[C(OP_PREFETCH)] = {
 			[C(RESULT_ACCESS)]	= CACHE_OP_UNSUPPORTED,
@@ -479,7 +477,6 @@
 		[C(OP_WRITE)] = {
 			[C(RESULT_ACCESS)]	= CACHE_OP_UNSUPPORTED,
 			[C(RESULT_MISS)]	= CACHE_OP_UNSUPPORTED,
->>>>>>> c16fa4f2
 		},
 		[C(OP_PREFETCH)] = {
 			[C(RESULT_ACCESS)]	= CACHE_OP_UNSUPPORTED,
@@ -590,8 +587,6 @@
 		[C(OP_WRITE)] = {
 			[C(RESULT_ACCESS)]	= ARMV7_PERFCTR_PC_BRANCH_PRED,
 			[C(RESULT_MISS)]	= ARMV7_PERFCTR_PC_BRANCH_MIS_PRED,
-<<<<<<< HEAD
-=======
 		},
 		[C(OP_PREFETCH)] = {
 			[C(RESULT_ACCESS)]	= CACHE_OP_UNSUPPORTED,
@@ -606,7 +601,6 @@
 		[C(OP_WRITE)] = {
 			[C(RESULT_ACCESS)]	= CACHE_OP_UNSUPPORTED,
 			[C(RESULT_MISS)]	= CACHE_OP_UNSUPPORTED,
->>>>>>> c16fa4f2
 		},
 		[C(OP_PREFETCH)] = {
 			[C(RESULT_ACCESS)]	= CACHE_OP_UNSUPPORTED,
