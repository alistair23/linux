--- conflicted
+++ resolved
@@ -16,17 +16,10 @@
 KBUILD_LDFLAGS_MODULE	+= --be8
 endif
 
-<<<<<<< HEAD
 # We never want expected sections to be placed heuristically by the
 # linker. All sections should be explicitly named in the linker script.
 LDFLAGS_vmlinux += $(call ld-option, --orphan-handling=warn)
 
-ifeq ($(CONFIG_ARM_MODULE_PLTS),y)
-KBUILD_LDS_MODULE	+= $(srctree)/arch/arm/kernel/module.lds
-endif
-
-=======
->>>>>>> 1e66d50a
 GZFLAGS		:=-9
 #KBUILD_CFLAGS	+=-pipe
 
