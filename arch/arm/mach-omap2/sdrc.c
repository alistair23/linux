/*
 * SMS/SDRC (SDRAM controller) common code for OMAP2/3
 *
 * Copyright (C) 2005, 2008 Texas Instruments Inc.
 * Copyright (C) 2005, 2008 Nokia Corporation
 *
 * Tony Lindgren <tony@atomide.com>
 * Paul Walmsley
 * Richard Woodruff <r-woodruff2@ti.com>
 *
 * This program is free software; you can redistribute it and/or modify
 * it under the terms of the GNU General Public License version 2 as
 * published by the Free Software Foundation.
 */
#undef DEBUG

#include <linux/module.h>
#include <linux/kernel.h>
#include <linux/device.h>
#include <linux/list.h>
#include <linux/errno.h>
#include <linux/delay.h>
#include <linux/clk.h>
#include <linux/io.h>

<<<<<<< HEAD
#include "../plat-omap/sram.h"

=======
>>>>>>> 48d224d1
#include "common.h"
#include "clock.h"
#include "sdrc.h"

static struct omap_sdrc_params *sdrc_init_params_cs0, *sdrc_init_params_cs1;

void __iomem *omap2_sdrc_base;
void __iomem *omap2_sms_base;

struct omap2_sms_regs {
	u32	sms_sysconfig;
};

static struct omap2_sms_regs sms_context;

/* SDRC_POWER register bits */
#define SDRC_POWER_EXTCLKDIS_SHIFT		3
#define SDRC_POWER_PWDENA_SHIFT			2
#define SDRC_POWER_PAGEPOLICY_SHIFT		0

/**
 * omap2_sms_save_context - Save SMS registers
 *
 * Save SMS registers that need to be restored after off mode.
 */
void omap2_sms_save_context(void)
{
	sms_context.sms_sysconfig = sms_read_reg(SMS_SYSCONFIG);
}

/**
 * omap2_sms_restore_context - Restore SMS registers
 *
 * Restore SMS registers that need to be Restored after off mode.
 */
void omap2_sms_restore_context(void)
{
	sms_write_reg(sms_context.sms_sysconfig, SMS_SYSCONFIG);
}

/**
 * omap2_sdrc_get_params - return SDRC register values for a given clock rate
 * @r: SDRC clock rate (in Hz)
 * @sdrc_cs0: chip select 0 ram timings **
 * @sdrc_cs1: chip select 1 ram timings **
 *
 * Return pre-calculated values for the SDRC_ACTIM_CTRLA,
 *  SDRC_ACTIM_CTRLB, SDRC_RFR_CTRL and SDRC_MR registers in sdrc_cs[01]
 *  structs,for a given SDRC clock rate 'r'.
 * These parameters control various timing delays in the SDRAM controller
 *  that are expressed in terms of the number of SDRC clock cycles to
 *  wait; hence the clock rate dependency.
 *
 * Supports 2 different timing parameters for both chip selects.
 *
 * Note 1: the sdrc_init_params_cs[01] must be sorted rate descending.
 * Note 2: If sdrc_init_params_cs_1 is not NULL it must be of same size
 *  as sdrc_init_params_cs_0.
 *
 * Fills in the struct omap_sdrc_params * for each chip select.
 * Returns 0 upon success or -1 upon failure.
 */
int omap2_sdrc_get_params(unsigned long r,
			  struct omap_sdrc_params **sdrc_cs0,
			  struct omap_sdrc_params **sdrc_cs1)
{
	struct omap_sdrc_params *sp0, *sp1;

	if (!sdrc_init_params_cs0)
		return -1;

	sp0 = sdrc_init_params_cs0;
	sp1 = sdrc_init_params_cs1;

	while (sp0->rate && sp0->rate != r) {
		sp0++;
		if (sdrc_init_params_cs1)
			sp1++;
	}

	if (!sp0->rate)
		return -1;

	*sdrc_cs0 = sp0;
	*sdrc_cs1 = sp1;
	return 0;
}


void __init omap2_set_globals_sdrc(void __iomem *sdrc, void __iomem *sms)
{
	omap2_sdrc_base = sdrc;
	omap2_sms_base = sms;
}

/**
 * omap2_sdrc_init - initialize SMS, SDRC devices on boot
 * @sdrc_cs[01]: pointers to a null-terminated list of struct omap_sdrc_params
 *  Support for 2 chip selects timings
 *
 * Turn on smart idle modes for SDRAM scheduler and controller.
 * Program a known-good configuration for the SDRC to deal with buggy
 * bootloaders.
 */
void __init omap2_sdrc_init(struct omap_sdrc_params *sdrc_cs0,
			    struct omap_sdrc_params *sdrc_cs1)
{
	u32 l;

	l = sms_read_reg(SMS_SYSCONFIG);
	l &= ~(0x3 << 3);
	l |= (0x2 << 3);
	sms_write_reg(l, SMS_SYSCONFIG);

	l = sdrc_read_reg(SDRC_SYSCONFIG);
	l &= ~(0x3 << 3);
	l |= (0x2 << 3);
	sdrc_write_reg(l, SDRC_SYSCONFIG);

	sdrc_init_params_cs0 = sdrc_cs0;
	sdrc_init_params_cs1 = sdrc_cs1;

	/* XXX Enable SRFRONIDLEREQ here also? */
	/*
	 * PWDENA should not be set due to 34xx erratum 1.150 - PWDENA
	 * can cause random memory corruption
	 */
	l = (1 << SDRC_POWER_EXTCLKDIS_SHIFT) |
		(1 << SDRC_POWER_PAGEPOLICY_SHIFT);
	sdrc_write_reg(l, SDRC_POWER);
	omap2_sms_save_context();
}<|MERGE_RESOLUTION|>--- conflicted
+++ resolved
@@ -23,11 +23,6 @@
 #include <linux/clk.h>
 #include <linux/io.h>
 
-<<<<<<< HEAD
-#include "../plat-omap/sram.h"
-
-=======
->>>>>>> 48d224d1
 #include "common.h"
 #include "clock.h"
 #include "sdrc.h"
