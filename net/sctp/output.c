/* SCTP kernel implementation
 * (C) Copyright IBM Corp. 2001, 2004
 * Copyright (c) 1999-2000 Cisco, Inc.
 * Copyright (c) 1999-2001 Motorola, Inc.
 *
 * This file is part of the SCTP kernel implementation
 *
 * These functions handle output processing.
 *
 * This SCTP implementation is free software;
 * you can redistribute it and/or modify it under the terms of
 * the GNU General Public License as published by
 * the Free Software Foundation; either version 2, or (at your option)
 * any later version.
 *
 * This SCTP implementation is distributed in the hope that it
 * will be useful, but WITHOUT ANY WARRANTY; without even the implied
 *                 ************************
 * warranty of MERCHANTABILITY or FITNESS FOR A PARTICULAR PURPOSE.
 * See the GNU General Public License for more details.
 *
 * You should have received a copy of the GNU General Public License
 * along with GNU CC; see the file COPYING.  If not, see
 * <http://www.gnu.org/licenses/>.
 *
 * Please send any bug reports or fixes you make to the
 * email address(es):
 *    lksctp developers <linux-sctp@vger.kernel.org>
 *
 * Written or modified by:
 *    La Monte H.P. Yarroll <piggy@acm.org>
 *    Karl Knutson          <karl@athena.chicago.il.us>
 *    Jon Grimm             <jgrimm@austin.ibm.com>
 *    Sridhar Samudrala     <sri@us.ibm.com>
 */

#define pr_fmt(fmt) KBUILD_MODNAME ": " fmt

#include <linux/types.h>
#include <linux/kernel.h>
#include <linux/wait.h>
#include <linux/time.h>
#include <linux/ip.h>
#include <linux/ipv6.h>
#include <linux/init.h>
#include <linux/slab.h>
#include <net/inet_ecn.h>
#include <net/ip.h>
#include <net/icmp.h>
#include <net/net_namespace.h>

#include <linux/socket.h> /* for sa_family_t */
#include <net/sock.h>

#include <net/sctp/sctp.h>
#include <net/sctp/sm.h>
#include <net/sctp/checksum.h>

/* Forward declarations for private helpers. */
static sctp_xmit_t __sctp_packet_append_chunk(struct sctp_packet *packet,
					      struct sctp_chunk *chunk);
static sctp_xmit_t sctp_packet_can_append_data(struct sctp_packet *packet,
					   struct sctp_chunk *chunk);
static void sctp_packet_append_data(struct sctp_packet *packet,
					   struct sctp_chunk *chunk);
static sctp_xmit_t sctp_packet_will_fit(struct sctp_packet *packet,
					struct sctp_chunk *chunk,
					u16 chunk_len);

static void sctp_packet_reset(struct sctp_packet *packet)
{
	packet->size = packet->overhead;
	packet->has_cookie_echo = 0;
	packet->has_sack = 0;
	packet->has_data = 0;
	packet->has_auth = 0;
	packet->ipfragok = 0;
	packet->auth = NULL;
}

/* Config a packet.
 * This appears to be a followup set of initializations.
 */
struct sctp_packet *sctp_packet_config(struct sctp_packet *packet,
				       __u32 vtag, int ecn_capable)
{
	struct sctp_transport *tp = packet->transport;
	struct sctp_association *asoc = tp->asoc;

	pr_debug("%s: packet:%p vtag:0x%x\n", __func__, packet, vtag);

	packet->vtag = vtag;

	if (asoc && tp->dst) {
		struct sock *sk = asoc->base.sk;

		rcu_read_lock();
		if (__sk_dst_get(sk) != tp->dst) {
			dst_hold(tp->dst);
			sk_setup_caps(sk, tp->dst);
		}

		if (sk_can_gso(sk)) {
			struct net_device *dev = tp->dst->dev;

			packet->max_size = dev->gso_max_size;
		} else {
			packet->max_size = asoc->pathmtu;
		}
		rcu_read_unlock();

	} else {
		packet->max_size = tp->pathmtu;
	}

	if (ecn_capable && sctp_packet_empty(packet)) {
		struct sctp_chunk *chunk;

		/* If there a is a prepend chunk stick it on the list before
		 * any other chunks get appended.
		 */
		chunk = sctp_get_ecne_prepend(asoc);
		if (chunk)
			sctp_packet_append_chunk(packet, chunk);
	}

	return packet;
}

/* Initialize the packet structure. */
struct sctp_packet *sctp_packet_init(struct sctp_packet *packet,
				     struct sctp_transport *transport,
				     __u16 sport, __u16 dport)
{
	struct sctp_association *asoc = transport->asoc;
	size_t overhead;

	pr_debug("%s: packet:%p transport:%p\n", __func__, packet, transport);

	packet->transport = transport;
	packet->source_port = sport;
	packet->destination_port = dport;
	INIT_LIST_HEAD(&packet->chunk_list);
	if (asoc) {
		struct sctp_sock *sp = sctp_sk(asoc->base.sk);
		overhead = sp->pf->af->net_header_len;
	} else {
		overhead = sizeof(struct ipv6hdr);
	}
	overhead += sizeof(struct sctphdr);
	packet->overhead = overhead;
	sctp_packet_reset(packet);
	packet->vtag = 0;

	return packet;
}

/* Free a packet.  */
void sctp_packet_free(struct sctp_packet *packet)
{
	struct sctp_chunk *chunk, *tmp;

	pr_debug("%s: packet:%p\n", __func__, packet);

	list_for_each_entry_safe(chunk, tmp, &packet->chunk_list, list) {
		list_del_init(&chunk->list);
		sctp_chunk_free(chunk);
	}
}

/* This routine tries to append the chunk to the offered packet. If adding
 * the chunk causes the packet to exceed the path MTU and COOKIE_ECHO chunk
 * is not present in the packet, it transmits the input packet.
 * Data can be bundled with a packet containing a COOKIE_ECHO chunk as long
 * as it can fit in the packet, but any more data that does not fit in this
 * packet can be sent only after receiving the COOKIE_ACK.
 */
sctp_xmit_t sctp_packet_transmit_chunk(struct sctp_packet *packet,
				       struct sctp_chunk *chunk,
				       int one_packet, gfp_t gfp)
{
	sctp_xmit_t retval;

	pr_debug("%s: packet:%p size:%Zu chunk:%p size:%d\n", __func__,
		 packet, packet->size, chunk, chunk->skb ? chunk->skb->len : -1);

	switch ((retval = (sctp_packet_append_chunk(packet, chunk)))) {
	case SCTP_XMIT_PMTU_FULL:
		if (!packet->has_cookie_echo) {
			int error = 0;

			error = sctp_packet_transmit(packet, gfp);
			if (error < 0)
				chunk->skb->sk->sk_err = -error;

			/* If we have an empty packet, then we can NOT ever
			 * return PMTU_FULL.
			 */
			if (!one_packet)
				retval = sctp_packet_append_chunk(packet,
								  chunk);
		}
		break;

	case SCTP_XMIT_RWND_FULL:
	case SCTP_XMIT_OK:
	case SCTP_XMIT_DELAY:
		break;
	}

	return retval;
}

/* Try to bundle an auth chunk into the packet. */
static sctp_xmit_t sctp_packet_bundle_auth(struct sctp_packet *pkt,
					   struct sctp_chunk *chunk)
{
	struct sctp_association *asoc = pkt->transport->asoc;
	struct sctp_chunk *auth;
	sctp_xmit_t retval = SCTP_XMIT_OK;

	/* if we don't have an association, we can't do authentication */
	if (!asoc)
		return retval;

	/* See if this is an auth chunk we are bundling or if
	 * auth is already bundled.
	 */
	if (chunk->chunk_hdr->type == SCTP_CID_AUTH || pkt->has_auth)
		return retval;

	/* if the peer did not request this chunk to be authenticated,
	 * don't do it
	 */
	if (!chunk->auth)
		return retval;

	auth = sctp_make_auth(asoc);
	if (!auth)
		return retval;

	retval = __sctp_packet_append_chunk(pkt, auth);

	if (retval != SCTP_XMIT_OK)
		sctp_chunk_free(auth);

	return retval;
}

/* Try to bundle a SACK with the packet. */
static sctp_xmit_t sctp_packet_bundle_sack(struct sctp_packet *pkt,
					   struct sctp_chunk *chunk)
{
	sctp_xmit_t retval = SCTP_XMIT_OK;

	/* If sending DATA and haven't aleady bundled a SACK, try to
	 * bundle one in to the packet.
	 */
	if (sctp_chunk_is_data(chunk) && !pkt->has_sack &&
	    !pkt->has_cookie_echo) {
		struct sctp_association *asoc;
		struct timer_list *timer;
		asoc = pkt->transport->asoc;
		timer = &asoc->timers[SCTP_EVENT_TIMEOUT_SACK];

		/* If the SACK timer is running, we have a pending SACK */
		if (timer_pending(timer)) {
			struct sctp_chunk *sack;

			if (pkt->transport->sack_generation !=
			    pkt->transport->asoc->peer.sack_generation)
				return retval;

			asoc->a_rwnd = asoc->rwnd;
			sack = sctp_make_sack(asoc);
			if (sack) {
				retval = __sctp_packet_append_chunk(pkt, sack);
				if (retval != SCTP_XMIT_OK) {
					sctp_chunk_free(sack);
					goto out;
				}
				asoc->peer.sack_needed = 0;
				if (del_timer(timer))
					sctp_association_put(asoc);
			}
		}
	}
out:
	return retval;
}


/* Append a chunk to the offered packet reporting back any inability to do
 * so.
 */
static sctp_xmit_t __sctp_packet_append_chunk(struct sctp_packet *packet,
					      struct sctp_chunk *chunk)
{
	sctp_xmit_t retval = SCTP_XMIT_OK;
	__u16 chunk_len = SCTP_PAD4(ntohs(chunk->chunk_hdr->length));

	/* Check to see if this chunk will fit into the packet */
	retval = sctp_packet_will_fit(packet, chunk, chunk_len);
	if (retval != SCTP_XMIT_OK)
		goto finish;

	/* We believe that this chunk is OK to add to the packet */
	switch (chunk->chunk_hdr->type) {
	case SCTP_CID_DATA:
		/* Account for the data being in the packet */
		sctp_packet_append_data(packet, chunk);
		/* Disallow SACK bundling after DATA. */
		packet->has_sack = 1;
		/* Disallow AUTH bundling after DATA */
		packet->has_auth = 1;
		/* Let it be knows that packet has DATA in it */
		packet->has_data = 1;
		/* timestamp the chunk for rtx purposes */
		chunk->sent_at = jiffies;
		/* Mainly used for prsctp RTX policy */
		chunk->sent_count++;
		break;
	case SCTP_CID_COOKIE_ECHO:
		packet->has_cookie_echo = 1;
		break;

	case SCTP_CID_SACK:
		packet->has_sack = 1;
		if (chunk->asoc)
			chunk->asoc->stats.osacks++;
		break;

	case SCTP_CID_AUTH:
		packet->has_auth = 1;
		packet->auth = chunk;
		break;
	}

	/* It is OK to send this chunk.  */
	list_add_tail(&chunk->list, &packet->chunk_list);
	packet->size += chunk_len;
	chunk->transport = packet->transport;
finish:
	return retval;
}

/* Append a chunk to the offered packet reporting back any inability to do
 * so.
 */
sctp_xmit_t sctp_packet_append_chunk(struct sctp_packet *packet,
				     struct sctp_chunk *chunk)
{
	sctp_xmit_t retval = SCTP_XMIT_OK;

	pr_debug("%s: packet:%p chunk:%p\n", __func__, packet, chunk);

	/* Data chunks are special.  Before seeing what else we can
	 * bundle into this packet, check to see if we are allowed to
	 * send this DATA.
	 */
	if (sctp_chunk_is_data(chunk)) {
		retval = sctp_packet_can_append_data(packet, chunk);
		if (retval != SCTP_XMIT_OK)
			goto finish;
	}

	/* Try to bundle AUTH chunk */
	retval = sctp_packet_bundle_auth(packet, chunk);
	if (retval != SCTP_XMIT_OK)
		goto finish;

	/* Try to bundle SACK chunk */
	retval = sctp_packet_bundle_sack(packet, chunk);
	if (retval != SCTP_XMIT_OK)
		goto finish;

	retval = __sctp_packet_append_chunk(packet, chunk);

finish:
	return retval;
}

static void sctp_packet_release_owner(struct sk_buff *skb)
{
	sk_free(skb->sk);
}

static void sctp_packet_set_owner_w(struct sk_buff *skb, struct sock *sk)
{
	skb_orphan(skb);
	skb->sk = sk;
	skb->destructor = sctp_packet_release_owner;

	/*
	 * The data chunks have already been accounted for in sctp_sendmsg(),
	 * therefore only reserve a single byte to keep socket around until
	 * the packet has been transmitted.
	 */
	atomic_inc(&sk->sk_wmem_alloc);
}

/* All packets are sent to the network through this function from
 * sctp_outq_tail().
 *
 * The return value is a normal kernel error return value.
 */
int sctp_packet_transmit(struct sctp_packet *packet, gfp_t gfp)
{
	struct sctp_transport *tp = packet->transport;
	struct sctp_association *asoc = tp->asoc;
	struct sctphdr *sh;
	struct sk_buff *nskb = NULL, *head = NULL;
	struct sctp_chunk *chunk, *tmp;
	struct sock *sk;
	int err = 0;
	int padding;		/* How much padding do we need?  */
	int pkt_size;
	__u8 has_data = 0;
	int gso = 0;
	int pktcount = 0;
	int auth_len = 0;
	struct dst_entry *dst;
	unsigned char *auth = NULL;	/* pointer to auth in skb data */

	pr_debug("%s: packet:%p\n", __func__, packet);

	/* Do NOT generate a chunkless packet. */
	if (list_empty(&packet->chunk_list))
		return err;

	/* Set up convenience variables... */
	chunk = list_entry(packet->chunk_list.next, struct sctp_chunk, list);
	sk = chunk->skb->sk;

	/* Allocate the head skb, or main one if not in GSO */
	if (packet->size > tp->pathmtu && !packet->ipfragok) {
		if (sk_can_gso(sk)) {
			gso = 1;
			pkt_size = packet->overhead;
		} else {
			/* If this happens, we trash this packet and try
			 * to build a new one, hopefully correct this
			 * time. Application may notice this error.
			 */
			pr_err_once("Trying to GSO but underlying device doesn't support it.");
			goto err;
		}
	} else {
		pkt_size = packet->size;
	}
	head = alloc_skb(pkt_size + MAX_HEADER, gfp);
	if (!head)
		goto err;
	if (gso) {
		NAPI_GRO_CB(head)->last = head;
		skb_shinfo(head)->gso_type = sk->sk_gso_type;
	}

	/* Make sure the outbound skb has enough header room reserved. */
	skb_reserve(head, packet->overhead + MAX_HEADER);

	/* Set the owning socket so that we know where to get the
	 * destination IP address.
	 */
	sctp_packet_set_owner_w(head, sk);

	if (!sctp_transport_dst_check(tp)) {
		sctp_transport_route(tp, NULL, sctp_sk(sk));
		if (asoc && (asoc->param_flags & SPP_PMTUD_ENABLE)) {
			sctp_assoc_sync_pmtu(sk, asoc);
		}
	}
	dst = dst_clone(tp->dst);
	if (!dst) {
		if (asoc)
			IP_INC_STATS(sock_net(asoc->base.sk),
				     IPSTATS_MIB_OUTNOROUTES);
		goto nodst;
	}
	skb_dst_set(head, dst);

	/* Build the SCTP header.  */
	sh = (struct sctphdr *)skb_push(head, sizeof(struct sctphdr));
	skb_reset_transport_header(head);
	sh->source = htons(packet->source_port);
	sh->dest   = htons(packet->destination_port);

	/* From 6.8 Adler-32 Checksum Calculation:
	 * After the packet is constructed (containing the SCTP common
	 * header and one or more control or DATA chunks), the
	 * transmitter shall:
	 *
	 * 1) Fill in the proper Verification Tag in the SCTP common
	 *    header and initialize the checksum field to 0's.
	 */
	sh->vtag     = htonl(packet->vtag);
	sh->checksum = 0;

	pr_debug("***sctp_transmit_packet***\n");

	do {
		/* Set up convenience variables... */
		chunk = list_entry(packet->chunk_list.next, struct sctp_chunk, list);
		pktcount++;

		/* Calculate packet size, so it fits in PMTU. Leave
		 * other chunks for the next packets.
		 */
		if (gso) {
			pkt_size = packet->overhead;
			list_for_each_entry(chunk, &packet->chunk_list, list) {
				int padded = SCTP_PAD4(chunk->skb->len);

<<<<<<< HEAD
				if (pkt_size + padded > tp->pathmtu)
=======
				if (chunk == packet->auth)
					auth_len = padded;
				else if (auth_len + padded + packet->overhead >
					 tp->pathmtu)
					goto nomem;
				else if (pkt_size + padded > tp->pathmtu)
>>>>>>> d06e622d
					break;
				pkt_size += padded;
			}

			/* Allocate a new skb. */
			nskb = alloc_skb(pkt_size + MAX_HEADER, gfp);
			if (!nskb)
				goto nomem;

			/* Make sure the outbound skb has enough header
			 * room reserved.
			 */
			skb_reserve(nskb, packet->overhead + MAX_HEADER);
		} else {
			nskb = head;
		}

		/**
		 * 3.2  Chunk Field Descriptions
		 *
		 * The total length of a chunk (including Type, Length and
		 * Value fields) MUST be a multiple of 4 bytes.  If the length
		 * of the chunk is not a multiple of 4 bytes, the sender MUST
		 * pad the chunk with all zero bytes and this padding is not
		 * included in the chunk length field.  The sender should
		 * never pad with more than 3 bytes.
		 *
		 * [This whole comment explains SCTP_PAD4() below.]
		 */

		pkt_size -= packet->overhead;
		list_for_each_entry_safe(chunk, tmp, &packet->chunk_list, list) {
			list_del_init(&chunk->list);
			if (sctp_chunk_is_data(chunk)) {
				/* 6.3.1 C4) When data is in flight and when allowed
				 * by rule C5, a new RTT measurement MUST be made each
				 * round trip.  Furthermore, new RTT measurements
				 * SHOULD be made no more than once per round-trip
				 * for a given destination transport address.
				 */

				if (!chunk->resent && !tp->rto_pending) {
					chunk->rtt_in_progress = 1;
					tp->rto_pending = 1;
				}

				has_data = 1;
			}

			padding = SCTP_PAD4(chunk->skb->len) - chunk->skb->len;
			if (padding)
				memset(skb_put(chunk->skb, padding), 0, padding);

			/* if this is the auth chunk that we are adding,
			 * store pointer where it will be added and put
			 * the auth into the packet.
			 */
			if (chunk == packet->auth)
				auth = skb_tail_pointer(nskb);

			memcpy(skb_put(nskb, chunk->skb->len),
			       chunk->skb->data, chunk->skb->len);

			pr_debug("*** Chunk:%p[%s] %s 0x%x, length:%d, chunk->skb->len:%d, rtt_in_progress:%d\n",
				 chunk,
				 sctp_cname(SCTP_ST_CHUNK(chunk->chunk_hdr->type)),
				 chunk->has_tsn ? "TSN" : "No TSN",
				 chunk->has_tsn ? ntohl(chunk->subh.data_hdr->tsn) : 0,
				 ntohs(chunk->chunk_hdr->length), chunk->skb->len,
				 chunk->rtt_in_progress);

			/* If this is a control chunk, this is our last
			 * reference. Free data chunks after they've been
			 * acknowledged or have failed.
			 * Re-queue auth chunks if needed.
			 */
			pkt_size -= SCTP_PAD4(chunk->skb->len);

			if (!sctp_chunk_is_data(chunk) && chunk != packet->auth)
				sctp_chunk_free(chunk);

			if (!pkt_size)
				break;
		}

		/* SCTP-AUTH, Section 6.2
		 *    The sender MUST calculate the MAC as described in RFC2104 [2]
		 *    using the hash function H as described by the MAC Identifier and
		 *    the shared association key K based on the endpoint pair shared key
		 *    described by the shared key identifier.  The 'data' used for the
		 *    computation of the AUTH-chunk is given by the AUTH chunk with its
		 *    HMAC field set to zero (as shown in Figure 6) followed by all
		 *    chunks that are placed after the AUTH chunk in the SCTP packet.
		 */
		if (auth)
			sctp_auth_calculate_hmac(asoc, nskb,
						 (struct sctp_auth_chunk *)auth,
						 gfp);

		if (packet->auth) {
			if (!list_empty(&packet->chunk_list)) {
				/* We will generate more packets, so re-queue
				 * auth chunk.
				 */
				list_add(&packet->auth->list,
					 &packet->chunk_list);
			} else {
				sctp_chunk_free(packet->auth);
				packet->auth = NULL;
			}
		}

		if (!gso)
			break;

		if (skb_gro_receive(&head, nskb)) {
			kfree_skb(nskb);
			goto nomem;
		}
		nskb = NULL;
		if (WARN_ON_ONCE(skb_shinfo(head)->gso_segs >=
				 sk->sk_gso_max_segs))
			goto nomem;
	} while (!list_empty(&packet->chunk_list));

	/* 2) Calculate the Adler-32 checksum of the whole packet,
	 *    including the SCTP common header and all the
	 *    chunks.
	 *
	 * Note: Adler-32 is no longer applicable, as has been replaced
	 * by CRC32-C as described in <draft-ietf-tsvwg-sctpcsum-02.txt>.
	 *
	 * If it's a GSO packet, it's postponed to sctp_skb_segment.
	 */
	if (!sctp_checksum_disable || gso) {
		if (!gso && (!(dst->dev->features & NETIF_F_SCTP_CRC) ||
			     dst_xfrm(dst) || packet->ipfragok)) {
			sh->checksum = sctp_compute_cksum(head, 0);
		} else {
			/* no need to seed pseudo checksum for SCTP */
			head->ip_summed = CHECKSUM_PARTIAL;
			head->csum_start = skb_transport_header(head) - head->head;
			head->csum_offset = offsetof(struct sctphdr, checksum);
		}
	}

	/* IP layer ECN support
	 * From RFC 2481
	 *  "The ECN-Capable Transport (ECT) bit would be set by the
	 *   data sender to indicate that the end-points of the
	 *   transport protocol are ECN-capable."
	 *
	 * Now setting the ECT bit all the time, as it should not cause
	 * any problems protocol-wise even if our peer ignores it.
	 *
	 * Note: The works for IPv6 layer checks this bit too later
	 * in transmission.  See IP6_ECN_flow_xmit().
	 */
	tp->af_specific->ecn_capable(sk);

	/* Set up the IP options.  */
	/* BUG: not implemented
	 * For v4 this all lives somewhere in sk->sk_opt...
	 */

	/* Dump that on IP!  */
	if (asoc) {
		asoc->stats.opackets += pktcount;
		if (asoc->peer.last_sent_to != tp)
			/* Considering the multiple CPU scenario, this is a
			 * "correcter" place for last_sent_to.  --xguo
			 */
			asoc->peer.last_sent_to = tp;
	}

	if (has_data) {
		struct timer_list *timer;
		unsigned long timeout;

		/* Restart the AUTOCLOSE timer when sending data. */
		if (sctp_state(asoc, ESTABLISHED) &&
		    asoc->timeouts[SCTP_EVENT_TIMEOUT_AUTOCLOSE]) {
			timer = &asoc->timers[SCTP_EVENT_TIMEOUT_AUTOCLOSE];
			timeout = asoc->timeouts[SCTP_EVENT_TIMEOUT_AUTOCLOSE];

			if (!mod_timer(timer, jiffies + timeout))
				sctp_association_hold(asoc);
		}
	}

	pr_debug("***sctp_transmit_packet*** skb->len:%d\n", head->len);

	if (gso) {
		/* Cleanup our debris for IP stacks */
		memset(head->cb, 0, max(sizeof(struct inet_skb_parm),
					sizeof(struct inet6_skb_parm)));

		skb_shinfo(head)->gso_segs = pktcount;
		skb_shinfo(head)->gso_size = GSO_BY_FRAGS;

		/* We have to refresh this in case we are xmiting to
		 * more than one transport at a time
		 */
		rcu_read_lock();
		if (__sk_dst_get(sk) != tp->dst) {
			dst_hold(tp->dst);
			sk_setup_caps(sk, tp->dst);
		}
		rcu_read_unlock();
	}
	head->ignore_df = packet->ipfragok;
	tp->af_specific->sctp_xmit(head, tp);
	goto out;

nomem:
	if (packet->auth && list_empty(&packet->auth->list))
		sctp_chunk_free(packet->auth);

nodst:
	/* FIXME: Returning the 'err' will effect all the associations
	 * associated with a socket, although only one of the paths of the
	 * association is unreachable.
	 * The real failure of a transport or association can be passed on
	 * to the user via notifications. So setting this error may not be
	 * required.
	 */
	 /* err = -EHOSTUNREACH; */
	kfree_skb(head);

err:
	list_for_each_entry_safe(chunk, tmp, &packet->chunk_list, list) {
		list_del_init(&chunk->list);
		if (!sctp_chunk_is_data(chunk))
			sctp_chunk_free(chunk);
	}

out:
	sctp_packet_reset(packet);
	return err;
}

/********************************************************************
 * 2nd Level Abstractions
 ********************************************************************/

/* This private function check to see if a chunk can be added */
static sctp_xmit_t sctp_packet_can_append_data(struct sctp_packet *packet,
					   struct sctp_chunk *chunk)
{
	size_t datasize, rwnd, inflight, flight_size;
	struct sctp_transport *transport = packet->transport;
	struct sctp_association *asoc = transport->asoc;
	struct sctp_outq *q = &asoc->outqueue;

	/* RFC 2960 6.1  Transmission of DATA Chunks
	 *
	 * A) At any given time, the data sender MUST NOT transmit new data to
	 * any destination transport address if its peer's rwnd indicates
	 * that the peer has no buffer space (i.e. rwnd is 0, see Section
	 * 6.2.1).  However, regardless of the value of rwnd (including if it
	 * is 0), the data sender can always have one DATA chunk in flight to
	 * the receiver if allowed by cwnd (see rule B below).  This rule
	 * allows the sender to probe for a change in rwnd that the sender
	 * missed due to the SACK having been lost in transit from the data
	 * receiver to the data sender.
	 */

	rwnd = asoc->peer.rwnd;
	inflight = q->outstanding_bytes;
	flight_size = transport->flight_size;

	datasize = sctp_data_size(chunk);

	if (datasize > rwnd && inflight > 0)
		/* We have (at least) one data chunk in flight,
		 * so we can't fall back to rule 6.1 B).
		 */
		return SCTP_XMIT_RWND_FULL;

	/* RFC 2960 6.1  Transmission of DATA Chunks
	 *
	 * B) At any given time, the sender MUST NOT transmit new data
	 * to a given transport address if it has cwnd or more bytes
	 * of data outstanding to that transport address.
	 */
	/* RFC 7.2.4 & the Implementers Guide 2.8.
	 *
	 * 3) ...
	 *    When a Fast Retransmit is being performed the sender SHOULD
	 *    ignore the value of cwnd and SHOULD NOT delay retransmission.
	 */
	if (chunk->fast_retransmit != SCTP_NEED_FRTX &&
	    flight_size >= transport->cwnd)
		return SCTP_XMIT_RWND_FULL;

	/* Nagle's algorithm to solve small-packet problem:
	 * Inhibit the sending of new chunks when new outgoing data arrives
	 * if any previously transmitted data on the connection remains
	 * unacknowledged.
	 */

	if (sctp_sk(asoc->base.sk)->nodelay)
		/* Nagle disabled */
		return SCTP_XMIT_OK;

	if (!sctp_packet_empty(packet))
		/* Append to packet */
		return SCTP_XMIT_OK;

	if (inflight == 0)
		/* Nothing unacked */
		return SCTP_XMIT_OK;

	if (!sctp_state(asoc, ESTABLISHED))
		return SCTP_XMIT_OK;

	/* Check whether this chunk and all the rest of pending data will fit
	 * or delay in hopes of bundling a full sized packet.
	 */
	if (chunk->skb->len + q->out_qlen >
		transport->pathmtu - packet->overhead - sizeof(sctp_data_chunk_t) - 4)
		/* Enough data queued to fill a packet */
		return SCTP_XMIT_OK;

	/* Don't delay large message writes that may have been fragmented */
	if (!chunk->msg->can_delay)
		return SCTP_XMIT_OK;

	/* Defer until all data acked or packet full */
	return SCTP_XMIT_DELAY;
}

/* This private function does management things when adding DATA chunk */
static void sctp_packet_append_data(struct sctp_packet *packet,
				struct sctp_chunk *chunk)
{
	struct sctp_transport *transport = packet->transport;
	size_t datasize = sctp_data_size(chunk);
	struct sctp_association *asoc = transport->asoc;
	u32 rwnd = asoc->peer.rwnd;

	/* Keep track of how many bytes are in flight over this transport. */
	transport->flight_size += datasize;

	/* Keep track of how many bytes are in flight to the receiver. */
	asoc->outqueue.outstanding_bytes += datasize;

	/* Update our view of the receiver's rwnd. */
	if (datasize < rwnd)
		rwnd -= datasize;
	else
		rwnd = 0;

	asoc->peer.rwnd = rwnd;
	/* Has been accepted for transmission. */
	if (!asoc->peer.prsctp_capable)
		chunk->msg->can_abandon = 0;
	sctp_chunk_assign_tsn(chunk);
	sctp_chunk_assign_ssn(chunk);
}

static sctp_xmit_t sctp_packet_will_fit(struct sctp_packet *packet,
					struct sctp_chunk *chunk,
					u16 chunk_len)
{
	size_t psize, pmtu, maxsize;
	sctp_xmit_t retval = SCTP_XMIT_OK;

	psize = packet->size;
	if (packet->transport->asoc)
		pmtu = packet->transport->asoc->pathmtu;
	else
		pmtu = packet->transport->pathmtu;

	/* Decide if we need to fragment or resubmit later. */
	if (psize + chunk_len > pmtu) {
		/* It's OK to fragment at IP level if any one of the following
		 * is true:
		 *	1. The packet is empty (meaning this chunk is greater
		 *	   the MTU)
		 *	2. The packet doesn't have any data in it yet and data
		 *	   requires authentication.
		 */
		if (sctp_packet_empty(packet) ||
		    (!packet->has_data && chunk->auth)) {
			/* We no longer do re-fragmentation.
			 * Just fragment at the IP layer, if we
			 * actually hit this condition
			 */
			packet->ipfragok = 1;
			goto out;
		}

		/* Similarly, if this chunk was built before a PMTU
		 * reduction, we have to fragment it at IP level now. So
		 * if the packet already contains something, we need to
		 * flush.
		 */
		maxsize = pmtu - packet->overhead;
		if (packet->auth)
			maxsize -= SCTP_PAD4(packet->auth->skb->len);
		if (chunk_len > maxsize)
			retval = SCTP_XMIT_PMTU_FULL;

		/* It is also okay to fragment if the chunk we are
		 * adding is a control chunk, but only if current packet
		 * is not a GSO one otherwise it causes fragmentation of
		 * a large frame. So in this case we allow the
		 * fragmentation by forcing it to be in a new packet.
		 */
		if (!sctp_chunk_is_data(chunk) && packet->has_data)
			retval = SCTP_XMIT_PMTU_FULL;

		if (psize + chunk_len > packet->max_size)
			/* Hit GSO/PMTU limit, gotta flush */
			retval = SCTP_XMIT_PMTU_FULL;

		if (!packet->transport->burst_limited &&
		    psize + chunk_len > (packet->transport->cwnd >> 1))
			/* Do not allow a single GSO packet to use more
			 * than half of cwnd.
			 */
			retval = SCTP_XMIT_PMTU_FULL;

		if (packet->transport->burst_limited &&
		    psize + chunk_len > (packet->transport->burst_limited >> 1))
			/* Do not allow a single GSO packet to use more
			 * than half of original cwnd.
			 */
			retval = SCTP_XMIT_PMTU_FULL;
		/* Otherwise it will fit in the GSO packet */
	}

out:
	return retval;
}<|MERGE_RESOLUTION|>--- conflicted
+++ resolved
@@ -511,16 +511,12 @@
 			list_for_each_entry(chunk, &packet->chunk_list, list) {
 				int padded = SCTP_PAD4(chunk->skb->len);
 
-<<<<<<< HEAD
-				if (pkt_size + padded > tp->pathmtu)
-=======
 				if (chunk == packet->auth)
 					auth_len = padded;
 				else if (auth_len + padded + packet->overhead >
 					 tp->pathmtu)
 					goto nomem;
 				else if (pkt_size + padded > tp->pathmtu)
->>>>>>> d06e622d
 					break;
 				pkt_size += padded;
 			}
