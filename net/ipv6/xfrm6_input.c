--- conflicted
+++ resolved
@@ -113,22 +113,6 @@
 			/* Must be an IKE packet.. pass it through */
 			return 1;
 		break;
-<<<<<<< HEAD
-	case UDP_ENCAP_ESPINUDP_NON_IKE:
-		/* Check if this is a keepalive packet.  If so, eat it. */
-		if (len == 1 && udpdata[0] == 0xff) {
-			return -EINVAL;
-		} else if (len > 2 * sizeof(u32) + sizeof(struct ip_esp_hdr) &&
-			   udpdata32[0] == 0 && udpdata32[1] == 0) {
-
-			/* ESP Packet with Non-IKE marker */
-			len = sizeof(struct udphdr) + 2 * sizeof(u32);
-		} else
-			/* Must be an IKE packet.. pass it through */
-			return 1;
-		break;
-=======
->>>>>>> 0c383648
 	}
 
 	/* At this point we are sure that this is an ESPinUDP packet,
