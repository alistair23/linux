--- conflicted
+++ resolved
@@ -291,16 +291,10 @@
 		if (unlikely(!assoc &&
 			     ieee80211_is_data(hdr->frame_control))) {
 #ifdef CONFIG_MAC80211_VERBOSE_DEBUG
-<<<<<<< HEAD
-			pr_debug("%s: dropped data frame to not associated station %pM\n",
-				 tx->sdata->name, hdr->addr1);
-#endif /* CONFIG_MAC80211_VERBOSE_DEBUG */
-=======
 			sdata_info(tx->sdata,
 				   "dropped data frame to not associated station %pM\n",
 				   hdr->addr1);
 #endif
->>>>>>> 42fb0b02
 			I802_DEBUG_INC(tx->local->tx_handlers_drop_not_assoc);
 			return TX_DROP;
 		}
@@ -461,15 +455,8 @@
 			return TX_CONTINUE;
 		}
 
-<<<<<<< HEAD
-#ifdef CONFIG_MAC80211_VERBOSE_PS_DEBUG
-		pr_debug("STA %pM aid %d: PS buffer for AC %d\n",
-			 sta->sta.addr, sta->sta.aid, ac);
-#endif /* CONFIG_MAC80211_VERBOSE_PS_DEBUG */
-=======
 		ps_dbg(sta->sdata, "STA %pM aid %d: PS buffer for AC %d\n",
 		       sta->sta.addr, sta->sta.aid, ac);
->>>>>>> 42fb0b02
 		if (tx->local->total_ps_buffered >= TOTAL_MAX_TX_BUFFER)
 			purge_old_ps_buffers(tx->local);
 		if (skb_queue_len(&sta->ps_tx_buf[ac]) >= STA_MAX_TX_BUFFER) {
@@ -503,15 +490,6 @@
 		       "STA %pM in PS mode, but polling/in SP -> send frame\n",
 		       sta->sta.addr);
 	}
-<<<<<<< HEAD
-#ifdef CONFIG_MAC80211_VERBOSE_PS_DEBUG
-	else if (unlikely(test_sta_flag(sta, WLAN_STA_PS_STA))) {
-		pr_debug("%s: STA %pM in PS mode, but polling/in SP -> send frame\n",
-			 tx->sdata->name, sta->sta.addr);
-	}
-#endif /* CONFIG_MAC80211_VERBOSE_PS_DEBUG */
-=======
->>>>>>> 42fb0b02
 
 	return TX_CONTINUE;
 }
