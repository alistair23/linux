--- conflicted
+++ resolved
@@ -3835,11 +3835,8 @@
 	}
 }
 
-<<<<<<< HEAD
-static void reweight_task_fair(struct rq *rq, struct task_struct *p, int prio)
-=======
-void reweight_task(struct task_struct *p, const struct load_weight *lw)
->>>>>>> d3296052
+static void reweight_task_fair(struct rq *rq, struct task_struct *p,
+			       const struct load_weight *lw)
 {
 	struct sched_entity *se = &p->se;
 	struct cfs_rq *cfs_rq = cfs_rq_of(se);
