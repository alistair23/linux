--- conflicted
+++ resolved
@@ -1435,16 +1435,6 @@
 		goto free_now;
 
 	INIT_LIST_HEAD(&head->list);
-<<<<<<< HEAD
-
-	item = kmalloc(sizeof(*item), GFP_KERNEL);
-	if (!item)
-		goto free_now;
-
-	item->filter = filter;
-	list_add_tail(&item->list, &head->list);
-=======
->>>>>>> 1aee3a44
 
 	list_for_each_entry(file, &tr->events, list) {
 		if (file->system != dir)
@@ -1457,8 +1447,6 @@
 		event_clear_filter(file);
 	}
 
-<<<<<<< HEAD
-=======
 	item = kmalloc(sizeof(*item), GFP_KERNEL);
 	if (!item)
 		goto free_now;
@@ -1466,7 +1454,6 @@
 	item->filter = filter;
 	list_add_tail(&item->list, &head->list);
 
->>>>>>> 1aee3a44
 	delay_free_filter(head);
 	return;
  free_now:
