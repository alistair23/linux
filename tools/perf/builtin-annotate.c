// SPDX-License-Identifier: GPL-2.0
/*
 * builtin-annotate.c
 *
 * Builtin annotate command: Analyze the perf.data input file,
 * look up and read DSOs and symbol information and display
 * a histogram of results, along various sorting keys.
 */
#include "builtin.h"

#include "util/color.h"
#include <linux/list.h>
#include "util/cache.h"
#include <linux/rbtree.h>
#include <linux/zalloc.h>
#include "util/symbol.h"

#include "util/debug.h"

#include "util/evlist.h"
#include "util/evsel.h"
#include "util/annotate.h"
#include "util/annotate-data.h"
#include "util/event.h"
#include <subcmd/parse-options.h>
#include "util/parse-events.h"
#include "util/sort.h"
#include "util/hist.h"
#include "util/dso.h"
#include "util/machine.h"
#include "util/map.h"
#include "util/session.h"
#include "util/tool.h"
#include "util/data.h"
#include "arch/common.h"
#include "util/block-range.h"
#include "util/map_symbol.h"
#include "util/branch.h"
#include "util/util.h"
#include "ui/progress.h"

#include <dlfcn.h>
#include <errno.h>
#include <linux/bitmap.h>
#include <linux/err.h>
#include <inttypes.h>

struct perf_annotate {
	struct perf_tool tool;
	struct perf_session *session;
#ifdef HAVE_SLANG_SUPPORT
	bool	   use_tui;
#endif
	bool	   use_stdio, use_stdio2;
#ifdef HAVE_GTK2_SUPPORT
	bool	   use_gtk;
#endif
	bool	   skip_missing;
	bool	   has_br_stack;
	bool	   group_set;
	bool	   data_type;
	bool	   type_stat;
	bool	   insn_stat;
	float	   min_percent;
	const char *sym_hist_filter;
	const char *cpu_list;
	const char *target_data_type;
	DECLARE_BITMAP(cpu_bitmap, MAX_NR_CPUS);
};

/*
 * Given one basic block:
 *
 *	from	to		branch_i
 *	* ----> *
 *		|
 *		| block
 *		v
 *		* ----> *
 *		from	to	branch_i+1
 *
 * where the horizontal are the branches and the vertical is the executed
 * block of instructions.
 *
 * We count, for each 'instruction', the number of blocks that covered it as
 * well as count the ratio each branch is taken.
 *
 * We can do this without knowing the actual instruction stream by keeping
 * track of the address ranges. We break down ranges such that there is no
 * overlap and iterate from the start until the end.
 *
 * @acme: once we parse the objdump output _before_ processing the samples,
 * we can easily fold the branch.cycles IPC bits in.
 */
static void process_basic_block(struct addr_map_symbol *start,
				struct addr_map_symbol *end,
				struct branch_flags *flags)
{
	struct symbol *sym = start->ms.sym;
	struct annotation *notes = sym ? symbol__annotation(sym) : NULL;
	struct block_range_iter iter;
	struct block_range *entry;
	struct annotated_branch *branch;

	/*
	 * Sanity; NULL isn't executable and the CPU cannot execute backwards
	 */
	if (!start->addr || start->addr > end->addr)
		return;

	iter = block_range__create(start->addr, end->addr);
	if (!block_range_iter__valid(&iter))
		return;

	branch = annotation__get_branch(notes);

	/*
	 * First block in range is a branch target.
	 */
	entry = block_range_iter(&iter);
	assert(entry->is_target);
	entry->entry++;

	do {
		entry = block_range_iter(&iter);

		entry->coverage++;
		entry->sym = sym;

		if (branch)
			branch->max_coverage = max(branch->max_coverage, entry->coverage);

	} while (block_range_iter__next(&iter));

	/*
	 * Last block in rage is a branch.
	 */
	entry = block_range_iter(&iter);
	assert(entry->is_branch);
	entry->taken++;
	if (flags->predicted)
		entry->pred++;
}

static void process_branch_stack(struct branch_stack *bs, struct addr_location *al,
				 struct perf_sample *sample)
{
	struct addr_map_symbol *prev = NULL;
	struct branch_info *bi;
	int i;

	if (!bs || !bs->nr)
		return;

	bi = sample__resolve_bstack(sample, al);
	if (!bi)
		return;

	for (i = bs->nr - 1; i >= 0; i--) {
		/*
		 * XXX filter against symbol
		 */
		if (prev)
			process_basic_block(prev, &bi[i].from, &bi[i].flags);
		prev = &bi[i].to;
	}

	free(bi);
}

static int hist_iter__branch_callback(struct hist_entry_iter *iter,
				      struct addr_location *al __maybe_unused,
				      bool single __maybe_unused,
				      void *arg __maybe_unused)
{
	struct hist_entry *he = iter->he;
	struct branch_info *bi;
	struct perf_sample *sample = iter->sample;
	struct evsel *evsel = iter->evsel;
	int err;

	bi = he->branch_info;
	err = addr_map_symbol__inc_samples(&bi->from, sample, evsel);

	if (err)
		goto out;

	err = addr_map_symbol__inc_samples(&bi->to, sample, evsel);

out:
	return err;
}

static int process_branch_callback(struct evsel *evsel,
				   struct perf_sample *sample,
				   struct addr_location *al,
				   struct perf_annotate *ann,
				   struct machine *machine)
{
	struct hist_entry_iter iter = {
		.evsel		= evsel,
		.sample		= sample,
		.add_entry_cb	= hist_iter__branch_callback,
		.hide_unresolved	= symbol_conf.hide_unresolved,
		.ops		= &hist_iter_branch,
	};
	struct addr_location a;
	int ret;

	addr_location__init(&a);
	if (machine__resolve(machine, &a, sample) < 0) {
		ret = -1;
		goto out;
	}

	if (a.sym == NULL) {
		ret = 0;
		goto out;
	}

	if (a.map != NULL)
		dso__set_hit(map__dso(a.map));

	hist__account_cycles(sample->branch_stack, al, sample, false, NULL);

	ret = hist_entry_iter__add(&iter, &a, PERF_MAX_STACK_DEPTH, ann);
out:
	addr_location__exit(&a);
	return ret;
}

static bool has_annotation(struct perf_annotate *ann)
{
	return ui__has_annotation() || ann->use_stdio2;
}

static int evsel__add_sample(struct evsel *evsel, struct perf_sample *sample,
			     struct addr_location *al, struct perf_annotate *ann,
			     struct machine *machine)
{
	struct hists *hists = evsel__hists(evsel);
	struct hist_entry *he;
	int ret;

	if ((!ann->has_br_stack || !has_annotation(ann)) &&
	    ann->sym_hist_filter != NULL &&
	    (al->sym == NULL ||
	     strcmp(ann->sym_hist_filter, al->sym->name) != 0)) {
		/* We're only interested in a symbol named sym_hist_filter */
		/*
		 * FIXME: why isn't this done in the symbol_filter when loading
		 * the DSO?
		 */
		if (al->sym != NULL) {
			struct dso *dso = map__dso(al->map);

			rb_erase_cached(&al->sym->rb_node, dso__symbols(dso));
			symbol__delete(al->sym);
			dso__reset_find_symbol_cache(dso);
		}
		return 0;
	}

	/*
	 * XXX filtered samples can still have branch entries pointing into our
	 * symbol and are missed.
	 */
	process_branch_stack(sample->branch_stack, al, sample);

	if (ann->has_br_stack && has_annotation(ann))
		return process_branch_callback(evsel, sample, al, ann, machine);

	he = hists__add_entry(hists, al, NULL, NULL, NULL, NULL, sample, true);
	if (he == NULL)
		return -ENOMEM;

	ret = hist_entry__inc_addr_samples(he, sample, evsel, al->addr);
	hists__inc_nr_samples(hists, true);
	return ret;
}

static int process_sample_event(struct perf_tool *tool,
				union perf_event *event,
				struct perf_sample *sample,
				struct evsel *evsel,
				struct machine *machine)
{
	struct perf_annotate *ann = container_of(tool, struct perf_annotate, tool);
	struct addr_location al;
	int ret = 0;

	addr_location__init(&al);
	if (machine__resolve(machine, &al, sample) < 0) {
		pr_warning("problem processing %d event, skipping it.\n",
			   event->header.type);
		ret = -1;
		goto out_put;
	}

	if (ann->cpu_list && !test_bit(sample->cpu, ann->cpu_bitmap))
		goto out_put;

	if (!al.filtered &&
	    evsel__add_sample(evsel, sample, &al, ann, machine)) {
		pr_warning("problem incrementing symbol count, "
			   "skipping event\n");
		ret = -1;
	}
out_put:
	addr_location__exit(&al);
	return ret;
}

static int process_feature_event(struct perf_session *session,
				 union perf_event *event)
{
	if (event->feat.feat_id < HEADER_LAST_FEATURE)
		return perf_event__process_feature(session, event);
	return 0;
}

static int hist_entry__tty_annotate(struct hist_entry *he,
				    struct evsel *evsel,
				    struct perf_annotate *ann)
{
	if (!ann->use_stdio2)
		return symbol__tty_annotate(&he->ms, evsel);
<<<<<<< HEAD

	return symbol__tty_annotate2(&he->ms, evsel);
}

static void print_annotated_data_header(struct hist_entry *he, struct evsel *evsel)
{
	struct dso *dso = map__dso(he->ms.map);
	int nr_members = 1;
	int nr_samples = he->stat.nr_events;

	if (evsel__is_group_event(evsel)) {
		struct hist_entry *pair;

		list_for_each_entry(pair, &he->pairs.head, pairs.node)
			nr_samples += pair->stat.nr_events;
	}

	printf("Annotate type: '%s' in %s (%d samples):\n",
	       he->mem_type->self.type_name, dso->name, nr_samples);

	if (evsel__is_group_event(evsel)) {
		struct evsel *pos;
		int i = 0;

		for_each_group_evsel(pos, evsel)
			printf(" event[%d] = %s\n", i++, pos->name);

		nr_members = evsel->core.nr_members;
	}

	printf("============================================================================\n");
	printf("%*s %10s %10s  %s\n", 11 * nr_members, "samples", "offset", "size", "field");
}

static void print_annotated_data_type(struct annotated_data_type *mem_type,
				      struct annotated_member *member,
				      struct evsel *evsel, int indent)
{
	struct annotated_member *child;
	struct type_hist *h = mem_type->histograms[evsel->core.idx];
	int i, nr_events = 1, samples = 0;

	for (i = 0; i < member->size; i++)
		samples += h->addr[member->offset + i].nr_samples;
	printf(" %10d", samples);

	if (evsel__is_group_event(evsel)) {
		struct evsel *pos;

		for_each_group_member(pos, evsel) {
			h = mem_type->histograms[pos->core.idx];

			samples = 0;
			for (i = 0; i < member->size; i++)
				samples += h->addr[member->offset + i].nr_samples;
			printf(" %10d", samples);
		}
		nr_events = evsel->core.nr_members;
	}

	printf(" %10d %10d  %*s%s\t%s",
	       member->offset, member->size, indent, "", member->type_name,
	       member->var_name ?: "");

	if (!list_empty(&member->children))
		printf(" {\n");

	list_for_each_entry(child, &member->children, node)
		print_annotated_data_type(mem_type, child, evsel, indent + 4);

	if (!list_empty(&member->children))
		printf("%*s}", 11 * nr_events + 24 + indent, "");
	printf(";\n");
=======

	return symbol__tty_annotate2(&he->ms, evsel);
>>>>>>> 0c383648
}

static void print_annotate_data_stat(struct annotated_data_stat *s)
{
#define PRINT_STAT(fld) if (s->fld) printf("%10d : %s\n", s->fld, #fld)

	int bad = s->no_sym +
			s->no_insn +
			s->no_insn_ops +
			s->no_mem_ops +
			s->no_reg +
			s->no_dbginfo +
			s->no_cuinfo +
			s->no_var +
			s->no_typeinfo +
			s->invalid_size +
			s->bad_offset;
	int ok = s->total - bad;

	printf("Annotate data type stats:\n");
	printf("total %d, ok %d (%.1f%%), bad %d (%.1f%%)\n",
		s->total, ok, 100.0 * ok / (s->total ?: 1), bad, 100.0 * bad / (s->total ?: 1));
	printf("-----------------------------------------------------------\n");
	PRINT_STAT(no_sym);
	PRINT_STAT(no_insn);
	PRINT_STAT(no_insn_ops);
	PRINT_STAT(no_mem_ops);
	PRINT_STAT(no_reg);
	PRINT_STAT(no_dbginfo);
	PRINT_STAT(no_cuinfo);
	PRINT_STAT(no_var);
	PRINT_STAT(no_typeinfo);
	PRINT_STAT(invalid_size);
	PRINT_STAT(bad_offset);
<<<<<<< HEAD
=======
	PRINT_STAT(insn_track);
>>>>>>> 0c383648
	printf("\n");

#undef PRINT_STAT
}

static void print_annotate_item_stat(struct list_head *head, const char *title)
{
	struct annotated_item_stat *istat, *pos, *iter;
	int total_good, total_bad, total;
	int sum1, sum2;
	LIST_HEAD(tmp);

	/* sort the list by count */
	list_splice_init(head, &tmp);
	total_good = total_bad = 0;

	list_for_each_entry_safe(istat, pos, &tmp, list) {
		total_good += istat->good;
		total_bad += istat->bad;
		sum1 = istat->good + istat->bad;

		list_for_each_entry(iter, head, list) {
			sum2 = iter->good + iter->bad;
			if (sum1 > sum2)
				break;
		}
		list_move_tail(&istat->list, &iter->list);
	}
	total = total_good + total_bad;

	printf("Annotate %s stats\n", title);
	printf("total %d, ok %d (%.1f%%), bad %d (%.1f%%)\n\n", total,
	       total_good, 100.0 * total_good / (total ?: 1),
	       total_bad, 100.0 * total_bad / (total ?: 1));
	printf("  %-10s: %5s %5s\n", "Name", "Good", "Bad");
	printf("-----------------------------------------------------------\n");
	list_for_each_entry(istat, head, list)
		printf("  %-10s: %5d %5d\n", istat->name, istat->good, istat->bad);
	printf("\n");
}

static void hists__find_annotations(struct hists *hists,
				    struct evsel *evsel,
				    struct perf_annotate *ann)
{
	struct rb_node *nd = rb_first_cached(&hists->entries), *next;
	int key = K_RIGHT;

	if (ann->type_stat)
		print_annotate_data_stat(&ann_data_stat);
	if (ann->insn_stat)
		print_annotate_item_stat(&ann_insn_stat, "Instruction");

	while (nd) {
		struct hist_entry *he = rb_entry(nd, struct hist_entry, rb_node);
		struct annotation *notes;

		if (he->ms.sym == NULL || dso__annotate_warned(map__dso(he->ms.map)))
			goto find_next;

		if (ann->sym_hist_filter &&
		    (strcmp(he->ms.sym->name, ann->sym_hist_filter) != 0))
			goto find_next;

		if (ann->min_percent) {
			float percent = 0;
			u64 total = hists__total_period(hists);

			if (total)
				percent = 100.0 * he->stat.period / total;

			if (percent < ann->min_percent)
				goto find_next;
		}

		notes = symbol__annotation(he->ms.sym);
		if (notes->src == NULL) {
find_next:
			if (key == K_LEFT || key == '<')
				nd = rb_prev(nd);
			else
				nd = rb_next(nd);
			continue;
		}

		if (ann->data_type) {
			/* skip unknown type */
			if (he->mem_type->histograms == NULL)
				goto find_next;

			if (ann->target_data_type) {
				const char *type_name = he->mem_type->self.type_name;

				/* skip 'struct ' prefix in the type name */
				if (strncmp(ann->target_data_type, "struct ", 7) &&
				    !strncmp(type_name, "struct ", 7))
					type_name += 7;

				/* skip 'union ' prefix in the type name */
				if (strncmp(ann->target_data_type, "union ", 6) &&
				    !strncmp(type_name, "union ", 6))
					type_name += 6;

				if (strcmp(ann->target_data_type, type_name))
					goto find_next;
			}

<<<<<<< HEAD
			print_annotated_data_header(he, evsel);
			print_annotated_data_type(he->mem_type, &he->mem_type->self, evsel, 0);
			printf("\n");
			goto find_next;
=======
			if (use_browser == 1)
				key = hist_entry__annotate_data_tui(he, evsel, NULL);
			else
				key = hist_entry__annotate_data_tty(he, evsel);

			switch (key) {
			case -1:
				if (!ann->skip_missing)
					return;
				/* fall through */
			case K_RIGHT:
			case '>':
				next = rb_next(nd);
				break;
			case K_LEFT:
			case '<':
				next = rb_prev(nd);
				break;
			default:
				return;
			}

			if (use_browser == 0 || next != NULL)
				nd = next;

			continue;
>>>>>>> 0c383648
		}

		if (use_browser == 2) {
			int ret;
			int (*annotate)(struct hist_entry *he,
					struct evsel *evsel,
					struct hist_browser_timer *hbt);

			annotate = dlsym(perf_gtk_handle,
					 "hist_entry__gtk_annotate");
			if (annotate == NULL) {
				ui__error("GTK browser not found!\n");
				return;
			}

			ret = annotate(he, evsel, NULL);
			if (!ret || !ann->skip_missing)
				return;

			/* skip missing symbols */
			nd = rb_next(nd);
		} else if (use_browser == 1) {
			key = hist_entry__tui_annotate(he, evsel, NULL);

			switch (key) {
			case -1:
				if (!ann->skip_missing)
					return;
				/* fall through */
			case K_RIGHT:
			case '>':
				next = rb_next(nd);
				break;
			case K_LEFT:
			case '<':
				next = rb_prev(nd);
				break;
			default:
				return;
			}

			if (next != NULL)
				nd = next;
		} else {
			hist_entry__tty_annotate(he, evsel, ann);
			nd = rb_next(nd);
		}
	}
}

static int __cmd_annotate(struct perf_annotate *ann)
{
	int ret;
	struct perf_session *session = ann->session;
	struct evsel *pos;
	u64 total_nr_samples;

	if (ann->cpu_list) {
		ret = perf_session__cpu_bitmap(session, ann->cpu_list,
					       ann->cpu_bitmap);
		if (ret)
			goto out;
	}

	if (!annotate_opts.objdump_path) {
		ret = perf_env__lookup_objdump(&session->header.env,
					       &annotate_opts.objdump_path);
		if (ret)
			goto out;
	}

	ret = perf_session__process_events(session);
	if (ret)
		goto out;

	if (dump_trace) {
		perf_session__fprintf_nr_events(session, stdout, false);
		evlist__fprintf_nr_events(session->evlist, stdout, false);
		goto out;
	}

	if (verbose > 3)
		perf_session__fprintf(session, stdout);

	if (verbose > 2)
		perf_session__fprintf_dsos(session, stdout);

	total_nr_samples = 0;
	evlist__for_each_entry(session->evlist, pos) {
		struct hists *hists = evsel__hists(pos);
		u32 nr_samples = hists->stats.nr_samples;
		struct ui_progress prog;

		if (nr_samples > 0) {
			total_nr_samples += nr_samples;

			ui_progress__init(&prog, nr_samples,
					  "Merging related events...");
			hists__collapse_resort(hists, &prog);
			ui_progress__finish();

			/* Don't sort callchain */
			evsel__reset_sample_bit(pos, CALLCHAIN);

<<<<<<< HEAD
=======
			ui_progress__init(&prog, nr_samples,
					  "Sorting events for output...");
			evsel__output_resort(pos, &prog);
			ui_progress__finish();

>>>>>>> 0c383648
			/*
			 * An event group needs to display other events too.
			 * Let's delay printing until other events are processed.
			 */
			if (symbol_conf.event_group) {
				if (!evsel__is_group_leader(pos)) {
					struct hists *leader_hists;

					leader_hists = evsel__hists(evsel__leader(pos));
					hists__match(leader_hists, hists);
					hists__link(leader_hists, hists);
				}
				continue;
			}

			hists__find_annotations(hists, pos, ann);
		}
	}

	if (total_nr_samples == 0) {
		ui__error("The %s data has no samples!\n", session->data->path);
		goto out;
	}

	/* Display group events together */
	evlist__for_each_entry(session->evlist, pos) {
		struct hists *hists = evsel__hists(pos);
		u32 nr_samples = hists->stats.nr_samples;

		if (nr_samples == 0)
			continue;

		if (!symbol_conf.event_group || !evsel__is_group_leader(pos))
			continue;

		hists__find_annotations(hists, pos, ann);
	}

	if (use_browser == 2) {
		void (*show_annotations)(void);

		show_annotations = dlsym(perf_gtk_handle,
					 "perf_gtk__show_annotations");
		if (show_annotations == NULL) {
			ui__error("GTK browser not found!\n");
			goto out;
		}
		show_annotations();
	}

out:
	return ret;
}

static int parse_percent_limit(const struct option *opt, const char *str,
			       int unset __maybe_unused)
{
	struct perf_annotate *ann = opt->value;
	double pcnt = strtof(str, NULL);

	ann->min_percent = pcnt;
	return 0;
}

static int parse_data_type(const struct option *opt, const char *str, int unset)
{
	struct perf_annotate *ann = opt->value;

	ann->data_type = !unset;
	if (str)
		ann->target_data_type = strdup(str);

	return 0;
}

static const char * const annotate_usage[] = {
	"perf annotate [<options>]",
	NULL
};

int cmd_annotate(int argc, const char **argv)
{
	struct perf_annotate annotate = {
		.tool = {
			.sample	= process_sample_event,
			.mmap	= perf_event__process_mmap,
			.mmap2	= perf_event__process_mmap2,
			.comm	= perf_event__process_comm,
			.exit	= perf_event__process_exit,
			.fork	= perf_event__process_fork,
			.namespaces = perf_event__process_namespaces,
			.attr	= perf_event__process_attr,
			.build_id = perf_event__process_build_id,
#ifdef HAVE_LIBTRACEEVENT
			.tracing_data   = perf_event__process_tracing_data,
#endif
			.id_index	= perf_event__process_id_index,
			.auxtrace_info	= perf_event__process_auxtrace_info,
			.auxtrace	= perf_event__process_auxtrace,
			.feature	= process_feature_event,
			.ordered_events = true,
			.ordering_requires_timestamps = true,
		},
	};
	struct perf_data data = {
		.mode  = PERF_DATA_MODE_READ,
	};
	struct itrace_synth_opts itrace_synth_opts = {
		.set = 0,
	};
	const char *disassembler_style = NULL, *objdump_path = NULL, *addr2line_path = NULL;
	struct option options[] = {
	OPT_STRING('i', "input", &input_name, "file",
		    "input file name"),
	OPT_STRING('d', "dsos", &symbol_conf.dso_list_str, "dso[,dso...]",
		   "only consider symbols in these dsos"),
	OPT_STRING('s', "symbol", &annotate.sym_hist_filter, "symbol",
		    "symbol to annotate"),
	OPT_BOOLEAN('f', "force", &data.force, "don't complain, do it"),
	OPT_INCR('v', "verbose", &verbose,
		    "be more verbose (show symbol address, etc)"),
	OPT_BOOLEAN('q', "quiet", &quiet, "do now show any warnings or messages"),
	OPT_BOOLEAN('D', "dump-raw-trace", &dump_trace,
		    "dump raw trace in ASCII"),
#ifdef HAVE_GTK2_SUPPORT
	OPT_BOOLEAN(0, "gtk", &annotate.use_gtk, "Use the GTK interface"),
#endif
#ifdef HAVE_SLANG_SUPPORT
	OPT_BOOLEAN(0, "tui", &annotate.use_tui, "Use the TUI interface"),
#endif
	OPT_BOOLEAN(0, "stdio", &annotate.use_stdio, "Use the stdio interface"),
	OPT_BOOLEAN(0, "stdio2", &annotate.use_stdio2, "Use the stdio interface"),
	OPT_BOOLEAN(0, "ignore-vmlinux", &symbol_conf.ignore_vmlinux,
                    "don't load vmlinux even if found"),
	OPT_STRING('k', "vmlinux", &symbol_conf.vmlinux_name,
		   "file", "vmlinux pathname"),
	OPT_BOOLEAN('m', "modules", &symbol_conf.use_modules,
		    "load module symbols - WARNING: use only with -k and LIVE kernel"),
	OPT_BOOLEAN('l', "print-line", &annotate_opts.print_lines,
		    "print matching source lines (may be slow)"),
	OPT_BOOLEAN('P', "full-paths", &annotate_opts.full_path,
		    "Don't shorten the displayed pathnames"),
	OPT_BOOLEAN(0, "skip-missing", &annotate.skip_missing,
		    "Skip symbols that cannot be annotated"),
	OPT_BOOLEAN_SET(0, "group", &symbol_conf.event_group,
			&annotate.group_set,
			"Show event group information together"),
	OPT_STRING('C', "cpu", &annotate.cpu_list, "cpu", "list of cpus to profile"),
	OPT_CALLBACK(0, "symfs", NULL, "directory",
		     "Look for files with symbols relative to this directory",
		     symbol__config_symfs),
	OPT_BOOLEAN(0, "source", &annotate_opts.annotate_src,
		    "Interleave source code with assembly code (default)"),
	OPT_BOOLEAN(0, "asm-raw", &annotate_opts.show_asm_raw,
		    "Display raw encoding of assembly instructions (default)"),
	OPT_STRING('M', "disassembler-style", &disassembler_style, "disassembler style",
		   "Specify disassembler style (e.g. -M intel for intel syntax)"),
	OPT_STRING(0, "prefix", &annotate_opts.prefix, "prefix",
		    "Add prefix to source file path names in programs (with --prefix-strip)"),
	OPT_STRING(0, "prefix-strip", &annotate_opts.prefix_strip, "N",
		    "Strip first N entries of source file path name in programs (with --prefix)"),
	OPT_STRING(0, "objdump", &objdump_path, "path",
		   "objdump binary to use for disassembly and annotations"),
	OPT_STRING(0, "addr2line", &addr2line_path, "path",
		   "addr2line binary to use for line numbers"),
	OPT_BOOLEAN(0, "demangle", &symbol_conf.demangle,
		    "Enable symbol demangling"),
	OPT_BOOLEAN(0, "demangle-kernel", &symbol_conf.demangle_kernel,
		    "Enable kernel symbol demangling"),
	OPT_BOOLEAN(0, "show-total-period", &symbol_conf.show_total_period,
		    "Show a column with the sum of periods"),
	OPT_BOOLEAN('n', "show-nr-samples", &symbol_conf.show_nr_samples,
		    "Show a column with the number of samples"),
	OPT_CALLBACK_DEFAULT(0, "stdio-color", NULL, "mode",
			     "'always' (default), 'never' or 'auto' only applicable to --stdio mode",
			     stdio__config_color, "always"),
	OPT_CALLBACK(0, "percent-type", &annotate_opts, "local-period",
		     "Set percent type local/global-period/hits",
		     annotate_parse_percent_type),
	OPT_CALLBACK(0, "percent-limit", &annotate, "percent",
		     "Don't show entries under that percent", parse_percent_limit),
	OPT_CALLBACK_OPTARG(0, "itrace", &itrace_synth_opts, NULL, "opts",
			    "Instruction Tracing options\n" ITRACE_HELP,
			    itrace_parse_synth_opts),
	OPT_CALLBACK_OPTARG(0, "data-type", &annotate, NULL, "name",
			    "Show data type annotate for the memory accesses",
			    parse_data_type),
	OPT_BOOLEAN(0, "type-stat", &annotate.type_stat,
		    "Show stats for the data type annotation"),
	OPT_BOOLEAN(0, "insn-stat", &annotate.insn_stat,
		    "Show instruction stats for the data type annotation"),
	OPT_END()
	};
	int ret;

	set_option_flag(options, 0, "show-total-period", PARSE_OPT_EXCLUSIVE);
	set_option_flag(options, 0, "show-nr-samples", PARSE_OPT_EXCLUSIVE);

	annotation_options__init();

	ret = hists__init();
	if (ret < 0)
		return ret;

	annotation_config__init();

	argc = parse_options(argc, argv, options, annotate_usage, 0);
	if (argc) {
		/*
		 * Special case: if there's an argument left then assume that
		 * it's a symbol filter:
		 */
		if (argc > 1)
			usage_with_options(annotate_usage, options);

		annotate.sym_hist_filter = argv[0];
	}

	if (disassembler_style) {
		annotate_opts.disassembler_style = strdup(disassembler_style);
		if (!annotate_opts.disassembler_style)
			return -ENOMEM;
	}
	if (objdump_path) {
		annotate_opts.objdump_path = strdup(objdump_path);
		if (!annotate_opts.objdump_path)
			return -ENOMEM;
	}
	if (addr2line_path) {
		symbol_conf.addr2line_path = strdup(addr2line_path);
		if (!symbol_conf.addr2line_path)
			return -ENOMEM;
	}

	if (annotate_check_args() < 0)
		return -EINVAL;

#ifdef HAVE_GTK2_SUPPORT
	if (symbol_conf.show_nr_samples && annotate.use_gtk) {
		pr_err("--show-nr-samples is not available in --gtk mode at this time\n");
		return ret;
	}
#endif

#ifndef HAVE_DWARF_GETLOCATIONS_SUPPORT
	if (annotate.data_type) {
		pr_err("Error: Data type profiling is disabled due to missing DWARF support\n");
		return -ENOTSUP;
	}
#endif

	ret = symbol__validate_sym_arguments();
	if (ret)
		return ret;

	if (quiet)
		perf_quiet_option();

	data.path = input_name;

	annotate.session = perf_session__new(&data, &annotate.tool);
	if (IS_ERR(annotate.session))
		return PTR_ERR(annotate.session);

	annotate.session->itrace_synth_opts = &itrace_synth_opts;

	annotate.has_br_stack = perf_header__has_feat(&annotate.session->header,
						      HEADER_BRANCH_STACK);

	if (annotate.group_set)
		evlist__force_leader(annotate.session->evlist);

	ret = symbol__annotation_init();
	if (ret < 0)
		goto out_delete;

	symbol_conf.try_vmlinux_path = true;

	ret = symbol__init(&annotate.session->header.env);
	if (ret < 0)
		goto out_delete;

	if (annotate.use_stdio || annotate.use_stdio2)
		use_browser = 0;
#ifdef HAVE_SLANG_SUPPORT
	else if (annotate.use_tui)
		use_browser = 1;
#endif
#ifdef HAVE_GTK2_SUPPORT
	else if (annotate.use_gtk)
		use_browser = 2;
#endif

<<<<<<< HEAD
	/* FIXME: only support stdio for now */
	if (annotate.data_type) {
		use_browser = 0;
=======
	if (annotate.data_type) {
>>>>>>> 0c383648
		annotate_opts.annotate_src = false;
		symbol_conf.annotate_data_member = true;
		symbol_conf.annotate_data_sample = true;
	}

	setup_browser(true);

	/*
	 * Events of different processes may correspond to the same
	 * symbol, we do not care about the processes in annotate,
	 * set sort order to avoid repeated output.
	 */
	if (annotate.data_type)
		sort_order = "dso,type";
	else
		sort_order = "dso,symbol";

	/*
	 * Set SORT_MODE__BRANCH so that annotate display IPC/Cycle
	 * if branch info is in perf data in TUI mode.
	 */
	if ((use_browser == 1 || annotate.use_stdio2) && annotate.has_br_stack)
		sort__mode = SORT_MODE__BRANCH;

	if (setup_sorting(NULL) < 0)
		usage_with_options(annotate_usage, options);

	ret = __cmd_annotate(&annotate);

out_delete:
	/*
	 * Speed up the exit process by only deleting for debug builds. For
	 * large files this can save time.
	 */
#ifndef NDEBUG
	perf_session__delete(annotate.session);
#endif
	annotation_options__exit();

	return ret;
}<|MERGE_RESOLUTION|>--- conflicted
+++ resolved
@@ -325,84 +325,8 @@
 {
 	if (!ann->use_stdio2)
 		return symbol__tty_annotate(&he->ms, evsel);
-<<<<<<< HEAD
 
 	return symbol__tty_annotate2(&he->ms, evsel);
-}
-
-static void print_annotated_data_header(struct hist_entry *he, struct evsel *evsel)
-{
-	struct dso *dso = map__dso(he->ms.map);
-	int nr_members = 1;
-	int nr_samples = he->stat.nr_events;
-
-	if (evsel__is_group_event(evsel)) {
-		struct hist_entry *pair;
-
-		list_for_each_entry(pair, &he->pairs.head, pairs.node)
-			nr_samples += pair->stat.nr_events;
-	}
-
-	printf("Annotate type: '%s' in %s (%d samples):\n",
-	       he->mem_type->self.type_name, dso->name, nr_samples);
-
-	if (evsel__is_group_event(evsel)) {
-		struct evsel *pos;
-		int i = 0;
-
-		for_each_group_evsel(pos, evsel)
-			printf(" event[%d] = %s\n", i++, pos->name);
-
-		nr_members = evsel->core.nr_members;
-	}
-
-	printf("============================================================================\n");
-	printf("%*s %10s %10s  %s\n", 11 * nr_members, "samples", "offset", "size", "field");
-}
-
-static void print_annotated_data_type(struct annotated_data_type *mem_type,
-				      struct annotated_member *member,
-				      struct evsel *evsel, int indent)
-{
-	struct annotated_member *child;
-	struct type_hist *h = mem_type->histograms[evsel->core.idx];
-	int i, nr_events = 1, samples = 0;
-
-	for (i = 0; i < member->size; i++)
-		samples += h->addr[member->offset + i].nr_samples;
-	printf(" %10d", samples);
-
-	if (evsel__is_group_event(evsel)) {
-		struct evsel *pos;
-
-		for_each_group_member(pos, evsel) {
-			h = mem_type->histograms[pos->core.idx];
-
-			samples = 0;
-			for (i = 0; i < member->size; i++)
-				samples += h->addr[member->offset + i].nr_samples;
-			printf(" %10d", samples);
-		}
-		nr_events = evsel->core.nr_members;
-	}
-
-	printf(" %10d %10d  %*s%s\t%s",
-	       member->offset, member->size, indent, "", member->type_name,
-	       member->var_name ?: "");
-
-	if (!list_empty(&member->children))
-		printf(" {\n");
-
-	list_for_each_entry(child, &member->children, node)
-		print_annotated_data_type(mem_type, child, evsel, indent + 4);
-
-	if (!list_empty(&member->children))
-		printf("%*s}", 11 * nr_events + 24 + indent, "");
-	printf(";\n");
-=======
-
-	return symbol__tty_annotate2(&he->ms, evsel);
->>>>>>> 0c383648
 }
 
 static void print_annotate_data_stat(struct annotated_data_stat *s)
@@ -437,10 +361,7 @@
 	PRINT_STAT(no_typeinfo);
 	PRINT_STAT(invalid_size);
 	PRINT_STAT(bad_offset);
-<<<<<<< HEAD
-=======
 	PRINT_STAT(insn_track);
->>>>>>> 0c383648
 	printf("\n");
 
 #undef PRINT_STAT
@@ -548,12 +469,6 @@
 					goto find_next;
 			}
 
-<<<<<<< HEAD
-			print_annotated_data_header(he, evsel);
-			print_annotated_data_type(he->mem_type, &he->mem_type->self, evsel, 0);
-			printf("\n");
-			goto find_next;
-=======
 			if (use_browser == 1)
 				key = hist_entry__annotate_data_tui(he, evsel, NULL);
 			else
@@ -580,7 +495,6 @@
 				nd = next;
 
 			continue;
->>>>>>> 0c383648
 		}
 
 		if (use_browser == 2) {
@@ -685,14 +599,11 @@
 			/* Don't sort callchain */
 			evsel__reset_sample_bit(pos, CALLCHAIN);
 
-<<<<<<< HEAD
-=======
 			ui_progress__init(&prog, nr_samples,
 					  "Sorting events for output...");
 			evsel__output_resort(pos, &prog);
 			ui_progress__finish();
 
->>>>>>> 0c383648
 			/*
 			 * An event group needs to display other events too.
 			 * Let's delay printing until other events are processed.
@@ -986,13 +897,7 @@
 		use_browser = 2;
 #endif
 
-<<<<<<< HEAD
-	/* FIXME: only support stdio for now */
 	if (annotate.data_type) {
-		use_browser = 0;
-=======
-	if (annotate.data_type) {
->>>>>>> 0c383648
 		annotate_opts.annotate_src = false;
 		symbol_conf.annotate_data_member = true;
 		symbol_conf.annotate_data_sample = true;
