/* SPDX-License-Identifier: GPL-2.0-or-later */
/*
 *	Definitions for the 'struct sk_buff' memory handlers.
 *
 *	Authors:
 *		Alan Cox, <gw4pts@gw4pts.ampr.org>
 *		Florian La Roche, <rzsfl@rz.uni-sb.de>
 */

#ifndef _LINUX_SKBUFF_H
#define _LINUX_SKBUFF_H

#include <linux/kernel.h>
#include <linux/compiler.h>
#include <linux/time.h>
#include <linux/bug.h>
#include <linux/bvec.h>
#include <linux/cache.h>
#include <linux/rbtree.h>
#include <linux/socket.h>
#include <linux/refcount.h>

#include <linux/atomic.h>
#include <asm/types.h>
#include <linux/spinlock.h>
#include <net/checksum.h>
#include <linux/rcupdate.h>
#include <linux/dma-mapping.h>
#include <linux/netdev_features.h>
#include <net/flow_dissector.h>
#include <linux/in6.h>
#include <linux/if_packet.h>
#include <linux/llist.h>
#include <net/flow.h>
#if IS_ENABLED(CONFIG_NF_CONNTRACK)
#include <linux/netfilter/nf_conntrack_common.h>
#endif
#include <net/net_debug.h>
#include <net/dropreason-core.h>

/**
 * DOC: skb checksums
 *
 * The interface for checksum offload between the stack and networking drivers
 * is as follows...
 *
 * IP checksum related features
 * ~~~~~~~~~~~~~~~~~~~~~~~~~~~~
 *
 * Drivers advertise checksum offload capabilities in the features of a device.
 * From the stack's point of view these are capabilities offered by the driver.
 * A driver typically only advertises features that it is capable of offloading
 * to its device.
 *
 * .. flat-table:: Checksum related device features
 *   :widths: 1 10
 *
 *   * - %NETIF_F_HW_CSUM
 *     - The driver (or its device) is able to compute one
 *	 IP (one's complement) checksum for any combination
 *	 of protocols or protocol layering. The checksum is
 *	 computed and set in a packet per the CHECKSUM_PARTIAL
 *	 interface (see below).
 *
 *   * - %NETIF_F_IP_CSUM
 *     - Driver (device) is only able to checksum plain
 *	 TCP or UDP packets over IPv4. These are specifically
 *	 unencapsulated packets of the form IPv4|TCP or
 *	 IPv4|UDP where the Protocol field in the IPv4 header
 *	 is TCP or UDP. The IPv4 header may contain IP options.
 *	 This feature cannot be set in features for a device
 *	 with NETIF_F_HW_CSUM also set. This feature is being
 *	 DEPRECATED (see below).
 *
 *   * - %NETIF_F_IPV6_CSUM
 *     - Driver (device) is only able to checksum plain
 *	 TCP or UDP packets over IPv6. These are specifically
 *	 unencapsulated packets of the form IPv6|TCP or
 *	 IPv6|UDP where the Next Header field in the IPv6
 *	 header is either TCP or UDP. IPv6 extension headers
 *	 are not supported with this feature. This feature
 *	 cannot be set in features for a device with
 *	 NETIF_F_HW_CSUM also set. This feature is being
 *	 DEPRECATED (see below).
 *
 *   * - %NETIF_F_RXCSUM
 *     - Driver (device) performs receive checksum offload.
 *	 This flag is only used to disable the RX checksum
 *	 feature for a device. The stack will accept receive
 *	 checksum indication in packets received on a device
 *	 regardless of whether NETIF_F_RXCSUM is set.
 *
 * Checksumming of received packets by device
 * ~~~~~~~~~~~~~~~~~~~~~~~~~~~~~~~~~~~~~~~~~~
 *
 * Indication of checksum verification is set in &sk_buff.ip_summed.
 * Possible values are:
 *
 * - %CHECKSUM_NONE
 *
 *   Device did not checksum this packet e.g. due to lack of capabilities.
 *   The packet contains full (though not verified) checksum in packet but
 *   not in skb->csum. Thus, skb->csum is undefined in this case.
 *
 * - %CHECKSUM_UNNECESSARY
 *
 *   The hardware you're dealing with doesn't calculate the full checksum
 *   (as in %CHECKSUM_COMPLETE), but it does parse headers and verify checksums
 *   for specific protocols. For such packets it will set %CHECKSUM_UNNECESSARY
 *   if their checksums are okay. &sk_buff.csum is still undefined in this case
 *   though. A driver or device must never modify the checksum field in the
 *   packet even if checksum is verified.
 *
 *   %CHECKSUM_UNNECESSARY is applicable to following protocols:
 *
 *     - TCP: IPv6 and IPv4.
 *     - UDP: IPv4 and IPv6. A device may apply CHECKSUM_UNNECESSARY to a
 *       zero UDP checksum for either IPv4 or IPv6, the networking stack
 *       may perform further validation in this case.
 *     - GRE: only if the checksum is present in the header.
 *     - SCTP: indicates the CRC in SCTP header has been validated.
 *     - FCOE: indicates the CRC in FC frame has been validated.
 *
 *   &sk_buff.csum_level indicates the number of consecutive checksums found in
 *   the packet minus one that have been verified as %CHECKSUM_UNNECESSARY.
 *   For instance if a device receives an IPv6->UDP->GRE->IPv4->TCP packet
 *   and a device is able to verify the checksums for UDP (possibly zero),
 *   GRE (checksum flag is set) and TCP, &sk_buff.csum_level would be set to
 *   two. If the device were only able to verify the UDP checksum and not
 *   GRE, either because it doesn't support GRE checksum or because GRE
 *   checksum is bad, skb->csum_level would be set to zero (TCP checksum is
 *   not considered in this case).
 *
 * - %CHECKSUM_COMPLETE
 *
 *   This is the most generic way. The device supplied checksum of the _whole_
 *   packet as seen by netif_rx() and fills in &sk_buff.csum. This means the
 *   hardware doesn't need to parse L3/L4 headers to implement this.
 *
 *   Notes:
 *
 *   - Even if device supports only some protocols, but is able to produce
 *     skb->csum, it MUST use CHECKSUM_COMPLETE, not CHECKSUM_UNNECESSARY.
 *   - CHECKSUM_COMPLETE is not applicable to SCTP and FCoE protocols.
 *
 * - %CHECKSUM_PARTIAL
 *
 *   A checksum is set up to be offloaded to a device as described in the
 *   output description for CHECKSUM_PARTIAL. This may occur on a packet
 *   received directly from another Linux OS, e.g., a virtualized Linux kernel
 *   on the same host, or it may be set in the input path in GRO or remote
 *   checksum offload. For the purposes of checksum verification, the checksum
 *   referred to by skb->csum_start + skb->csum_offset and any preceding
 *   checksums in the packet are considered verified. Any checksums in the
 *   packet that are after the checksum being offloaded are not considered to
 *   be verified.
 *
 * Checksumming on transmit for non-GSO
 * ~~~~~~~~~~~~~~~~~~~~~~~~~~~~~~~~~~~~
 *
 * The stack requests checksum offload in the &sk_buff.ip_summed for a packet.
 * Values are:
 *
 * - %CHECKSUM_PARTIAL
 *
 *   The driver is required to checksum the packet as seen by hard_start_xmit()
 *   from &sk_buff.csum_start up to the end, and to record/write the checksum at
 *   offset &sk_buff.csum_start + &sk_buff.csum_offset.
 *   A driver may verify that the
 *   csum_start and csum_offset values are valid values given the length and
 *   offset of the packet, but it should not attempt to validate that the
 *   checksum refers to a legitimate transport layer checksum -- it is the
 *   purview of the stack to validate that csum_start and csum_offset are set
 *   correctly.
 *
 *   When the stack requests checksum offload for a packet, the driver MUST
 *   ensure that the checksum is set correctly. A driver can either offload the
 *   checksum calculation to the device, or call skb_checksum_help (in the case
 *   that the device does not support offload for a particular checksum).
 *
 *   %NETIF_F_IP_CSUM and %NETIF_F_IPV6_CSUM are being deprecated in favor of
 *   %NETIF_F_HW_CSUM. New devices should use %NETIF_F_HW_CSUM to indicate
 *   checksum offload capability.
 *   skb_csum_hwoffload_help() can be called to resolve %CHECKSUM_PARTIAL based
 *   on network device checksumming capabilities: if a packet does not match
 *   them, skb_checksum_help() or skb_crc32c_help() (depending on the value of
 *   &sk_buff.csum_not_inet, see :ref:`crc`)
 *   is called to resolve the checksum.
 *
 * - %CHECKSUM_NONE
 *
 *   The skb was already checksummed by the protocol, or a checksum is not
 *   required.
 *
 * - %CHECKSUM_UNNECESSARY
 *
 *   This has the same meaning as CHECKSUM_NONE for checksum offload on
 *   output.
 *
 * - %CHECKSUM_COMPLETE
 *
 *   Not used in checksum output. If a driver observes a packet with this value
 *   set in skbuff, it should treat the packet as if %CHECKSUM_NONE were set.
 *
 * .. _crc:
 *
 * Non-IP checksum (CRC) offloads
 * ~~~~~~~~~~~~~~~~~~~~~~~~~~~~~~
 *
 * .. flat-table::
 *   :widths: 1 10
 *
 *   * - %NETIF_F_SCTP_CRC
 *     - This feature indicates that a device is capable of
 *	 offloading the SCTP CRC in a packet. To perform this offload the stack
 *	 will set csum_start and csum_offset accordingly, set ip_summed to
 *	 %CHECKSUM_PARTIAL and set csum_not_inet to 1, to provide an indication
 *	 in the skbuff that the %CHECKSUM_PARTIAL refers to CRC32c.
 *	 A driver that supports both IP checksum offload and SCTP CRC32c offload
 *	 must verify which offload is configured for a packet by testing the
 *	 value of &sk_buff.csum_not_inet; skb_crc32c_csum_help() is provided to
 *	 resolve %CHECKSUM_PARTIAL on skbs where csum_not_inet is set to 1.
 *
 *   * - %NETIF_F_FCOE_CRC
 *     - This feature indicates that a device is capable of offloading the FCOE
 *	 CRC in a packet. To perform this offload the stack will set ip_summed
 *	 to %CHECKSUM_PARTIAL and set csum_start and csum_offset
 *	 accordingly. Note that there is no indication in the skbuff that the
 *	 %CHECKSUM_PARTIAL refers to an FCOE checksum, so a driver that supports
 *	 both IP checksum offload and FCOE CRC offload must verify which offload
 *	 is configured for a packet, presumably by inspecting packet headers.
 *
 * Checksumming on output with GSO
 * ~~~~~~~~~~~~~~~~~~~~~~~~~~~~~~~
 *
 * In the case of a GSO packet (skb_is_gso() is true), checksum offload
 * is implied by the SKB_GSO_* flags in gso_type. Most obviously, if the
 * gso_type is %SKB_GSO_TCPV4 or %SKB_GSO_TCPV6, TCP checksum offload as
 * part of the GSO operation is implied. If a checksum is being offloaded
 * with GSO then ip_summed is %CHECKSUM_PARTIAL, and both csum_start and
 * csum_offset are set to refer to the outermost checksum being offloaded
 * (two offloaded checksums are possible with UDP encapsulation).
 */

/* Don't change this without changing skb_csum_unnecessary! */
#define CHECKSUM_NONE		0
#define CHECKSUM_UNNECESSARY	1
#define CHECKSUM_COMPLETE	2
#define CHECKSUM_PARTIAL	3

/* Maximum value in skb->csum_level */
#define SKB_MAX_CSUM_LEVEL	3

#define SKB_DATA_ALIGN(X)	ALIGN(X, SMP_CACHE_BYTES)
#define SKB_WITH_OVERHEAD(X)	\
	((X) - SKB_DATA_ALIGN(sizeof(struct skb_shared_info)))

/* For X bytes available in skb->head, what is the minimal
 * allocation needed, knowing struct skb_shared_info needs
 * to be aligned.
 */
#define SKB_HEAD_ALIGN(X) (SKB_DATA_ALIGN(X) + \
	SKB_DATA_ALIGN(sizeof(struct skb_shared_info)))

#define SKB_MAX_ORDER(X, ORDER) \
	SKB_WITH_OVERHEAD((PAGE_SIZE << (ORDER)) - (X))
#define SKB_MAX_HEAD(X)		(SKB_MAX_ORDER((X), 0))
#define SKB_MAX_ALLOC		(SKB_MAX_ORDER(0, 2))

/* return minimum truesize of one skb containing X bytes of data */
#define SKB_TRUESIZE(X) ((X) +						\
			 SKB_DATA_ALIGN(sizeof(struct sk_buff)) +	\
			 SKB_DATA_ALIGN(sizeof(struct skb_shared_info)))

struct ahash_request;
struct net_device;
struct scatterlist;
struct pipe_inode_info;
struct iov_iter;
struct napi_struct;
struct bpf_prog;
union bpf_attr;
struct skb_ext;
struct ts_config;

#if IS_ENABLED(CONFIG_BRIDGE_NETFILTER)
struct nf_bridge_info {
	enum {
		BRNF_PROTO_UNCHANGED,
		BRNF_PROTO_8021Q,
		BRNF_PROTO_PPPOE
	} orig_proto:8;
	u8			pkt_otherhost:1;
	u8			in_prerouting:1;
	u8			bridged_dnat:1;
	u8			sabotage_in_done:1;
	__u16			frag_max_size;
	struct net_device	*physindev;

	/* always valid & non-NULL from FORWARD on, for physdev match */
	struct net_device	*physoutdev;
	union {
		/* prerouting: detect dnat in orig/reply direction */
		__be32          ipv4_daddr;
		struct in6_addr ipv6_daddr;

		/* after prerouting + nat detected: store original source
		 * mac since neigh resolution overwrites it, only used while
		 * skb is out in neigh layer.
		 */
		char neigh_header[8];
	};
};
#endif

#if IS_ENABLED(CONFIG_NET_TC_SKB_EXT)
/* Chain in tc_skb_ext will be used to share the tc chain with
 * ovs recirc_id. It will be set to the current chain by tc
 * and read by ovs to recirc_id.
 */
struct tc_skb_ext {
	union {
		u64 act_miss_cookie;
		__u32 chain;
	};
	__u16 mru;
	__u16 zone;
	u8 post_ct:1;
	u8 post_ct_snat:1;
	u8 post_ct_dnat:1;
	u8 act_miss:1; /* Set if act_miss_cookie is used */
	u8 l2_miss:1; /* Set by bridge upon FDB or MDB miss */
};
#endif

struct sk_buff_head {
	/* These two members must be first to match sk_buff. */
	struct_group_tagged(sk_buff_list, list,
		struct sk_buff	*next;
		struct sk_buff	*prev;
	);

	__u32		qlen;
	spinlock_t	lock;
};

struct sk_buff;

#ifndef CONFIG_MAX_SKB_FRAGS
# define CONFIG_MAX_SKB_FRAGS 17
#endif

#define MAX_SKB_FRAGS CONFIG_MAX_SKB_FRAGS

extern int sysctl_max_skb_frags;

/* Set skb_shinfo(skb)->gso_size to this in case you want skb_segment to
 * segment using its current segmentation instead.
 */
#define GSO_BY_FRAGS	0xFFFF

typedef struct bio_vec skb_frag_t;

/**
 * skb_frag_size() - Returns the size of a skb fragment
 * @frag: skb fragment
 */
static inline unsigned int skb_frag_size(const skb_frag_t *frag)
{
	return frag->bv_len;
}

/**
 * skb_frag_size_set() - Sets the size of a skb fragment
 * @frag: skb fragment
 * @size: size of fragment
 */
static inline void skb_frag_size_set(skb_frag_t *frag, unsigned int size)
{
	frag->bv_len = size;
}

/**
 * skb_frag_size_add() - Increments the size of a skb fragment by @delta
 * @frag: skb fragment
 * @delta: value to add
 */
static inline void skb_frag_size_add(skb_frag_t *frag, int delta)
{
	frag->bv_len += delta;
}

/**
 * skb_frag_size_sub() - Decrements the size of a skb fragment by @delta
 * @frag: skb fragment
 * @delta: value to subtract
 */
static inline void skb_frag_size_sub(skb_frag_t *frag, int delta)
{
	frag->bv_len -= delta;
}

/**
 * skb_frag_must_loop - Test if %p is a high memory page
 * @p: fragment's page
 */
static inline bool skb_frag_must_loop(struct page *p)
{
#if defined(CONFIG_HIGHMEM)
	if (IS_ENABLED(CONFIG_DEBUG_KMAP_LOCAL_FORCE_MAP) || PageHighMem(p))
		return true;
#endif
	return false;
}

/**
 *	skb_frag_foreach_page - loop over pages in a fragment
 *
 *	@f:		skb frag to operate on
 *	@f_off:		offset from start of f->bv_page
 *	@f_len:		length from f_off to loop over
 *	@p:		(temp var) current page
 *	@p_off:		(temp var) offset from start of current page,
 *	                           non-zero only on first page.
 *	@p_len:		(temp var) length in current page,
 *				   < PAGE_SIZE only on first and last page.
 *	@copied:	(temp var) length so far, excluding current p_len.
 *
 *	A fragment can hold a compound page, in which case per-page
 *	operations, notably kmap_atomic, must be called for each
 *	regular page.
 */
#define skb_frag_foreach_page(f, f_off, f_len, p, p_off, p_len, copied)	\
	for (p = skb_frag_page(f) + ((f_off) >> PAGE_SHIFT),		\
	     p_off = (f_off) & (PAGE_SIZE - 1),				\
	     p_len = skb_frag_must_loop(p) ?				\
	     min_t(u32, f_len, PAGE_SIZE - p_off) : f_len,		\
	     copied = 0;						\
	     copied < f_len;						\
	     copied += p_len, p++, p_off = 0,				\
	     p_len = min_t(u32, f_len - copied, PAGE_SIZE))		\

/**
 * struct skb_shared_hwtstamps - hardware time stamps
 * @hwtstamp:		hardware time stamp transformed into duration
 *			since arbitrary point in time
 * @netdev_data:	address/cookie of network device driver used as
 *			reference to actual hardware time stamp
 *
 * Software time stamps generated by ktime_get_real() are stored in
 * skb->tstamp.
 *
 * hwtstamps can only be compared against other hwtstamps from
 * the same device.
 *
 * This structure is attached to packets as part of the
 * &skb_shared_info. Use skb_hwtstamps() to get a pointer.
 */
struct skb_shared_hwtstamps {
	union {
		ktime_t	hwtstamp;
		void *netdev_data;
	};
};

/* Definitions for tx_flags in struct skb_shared_info */
enum {
	/* generate hardware time stamp */
	SKBTX_HW_TSTAMP = 1 << 0,

	/* generate software time stamp when queueing packet to NIC */
	SKBTX_SW_TSTAMP = 1 << 1,

	/* device driver is going to provide hardware time stamp */
	SKBTX_IN_PROGRESS = 1 << 2,

	/* generate hardware time stamp based on cycles if supported */
	SKBTX_HW_TSTAMP_USE_CYCLES = 1 << 3,

	/* generate wifi status information (where possible) */
	SKBTX_WIFI_STATUS = 1 << 4,

	/* determine hardware time stamp based on time or cycles */
	SKBTX_HW_TSTAMP_NETDEV = 1 << 5,

	/* generate software time stamp when entering packet scheduling */
	SKBTX_SCHED_TSTAMP = 1 << 6,
};

#define SKBTX_ANY_SW_TSTAMP	(SKBTX_SW_TSTAMP    | \
				 SKBTX_SCHED_TSTAMP)
#define SKBTX_ANY_TSTAMP	(SKBTX_HW_TSTAMP | \
				 SKBTX_HW_TSTAMP_USE_CYCLES | \
				 SKBTX_ANY_SW_TSTAMP)

/* Definitions for flags in struct skb_shared_info */
enum {
	/* use zcopy routines */
	SKBFL_ZEROCOPY_ENABLE = BIT(0),

	/* This indicates at least one fragment might be overwritten
	 * (as in vmsplice(), sendfile() ...)
	 * If we need to compute a TX checksum, we'll need to copy
	 * all frags to avoid possible bad checksum
	 */
	SKBFL_SHARED_FRAG = BIT(1),

	/* segment contains only zerocopy data and should not be
	 * charged to the kernel memory.
	 */
	SKBFL_PURE_ZEROCOPY = BIT(2),

	SKBFL_DONT_ORPHAN = BIT(3),

	/* page references are managed by the ubuf_info, so it's safe to
	 * use frags only up until ubuf_info is released
	 */
	SKBFL_MANAGED_FRAG_REFS = BIT(4),
};

#define SKBFL_ZEROCOPY_FRAG	(SKBFL_ZEROCOPY_ENABLE | SKBFL_SHARED_FRAG)
#define SKBFL_ALL_ZEROCOPY	(SKBFL_ZEROCOPY_FRAG | SKBFL_PURE_ZEROCOPY | \
				 SKBFL_DONT_ORPHAN | SKBFL_MANAGED_FRAG_REFS)

/*
 * The callback notifies userspace to release buffers when skb DMA is done in
 * lower device, the skb last reference should be 0 when calling this.
 * The zerocopy_success argument is true if zero copy transmit occurred,
 * false on data copy or out of memory error caused by data copy attempt.
 * The ctx field is used to track device context.
 * The desc field is used to track userspace buffer index.
 */
struct ubuf_info {
	void (*callback)(struct sk_buff *, struct ubuf_info *,
			 bool zerocopy_success);
	refcount_t refcnt;
	u8 flags;
};

struct ubuf_info_msgzc {
	struct ubuf_info ubuf;

	union {
		struct {
			unsigned long desc;
			void *ctx;
		};
		struct {
			u32 id;
			u16 len;
			u16 zerocopy:1;
			u32 bytelen;
		};
	};

	struct mmpin {
		struct user_struct *user;
		unsigned int num_pg;
	} mmp;
};

#define skb_uarg(SKB)	((struct ubuf_info *)(skb_shinfo(SKB)->destructor_arg))
#define uarg_to_msgzc(ubuf_ptr)	container_of((ubuf_ptr), struct ubuf_info_msgzc, \
					     ubuf)

int mm_account_pinned_pages(struct mmpin *mmp, size_t size);
void mm_unaccount_pinned_pages(struct mmpin *mmp);

/* Preserve some data across TX submission and completion.
 *
 * Note, this state is stored in the driver. Extending the layout
 * might need some special care.
 */
struct xsk_tx_metadata_compl {
	__u64 *tx_timestamp;
};

/* This data is invariant across clones and lives at
 * the end of the header data, ie. at skb->end.
 */
struct skb_shared_info {
	__u8		flags;
	__u8		meta_len;
	__u8		nr_frags;
	__u8		tx_flags;
	unsigned short	gso_size;
	/* Warning: this field is not always filled in (UFO)! */
	unsigned short	gso_segs;
	struct sk_buff	*frag_list;
	union {
		struct skb_shared_hwtstamps hwtstamps;
		struct xsk_tx_metadata_compl xsk_meta;
	};
	unsigned int	gso_type;
	u32		tskey;

	/*
	 * Warning : all fields before dataref are cleared in __alloc_skb()
	 */
	atomic_t	dataref;
	unsigned int	xdp_frags_size;

	/* Intermediate layers must ensure that destructor_arg
	 * remains valid until skb destructor */
	void *		destructor_arg;

	/* must be last field, see pskb_expand_head() */
	skb_frag_t	frags[MAX_SKB_FRAGS];
};

/**
 * DOC: dataref and headerless skbs
 *
 * Transport layers send out clones of payload skbs they hold for
 * retransmissions. To allow lower layers of the stack to prepend their headers
 * we split &skb_shared_info.dataref into two halves.
 * The lower 16 bits count the overall number of references.
 * The higher 16 bits indicate how many of the references are payload-only.
 * skb_header_cloned() checks if skb is allowed to add / write the headers.
 *
 * The creator of the skb (e.g. TCP) marks its skb as &sk_buff.nohdr
 * (via __skb_header_release()). Any clone created from marked skb will get
 * &sk_buff.hdr_len populated with the available headroom.
 * If there's the only clone in existence it's able to modify the headroom
 * at will. The sequence of calls inside the transport layer is::
 *
 *  <alloc skb>
 *  skb_reserve()
 *  __skb_header_release()
 *  skb_clone()
 *  // send the clone down the stack
 *
 * This is not a very generic construct and it depends on the transport layers
 * doing the right thing. In practice there's usually only one payload-only skb.
 * Having multiple payload-only skbs with different lengths of hdr_len is not
 * possible. The payload-only skbs should never leave their owner.
 */
#define SKB_DATAREF_SHIFT 16
#define SKB_DATAREF_MASK ((1 << SKB_DATAREF_SHIFT) - 1)


enum {
	SKB_FCLONE_UNAVAILABLE,	/* skb has no fclone (from head_cache) */
	SKB_FCLONE_ORIG,	/* orig skb (from fclone_cache) */
	SKB_FCLONE_CLONE,	/* companion fclone skb (from fclone_cache) */
};

enum {
	SKB_GSO_TCPV4 = 1 << 0,

	/* This indicates the skb is from an untrusted source. */
	SKB_GSO_DODGY = 1 << 1,

	/* This indicates the tcp segment has CWR set. */
	SKB_GSO_TCP_ECN = 1 << 2,

	SKB_GSO_TCP_FIXEDID = 1 << 3,

	SKB_GSO_TCPV6 = 1 << 4,

	SKB_GSO_FCOE = 1 << 5,

	SKB_GSO_GRE = 1 << 6,

	SKB_GSO_GRE_CSUM = 1 << 7,

	SKB_GSO_IPXIP4 = 1 << 8,

	SKB_GSO_IPXIP6 = 1 << 9,

	SKB_GSO_UDP_TUNNEL = 1 << 10,

	SKB_GSO_UDP_TUNNEL_CSUM = 1 << 11,

	SKB_GSO_PARTIAL = 1 << 12,

	SKB_GSO_TUNNEL_REMCSUM = 1 << 13,

	SKB_GSO_SCTP = 1 << 14,

	SKB_GSO_ESP = 1 << 15,

	SKB_GSO_UDP = 1 << 16,

	SKB_GSO_UDP_L4 = 1 << 17,

	SKB_GSO_FRAGLIST = 1 << 18,
};

#if BITS_PER_LONG > 32
#define NET_SKBUFF_DATA_USES_OFFSET 1
#endif

#ifdef NET_SKBUFF_DATA_USES_OFFSET
typedef unsigned int sk_buff_data_t;
#else
typedef unsigned char *sk_buff_data_t;
#endif

/**
 * DOC: Basic sk_buff geometry
 *
 * struct sk_buff itself is a metadata structure and does not hold any packet
 * data. All the data is held in associated buffers.
 *
 * &sk_buff.head points to the main "head" buffer. The head buffer is divided
 * into two parts:
 *
 *  - data buffer, containing headers and sometimes payload;
 *    this is the part of the skb operated on by the common helpers
 *    such as skb_put() or skb_pull();
 *  - shared info (struct skb_shared_info) which holds an array of pointers
 *    to read-only data in the (page, offset, length) format.
 *
 * Optionally &skb_shared_info.frag_list may point to another skb.
 *
 * Basic diagram may look like this::
 *
 *                                  ---------------
 *                                 | sk_buff       |
 *                                  ---------------
 *     ,---------------------------  + head
 *    /          ,-----------------  + data
 *   /          /      ,-----------  + tail
 *  |          |      |            , + end
 *  |          |      |           |
 *  v          v      v           v
 *   -----------------------------------------------
 *  | headroom | data |  tailroom | skb_shared_info |
 *   -----------------------------------------------
 *                                 + [page frag]
 *                                 + [page frag]
 *                                 + [page frag]
 *                                 + [page frag]       ---------
 *                                 + frag_list    --> | sk_buff |
 *                                                     ---------
 *
 */

/**
 *	struct sk_buff - socket buffer
 *	@next: Next buffer in list
 *	@prev: Previous buffer in list
 *	@tstamp: Time we arrived/left
 *	@skb_mstamp_ns: (aka @tstamp) earliest departure time; start point
 *		for retransmit timer
 *	@rbnode: RB tree node, alternative to next/prev for netem/tcp
 *	@list: queue head
 *	@ll_node: anchor in an llist (eg socket defer_list)
 *	@sk: Socket we are owned by
 *	@ip_defrag_offset: (aka @sk) alternate use of @sk, used in
 *		fragmentation management
 *	@dev: Device we arrived on/are leaving by
 *	@dev_scratch: (aka @dev) alternate use of @dev when @dev would be %NULL
 *	@cb: Control buffer. Free for use by every layer. Put private vars here
 *	@_skb_refdst: destination entry (with norefcount bit)
 *	@sp: the security path, used for xfrm
 *	@len: Length of actual data
 *	@data_len: Data length
 *	@mac_len: Length of link layer header
 *	@hdr_len: writable header length of cloned skb
 *	@csum: Checksum (must include start/offset pair)
 *	@csum_start: Offset from skb->head where checksumming should start
 *	@csum_offset: Offset from csum_start where checksum should be stored
 *	@priority: Packet queueing priority
 *	@ignore_df: allow local fragmentation
 *	@cloned: Head may be cloned (check refcnt to be sure)
 *	@ip_summed: Driver fed us an IP checksum
 *	@nohdr: Payload reference only, must not modify header
 *	@pkt_type: Packet class
 *	@fclone: skbuff clone status
 *	@ipvs_property: skbuff is owned by ipvs
 *	@inner_protocol_type: whether the inner protocol is
 *		ENCAP_TYPE_ETHER or ENCAP_TYPE_IPPROTO
 *	@remcsum_offload: remote checksum offload is enabled
 *	@offload_fwd_mark: Packet was L2-forwarded in hardware
 *	@offload_l3_fwd_mark: Packet was L3-forwarded in hardware
 *	@tc_skip_classify: do not classify packet. set by IFB device
 *	@tc_at_ingress: used within tc_classify to distinguish in/egress
 *	@redirected: packet was redirected by packet classifier
 *	@from_ingress: packet was redirected from the ingress path
 *	@nf_skip_egress: packet shall skip nf egress - see netfilter_netdev.h
 *	@peeked: this packet has been seen already, so stats have been
 *		done for it, don't do them again
 *	@nf_trace: netfilter packet trace flag
 *	@protocol: Packet protocol from driver
 *	@destructor: Destruct function
 *	@tcp_tsorted_anchor: list structure for TCP (tp->tsorted_sent_queue)
 *	@_sk_redir: socket redirection information for skmsg
 *	@_nfct: Associated connection, if any (with nfctinfo bits)
 *	@nf_bridge: Saved data about a bridged frame - see br_netfilter.c
 *	@skb_iif: ifindex of device we arrived on
 *	@tc_index: Traffic control index
 *	@hash: the packet hash
 *	@queue_mapping: Queue mapping for multiqueue devices
 *	@head_frag: skb was allocated from page fragments,
 *		not allocated by kmalloc() or vmalloc().
 *	@pfmemalloc: skbuff was allocated from PFMEMALLOC reserves
 *	@pp_recycle: mark the packet for recycling instead of freeing (implies
 *		page_pool support on driver)
 *	@active_extensions: active extensions (skb_ext_id types)
 *	@ndisc_nodetype: router type (from link layer)
 *	@ooo_okay: allow the mapping of a socket to a queue to be changed
 *	@l4_hash: indicate hash is a canonical 4-tuple hash over transport
 *		ports.
 *	@sw_hash: indicates hash was computed in software stack
 *	@wifi_acked_valid: wifi_acked was set
 *	@wifi_acked: whether frame was acked on wifi or not
 *	@no_fcs:  Request NIC to treat last 4 bytes as Ethernet FCS
 *	@encapsulation: indicates the inner headers in the skbuff are valid
 *	@encap_hdr_csum: software checksum is needed
 *	@csum_valid: checksum is already valid
 *	@csum_not_inet: use CRC32c to resolve CHECKSUM_PARTIAL
 *	@csum_complete_sw: checksum was completed by software
 *	@csum_level: indicates the number of consecutive checksums found in
 *		the packet minus one that have been verified as
 *		CHECKSUM_UNNECESSARY (max 3)
 *	@dst_pending_confirm: need to confirm neighbour
 *	@decrypted: Decrypted SKB
 *	@slow_gro: state present at GRO time, slower prepare step required
 *	@mono_delivery_time: When set, skb->tstamp has the
 *		delivery_time in mono clock base (i.e. EDT).  Otherwise, the
 *		skb->tstamp has the (rcv) timestamp at ingress and
 *		delivery_time at egress.
 *	@napi_id: id of the NAPI struct this skb came from
 *	@sender_cpu: (aka @napi_id) source CPU in XPS
 *	@alloc_cpu: CPU which did the skb allocation.
 *	@secmark: security marking
 *	@mark: Generic packet mark
 *	@reserved_tailroom: (aka @mark) number of bytes of free space available
 *		at the tail of an sk_buff
 *	@vlan_all: vlan fields (proto & tci)
 *	@vlan_proto: vlan encapsulation protocol
 *	@vlan_tci: vlan tag control information
 *	@inner_protocol: Protocol (encapsulation)
 *	@inner_ipproto: (aka @inner_protocol) stores ipproto when
 *		skb->inner_protocol_type == ENCAP_TYPE_IPPROTO;
 *	@inner_transport_header: Inner transport layer header (encapsulation)
 *	@inner_network_header: Network layer header (encapsulation)
 *	@inner_mac_header: Link layer header (encapsulation)
 *	@transport_header: Transport layer header
 *	@network_header: Network layer header
 *	@mac_header: Link layer header
 *	@kcov_handle: KCOV remote handle for remote coverage collection
 *	@tail: Tail pointer
 *	@end: End pointer
 *	@head: Head of buffer
 *	@data: Data head pointer
 *	@truesize: Buffer size
 *	@users: User count - see {datagram,tcp}.c
 *	@extensions: allocated extensions, valid if active_extensions is nonzero
 */

struct sk_buff {
	union {
		struct {
			/* These two members must be first to match sk_buff_head. */
			struct sk_buff		*next;
			struct sk_buff		*prev;

			union {
				struct net_device	*dev;
				/* Some protocols might use this space to store information,
				 * while device pointer would be NULL.
				 * UDP receive path is one user.
				 */
				unsigned long		dev_scratch;
			};
		};
		struct rb_node		rbnode; /* used in netem, ip4 defrag, and tcp stack */
		struct list_head	list;
		struct llist_node	ll_node;
	};

	union {
		struct sock		*sk;
		int			ip_defrag_offset;
	};

	union {
		ktime_t		tstamp;
		u64		skb_mstamp_ns; /* earliest departure time */
	};
	/*
	 * This is the control buffer. It is free to use for every
	 * layer. Please put your private variables there. If you
	 * want to keep them across layers you have to do a skb_clone()
	 * first. This is owned by whoever has the skb queued ATM.
	 */
	char			cb[48] __aligned(8);

	union {
		struct {
			unsigned long	_skb_refdst;
			void		(*destructor)(struct sk_buff *skb);
		};
		struct list_head	tcp_tsorted_anchor;
#ifdef CONFIG_NET_SOCK_MSG
		unsigned long		_sk_redir;
#endif
	};

#if defined(CONFIG_NF_CONNTRACK) || defined(CONFIG_NF_CONNTRACK_MODULE)
	unsigned long		 _nfct;
#endif
	unsigned int		len,
				data_len;
	__u16			mac_len,
				hdr_len;

	/* Following fields are _not_ copied in __copy_skb_header()
	 * Note that queue_mapping is here mostly to fill a hole.
	 */
	__u16			queue_mapping;

/* if you move cloned around you also must adapt those constants */
#ifdef __BIG_ENDIAN_BITFIELD
#define CLONED_MASK	(1 << 7)
#else
#define CLONED_MASK	1
#endif
#define CLONED_OFFSET		offsetof(struct sk_buff, __cloned_offset)

	/* private: */
	__u8			__cloned_offset[0];
	/* public: */
	__u8			cloned:1,
				nohdr:1,
				fclone:2,
				peeked:1,
				head_frag:1,
				pfmemalloc:1,
				pp_recycle:1; /* page_pool recycle indicator */
#ifdef CONFIG_SKB_EXTENSIONS
	__u8			active_extensions;
#endif

	/* Fields enclosed in headers group are copied
	 * using a single memcpy() in __copy_skb_header()
	 */
	struct_group(headers,

	/* private: */
	__u8			__pkt_type_offset[0];
	/* public: */
	__u8			pkt_type:3; /* see PKT_TYPE_MAX */
	__u8			ignore_df:1;
	__u8			dst_pending_confirm:1;
	__u8			ip_summed:2;
	__u8			ooo_okay:1;

	/* private: */
	__u8			__mono_tc_offset[0];
	/* public: */
	__u8			mono_delivery_time:1;	/* See SKB_MONO_DELIVERY_TIME_MASK */
#ifdef CONFIG_NET_XGRESS
	__u8			tc_at_ingress:1;	/* See TC_AT_INGRESS_MASK */
	__u8			tc_skip_classify:1;
#endif
	__u8			remcsum_offload:1;
	__u8			csum_complete_sw:1;
	__u8			csum_level:2;
	__u8			inner_protocol_type:1;

	__u8			l4_hash:1;
	__u8			sw_hash:1;
#ifdef CONFIG_WIRELESS
	__u8			wifi_acked_valid:1;
	__u8			wifi_acked:1;
#endif
	__u8			no_fcs:1;
	/* Indicates the inner headers are valid in the skbuff. */
	__u8			encapsulation:1;
	__u8			encap_hdr_csum:1;
	__u8			csum_valid:1;
#ifdef CONFIG_IPV6_NDISC_NODETYPE
	__u8			ndisc_nodetype:2;
#endif

#if IS_ENABLED(CONFIG_IP_VS)
	__u8			ipvs_property:1;
#endif
#if IS_ENABLED(CONFIG_NETFILTER_XT_TARGET_TRACE) || IS_ENABLED(CONFIG_NF_TABLES)
	__u8			nf_trace:1;
#endif
#ifdef CONFIG_NET_SWITCHDEV
	__u8			offload_fwd_mark:1;
	__u8			offload_l3_fwd_mark:1;
#endif
	__u8			redirected:1;
#ifdef CONFIG_NET_REDIRECT
	__u8			from_ingress:1;
#endif
#ifdef CONFIG_NETFILTER_SKIP_EGRESS
	__u8			nf_skip_egress:1;
#endif
#ifdef CONFIG_TLS_DEVICE
	__u8			decrypted:1;
#endif
	__u8			slow_gro:1;
#if IS_ENABLED(CONFIG_IP_SCTP)
	__u8			csum_not_inet:1;
#endif

#if defined(CONFIG_NET_SCHED) || defined(CONFIG_NET_XGRESS)
	__u16			tc_index;	/* traffic control index */
#endif

	u16			alloc_cpu;

	union {
		__wsum		csum;
		struct {
			__u16	csum_start;
			__u16	csum_offset;
		};
	};
	__u32			priority;
	int			skb_iif;
	__u32			hash;
	union {
		u32		vlan_all;
		struct {
			__be16	vlan_proto;
			__u16	vlan_tci;
		};
	};
#if defined(CONFIG_NET_RX_BUSY_POLL) || defined(CONFIG_XPS)
	union {
		unsigned int	napi_id;
		unsigned int	sender_cpu;
	};
#endif
#ifdef CONFIG_NETWORK_SECMARK
	__u32		secmark;
#endif

	union {
		__u32		mark;
		__u32		reserved_tailroom;
	};

	union {
		__be16		inner_protocol;
		__u8		inner_ipproto;
	};

	__u16			inner_transport_header;
	__u16			inner_network_header;
	__u16			inner_mac_header;

	__be16			protocol;
	__u16			transport_header;
	__u16			network_header;
	__u16			mac_header;

#ifdef CONFIG_KCOV
	u64			kcov_handle;
#endif

	); /* end headers group */

	/* These elements must be at the end, see alloc_skb() for details.  */
	sk_buff_data_t		tail;
	sk_buff_data_t		end;
	unsigned char		*head,
				*data;
	unsigned int		truesize;
	refcount_t		users;

#ifdef CONFIG_SKB_EXTENSIONS
	/* only usable after checking ->active_extensions != 0 */
	struct skb_ext		*extensions;
#endif
};

/* if you move pkt_type around you also must adapt those constants */
#ifdef __BIG_ENDIAN_BITFIELD
#define PKT_TYPE_MAX	(7 << 5)
#else
#define PKT_TYPE_MAX	7
#endif
#define PKT_TYPE_OFFSET		offsetof(struct sk_buff, __pkt_type_offset)

/* if you move tc_at_ingress or mono_delivery_time
 * around, you also must adapt these constants.
 */
#ifdef __BIG_ENDIAN_BITFIELD
#define SKB_MONO_DELIVERY_TIME_MASK	(1 << 7)
#define TC_AT_INGRESS_MASK		(1 << 6)
#else
#define SKB_MONO_DELIVERY_TIME_MASK	(1 << 0)
#define TC_AT_INGRESS_MASK		(1 << 1)
#endif
#define SKB_BF_MONO_TC_OFFSET		offsetof(struct sk_buff, __mono_tc_offset)

#ifdef __KERNEL__
/*
 *	Handling routines are only of interest to the kernel
 */

#define SKB_ALLOC_FCLONE	0x01
#define SKB_ALLOC_RX		0x02
#define SKB_ALLOC_NAPI		0x04

/**
 * skb_pfmemalloc - Test if the skb was allocated from PFMEMALLOC reserves
 * @skb: buffer
 */
static inline bool skb_pfmemalloc(const struct sk_buff *skb)
{
	return unlikely(skb->pfmemalloc);
}

/*
 * skb might have a dst pointer attached, refcounted or not.
 * _skb_refdst low order bit is set if refcount was _not_ taken
 */
#define SKB_DST_NOREF	1UL
#define SKB_DST_PTRMASK	~(SKB_DST_NOREF)

/**
 * skb_dst - returns skb dst_entry
 * @skb: buffer
 *
 * Returns skb dst_entry, regardless of reference taken or not.
 */
static inline struct dst_entry *skb_dst(const struct sk_buff *skb)
{
	/* If refdst was not refcounted, check we still are in a
	 * rcu_read_lock section
	 */
	WARN_ON((skb->_skb_refdst & SKB_DST_NOREF) &&
		!rcu_read_lock_held() &&
		!rcu_read_lock_bh_held());
	return (struct dst_entry *)(skb->_skb_refdst & SKB_DST_PTRMASK);
}

/**
 * skb_dst_set - sets skb dst
 * @skb: buffer
 * @dst: dst entry
 *
 * Sets skb dst, assuming a reference was taken on dst and should
 * be released by skb_dst_drop()
 */
static inline void skb_dst_set(struct sk_buff *skb, struct dst_entry *dst)
{
	skb->slow_gro |= !!dst;
	skb->_skb_refdst = (unsigned long)dst;
}

/**
 * skb_dst_set_noref - sets skb dst, hopefully, without taking reference
 * @skb: buffer
 * @dst: dst entry
 *
 * Sets skb dst, assuming a reference was not taken on dst.
 * If dst entry is cached, we do not take reference and dst_release
 * will be avoided by refdst_drop. If dst entry is not cached, we take
 * reference, so that last dst_release can destroy the dst immediately.
 */
static inline void skb_dst_set_noref(struct sk_buff *skb, struct dst_entry *dst)
{
	WARN_ON(!rcu_read_lock_held() && !rcu_read_lock_bh_held());
	skb->slow_gro |= !!dst;
	skb->_skb_refdst = (unsigned long)dst | SKB_DST_NOREF;
}

/**
 * skb_dst_is_noref - Test if skb dst isn't refcounted
 * @skb: buffer
 */
static inline bool skb_dst_is_noref(const struct sk_buff *skb)
{
	return (skb->_skb_refdst & SKB_DST_NOREF) && skb_dst(skb);
}

/**
 * skb_rtable - Returns the skb &rtable
 * @skb: buffer
 */
static inline struct rtable *skb_rtable(const struct sk_buff *skb)
{
	return (struct rtable *)skb_dst(skb);
}

/* For mangling skb->pkt_type from user space side from applications
 * such as nft, tc, etc, we only allow a conservative subset of
 * possible pkt_types to be set.
*/
static inline bool skb_pkt_type_ok(u32 ptype)
{
	return ptype <= PACKET_OTHERHOST;
}

/**
 * skb_napi_id - Returns the skb's NAPI id
 * @skb: buffer
 */
static inline unsigned int skb_napi_id(const struct sk_buff *skb)
{
#ifdef CONFIG_NET_RX_BUSY_POLL
	return skb->napi_id;
#else
	return 0;
#endif
}

static inline bool skb_wifi_acked_valid(const struct sk_buff *skb)
{
#ifdef CONFIG_WIRELESS
	return skb->wifi_acked_valid;
#else
	return 0;
#endif
}

/**
 * skb_unref - decrement the skb's reference count
 * @skb: buffer
 *
 * Returns true if we can free the skb.
 */
static inline bool skb_unref(struct sk_buff *skb)
{
	if (unlikely(!skb))
		return false;
	if (likely(refcount_read(&skb->users) == 1))
		smp_rmb();
	else if (likely(!refcount_dec_and_test(&skb->users)))
		return false;

	return true;
}

void __fix_address
kfree_skb_reason(struct sk_buff *skb, enum skb_drop_reason reason);

/**
 *	kfree_skb - free an sk_buff with 'NOT_SPECIFIED' reason
 *	@skb: buffer to free
 */
static inline void kfree_skb(struct sk_buff *skb)
{
	kfree_skb_reason(skb, SKB_DROP_REASON_NOT_SPECIFIED);
}

void skb_release_head_state(struct sk_buff *skb);
void kfree_skb_list_reason(struct sk_buff *segs,
			   enum skb_drop_reason reason);
void skb_dump(const char *level, const struct sk_buff *skb, bool full_pkt);
void skb_tx_error(struct sk_buff *skb);

static inline void kfree_skb_list(struct sk_buff *segs)
{
	kfree_skb_list_reason(segs, SKB_DROP_REASON_NOT_SPECIFIED);
}

#ifdef CONFIG_TRACEPOINTS
void consume_skb(struct sk_buff *skb);
#else
static inline void consume_skb(struct sk_buff *skb)
{
	return kfree_skb(skb);
}
#endif

void __consume_stateless_skb(struct sk_buff *skb);
void  __kfree_skb(struct sk_buff *skb);
extern struct kmem_cache *skbuff_cache;

void kfree_skb_partial(struct sk_buff *skb, bool head_stolen);
bool skb_try_coalesce(struct sk_buff *to, struct sk_buff *from,
		      bool *fragstolen, int *delta_truesize);

struct sk_buff *__alloc_skb(unsigned int size, gfp_t priority, int flags,
			    int node);
struct sk_buff *__build_skb(void *data, unsigned int frag_size);
struct sk_buff *build_skb(void *data, unsigned int frag_size);
struct sk_buff *build_skb_around(struct sk_buff *skb,
				 void *data, unsigned int frag_size);
void skb_attempt_defer_free(struct sk_buff *skb);

struct sk_buff *napi_build_skb(void *data, unsigned int frag_size);
struct sk_buff *slab_build_skb(void *data);

/**
 * alloc_skb - allocate a network buffer
 * @size: size to allocate
 * @priority: allocation mask
 *
 * This function is a convenient wrapper around __alloc_skb().
 */
static inline struct sk_buff *alloc_skb(unsigned int size,
					gfp_t priority)
{
	return __alloc_skb(size, priority, 0, NUMA_NO_NODE);
}

struct sk_buff *alloc_skb_with_frags(unsigned long header_len,
				     unsigned long data_len,
				     int max_page_order,
				     int *errcode,
				     gfp_t gfp_mask);
struct sk_buff *alloc_skb_for_msg(struct sk_buff *first);

/* Layout of fast clones : [skb1][skb2][fclone_ref] */
struct sk_buff_fclones {
	struct sk_buff	skb1;

	struct sk_buff	skb2;

	refcount_t	fclone_ref;
};

/**
 *	skb_fclone_busy - check if fclone is busy
 *	@sk: socket
 *	@skb: buffer
 *
 * Returns true if skb is a fast clone, and its clone is not freed.
 * Some drivers call skb_orphan() in their ndo_start_xmit(),
 * so we also check that didn't happen.
 */
static inline bool skb_fclone_busy(const struct sock *sk,
				   const struct sk_buff *skb)
{
	const struct sk_buff_fclones *fclones;

	fclones = container_of(skb, struct sk_buff_fclones, skb1);

	return skb->fclone == SKB_FCLONE_ORIG &&
	       refcount_read(&fclones->fclone_ref) > 1 &&
	       READ_ONCE(fclones->skb2.sk) == sk;
}

/**
 * alloc_skb_fclone - allocate a network buffer from fclone cache
 * @size: size to allocate
 * @priority: allocation mask
 *
 * This function is a convenient wrapper around __alloc_skb().
 */
static inline struct sk_buff *alloc_skb_fclone(unsigned int size,
					       gfp_t priority)
{
	return __alloc_skb(size, priority, SKB_ALLOC_FCLONE, NUMA_NO_NODE);
}

struct sk_buff *skb_morph(struct sk_buff *dst, struct sk_buff *src);
void skb_headers_offset_update(struct sk_buff *skb, int off);
int skb_copy_ubufs(struct sk_buff *skb, gfp_t gfp_mask);
struct sk_buff *skb_clone(struct sk_buff *skb, gfp_t priority);
void skb_copy_header(struct sk_buff *new, const struct sk_buff *old);
struct sk_buff *skb_copy(const struct sk_buff *skb, gfp_t priority);
struct sk_buff *__pskb_copy_fclone(struct sk_buff *skb, int headroom,
				   gfp_t gfp_mask, bool fclone);
static inline struct sk_buff *__pskb_copy(struct sk_buff *skb, int headroom,
					  gfp_t gfp_mask)
{
	return __pskb_copy_fclone(skb, headroom, gfp_mask, false);
}

int pskb_expand_head(struct sk_buff *skb, int nhead, int ntail, gfp_t gfp_mask);
struct sk_buff *skb_realloc_headroom(struct sk_buff *skb,
				     unsigned int headroom);
struct sk_buff *skb_expand_head(struct sk_buff *skb, unsigned int headroom);
struct sk_buff *skb_copy_expand(const struct sk_buff *skb, int newheadroom,
				int newtailroom, gfp_t priority);
int __must_check skb_to_sgvec_nomark(struct sk_buff *skb, struct scatterlist *sg,
				     int offset, int len);
int __must_check skb_to_sgvec(struct sk_buff *skb, struct scatterlist *sg,
			      int offset, int len);
int skb_cow_data(struct sk_buff *skb, int tailbits, struct sk_buff **trailer);
int __skb_pad(struct sk_buff *skb, int pad, bool free_on_error);

/**
 *	skb_pad			-	zero pad the tail of an skb
 *	@skb: buffer to pad
 *	@pad: space to pad
 *
 *	Ensure that a buffer is followed by a padding area that is zero
 *	filled. Used by network drivers which may DMA or transfer data
 *	beyond the buffer end onto the wire.
 *
 *	May return error in out of memory cases. The skb is freed on error.
 */
static inline int skb_pad(struct sk_buff *skb, int pad)
{
	return __skb_pad(skb, pad, true);
}
#define dev_kfree_skb(a)	consume_skb(a)

int skb_append_pagefrags(struct sk_buff *skb, struct page *page,
			 int offset, size_t size, size_t max_frags);

struct skb_seq_state {
	__u32		lower_offset;
	__u32		upper_offset;
	__u32		frag_idx;
	__u32		stepped_offset;
	struct sk_buff	*root_skb;
	struct sk_buff	*cur_skb;
	__u8		*frag_data;
	__u32		frag_off;
};

void skb_prepare_seq_read(struct sk_buff *skb, unsigned int from,
			  unsigned int to, struct skb_seq_state *st);
unsigned int skb_seq_read(unsigned int consumed, const u8 **data,
			  struct skb_seq_state *st);
void skb_abort_seq_read(struct skb_seq_state *st);

unsigned int skb_find_text(struct sk_buff *skb, unsigned int from,
			   unsigned int to, struct ts_config *config);

/*
 * Packet hash types specify the type of hash in skb_set_hash.
 *
 * Hash types refer to the protocol layer addresses which are used to
 * construct a packet's hash. The hashes are used to differentiate or identify
 * flows of the protocol layer for the hash type. Hash types are either
 * layer-2 (L2), layer-3 (L3), or layer-4 (L4).
 *
 * Properties of hashes:
 *
 * 1) Two packets in different flows have different hash values
 * 2) Two packets in the same flow should have the same hash value
 *
 * A hash at a higher layer is considered to be more specific. A driver should
 * set the most specific hash possible.
 *
 * A driver cannot indicate a more specific hash than the layer at which a hash
 * was computed. For instance an L3 hash cannot be set as an L4 hash.
 *
 * A driver may indicate a hash level which is less specific than the
 * actual layer the hash was computed on. For instance, a hash computed
 * at L4 may be considered an L3 hash. This should only be done if the
 * driver can't unambiguously determine that the HW computed the hash at
 * the higher layer. Note that the "should" in the second property above
 * permits this.
 */
enum pkt_hash_types {
	PKT_HASH_TYPE_NONE,	/* Undefined type */
	PKT_HASH_TYPE_L2,	/* Input: src_MAC, dest_MAC */
	PKT_HASH_TYPE_L3,	/* Input: src_IP, dst_IP */
	PKT_HASH_TYPE_L4,	/* Input: src_IP, dst_IP, src_port, dst_port */
};

static inline void skb_clear_hash(struct sk_buff *skb)
{
	skb->hash = 0;
	skb->sw_hash = 0;
	skb->l4_hash = 0;
}

static inline void skb_clear_hash_if_not_l4(struct sk_buff *skb)
{
	if (!skb->l4_hash)
		skb_clear_hash(skb);
}

static inline void
__skb_set_hash(struct sk_buff *skb, __u32 hash, bool is_sw, bool is_l4)
{
	skb->l4_hash = is_l4;
	skb->sw_hash = is_sw;
	skb->hash = hash;
}

static inline void
skb_set_hash(struct sk_buff *skb, __u32 hash, enum pkt_hash_types type)
{
	/* Used by drivers to set hash from HW */
	__skb_set_hash(skb, hash, false, type == PKT_HASH_TYPE_L4);
}

static inline void
__skb_set_sw_hash(struct sk_buff *skb, __u32 hash, bool is_l4)
{
	__skb_set_hash(skb, hash, true, is_l4);
}

void __skb_get_hash(struct sk_buff *skb);
u32 __skb_get_hash_symmetric(const struct sk_buff *skb);
u32 skb_get_poff(const struct sk_buff *skb);
u32 __skb_get_poff(const struct sk_buff *skb, const void *data,
		   const struct flow_keys_basic *keys, int hlen);
__be32 __skb_flow_get_ports(const struct sk_buff *skb, int thoff, u8 ip_proto,
			    const void *data, int hlen_proto);

static inline __be32 skb_flow_get_ports(const struct sk_buff *skb,
					int thoff, u8 ip_proto)
{
	return __skb_flow_get_ports(skb, thoff, ip_proto, NULL, 0);
}

void skb_flow_dissector_init(struct flow_dissector *flow_dissector,
			     const struct flow_dissector_key *key,
			     unsigned int key_count);

struct bpf_flow_dissector;
u32 bpf_flow_dissect(struct bpf_prog *prog, struct bpf_flow_dissector *ctx,
		     __be16 proto, int nhoff, int hlen, unsigned int flags);

bool __skb_flow_dissect(const struct net *net,
			const struct sk_buff *skb,
			struct flow_dissector *flow_dissector,
			void *target_container, const void *data,
			__be16 proto, int nhoff, int hlen, unsigned int flags);

static inline bool skb_flow_dissect(const struct sk_buff *skb,
				    struct flow_dissector *flow_dissector,
				    void *target_container, unsigned int flags)
{
	return __skb_flow_dissect(NULL, skb, flow_dissector,
				  target_container, NULL, 0, 0, 0, flags);
}

static inline bool skb_flow_dissect_flow_keys(const struct sk_buff *skb,
					      struct flow_keys *flow,
					      unsigned int flags)
{
	memset(flow, 0, sizeof(*flow));
	return __skb_flow_dissect(NULL, skb, &flow_keys_dissector,
				  flow, NULL, 0, 0, 0, flags);
}

static inline bool
skb_flow_dissect_flow_keys_basic(const struct net *net,
				 const struct sk_buff *skb,
				 struct flow_keys_basic *flow,
				 const void *data, __be16 proto,
				 int nhoff, int hlen, unsigned int flags)
{
	memset(flow, 0, sizeof(*flow));
	return __skb_flow_dissect(net, skb, &flow_keys_basic_dissector, flow,
				  data, proto, nhoff, hlen, flags);
}

void skb_flow_dissect_meta(const struct sk_buff *skb,
			   struct flow_dissector *flow_dissector,
			   void *target_container);

/* Gets a skb connection tracking info, ctinfo map should be a
 * map of mapsize to translate enum ip_conntrack_info states
 * to user states.
 */
void
skb_flow_dissect_ct(const struct sk_buff *skb,
		    struct flow_dissector *flow_dissector,
		    void *target_container,
		    u16 *ctinfo_map, size_t mapsize,
		    bool post_ct, u16 zone);
void
skb_flow_dissect_tunnel_info(const struct sk_buff *skb,
			     struct flow_dissector *flow_dissector,
			     void *target_container);

void skb_flow_dissect_hash(const struct sk_buff *skb,
			   struct flow_dissector *flow_dissector,
			   void *target_container);

static inline __u32 skb_get_hash(struct sk_buff *skb)
{
	if (!skb->l4_hash && !skb->sw_hash)
		__skb_get_hash(skb);

	return skb->hash;
}

static inline __u32 skb_get_hash_flowi6(struct sk_buff *skb, const struct flowi6 *fl6)
{
	if (!skb->l4_hash && !skb->sw_hash) {
		struct flow_keys keys;
		__u32 hash = __get_hash_from_flowi6(fl6, &keys);

		__skb_set_sw_hash(skb, hash, flow_keys_have_l4(&keys));
	}

	return skb->hash;
}

__u32 skb_get_hash_perturb(const struct sk_buff *skb,
			   const siphash_key_t *perturb);

static inline __u32 skb_get_hash_raw(const struct sk_buff *skb)
{
	return skb->hash;
}

static inline void skb_copy_hash(struct sk_buff *to, const struct sk_buff *from)
{
	to->hash = from->hash;
	to->sw_hash = from->sw_hash;
	to->l4_hash = from->l4_hash;
};

static inline int skb_cmp_decrypted(const struct sk_buff *skb1,
				    const struct sk_buff *skb2)
{
#ifdef CONFIG_TLS_DEVICE
	return skb2->decrypted - skb1->decrypted;
#else
	return 0;
#endif
}

static inline void skb_copy_decrypted(struct sk_buff *to,
				      const struct sk_buff *from)
{
#ifdef CONFIG_TLS_DEVICE
	to->decrypted = from->decrypted;
#endif
}

#ifdef NET_SKBUFF_DATA_USES_OFFSET
static inline unsigned char *skb_end_pointer(const struct sk_buff *skb)
{
	return skb->head + skb->end;
}

static inline unsigned int skb_end_offset(const struct sk_buff *skb)
{
	return skb->end;
}

static inline void skb_set_end_offset(struct sk_buff *skb, unsigned int offset)
{
	skb->end = offset;
}
#else
static inline unsigned char *skb_end_pointer(const struct sk_buff *skb)
{
	return skb->end;
}

static inline unsigned int skb_end_offset(const struct sk_buff *skb)
{
	return skb->end - skb->head;
}

static inline void skb_set_end_offset(struct sk_buff *skb, unsigned int offset)
{
	skb->end = skb->head + offset;
}
#endif

struct ubuf_info *msg_zerocopy_realloc(struct sock *sk, size_t size,
				       struct ubuf_info *uarg);

void msg_zerocopy_put_abort(struct ubuf_info *uarg, bool have_uref);

void msg_zerocopy_callback(struct sk_buff *skb, struct ubuf_info *uarg,
			   bool success);

int __zerocopy_sg_from_iter(struct msghdr *msg, struct sock *sk,
			    struct sk_buff *skb, struct iov_iter *from,
			    size_t length);

static inline int skb_zerocopy_iter_dgram(struct sk_buff *skb,
					  struct msghdr *msg, int len)
{
	return __zerocopy_sg_from_iter(msg, skb->sk, skb, &msg->msg_iter, len);
}

int skb_zerocopy_iter_stream(struct sock *sk, struct sk_buff *skb,
			     struct msghdr *msg, int len,
			     struct ubuf_info *uarg);

/* Internal */
#define skb_shinfo(SKB)	((struct skb_shared_info *)(skb_end_pointer(SKB)))

static inline struct skb_shared_hwtstamps *skb_hwtstamps(struct sk_buff *skb)
{
	return &skb_shinfo(skb)->hwtstamps;
}

static inline struct ubuf_info *skb_zcopy(struct sk_buff *skb)
{
	bool is_zcopy = skb && skb_shinfo(skb)->flags & SKBFL_ZEROCOPY_ENABLE;

	return is_zcopy ? skb_uarg(skb) : NULL;
}

static inline bool skb_zcopy_pure(const struct sk_buff *skb)
{
	return skb_shinfo(skb)->flags & SKBFL_PURE_ZEROCOPY;
}

static inline bool skb_zcopy_managed(const struct sk_buff *skb)
{
	return skb_shinfo(skb)->flags & SKBFL_MANAGED_FRAG_REFS;
}

static inline bool skb_pure_zcopy_same(const struct sk_buff *skb1,
				       const struct sk_buff *skb2)
{
	return skb_zcopy_pure(skb1) == skb_zcopy_pure(skb2);
}

static inline void net_zcopy_get(struct ubuf_info *uarg)
{
	refcount_inc(&uarg->refcnt);
}

static inline void skb_zcopy_init(struct sk_buff *skb, struct ubuf_info *uarg)
{
	skb_shinfo(skb)->destructor_arg = uarg;
	skb_shinfo(skb)->flags |= uarg->flags;
}

static inline void skb_zcopy_set(struct sk_buff *skb, struct ubuf_info *uarg,
				 bool *have_ref)
{
	if (skb && uarg && !skb_zcopy(skb)) {
		if (unlikely(have_ref && *have_ref))
			*have_ref = false;
		else
			net_zcopy_get(uarg);
		skb_zcopy_init(skb, uarg);
	}
}

static inline void skb_zcopy_set_nouarg(struct sk_buff *skb, void *val)
{
	skb_shinfo(skb)->destructor_arg = (void *)((uintptr_t) val | 0x1UL);
	skb_shinfo(skb)->flags |= SKBFL_ZEROCOPY_FRAG;
}

static inline bool skb_zcopy_is_nouarg(struct sk_buff *skb)
{
	return (uintptr_t) skb_shinfo(skb)->destructor_arg & 0x1UL;
}

static inline void *skb_zcopy_get_nouarg(struct sk_buff *skb)
{
	return (void *)((uintptr_t) skb_shinfo(skb)->destructor_arg & ~0x1UL);
}

static inline void net_zcopy_put(struct ubuf_info *uarg)
{
	if (uarg)
		uarg->callback(NULL, uarg, true);
}

static inline void net_zcopy_put_abort(struct ubuf_info *uarg, bool have_uref)
{
	if (uarg) {
		if (uarg->callback == msg_zerocopy_callback)
			msg_zerocopy_put_abort(uarg, have_uref);
		else if (have_uref)
			net_zcopy_put(uarg);
	}
}

/* Release a reference on a zerocopy structure */
static inline void skb_zcopy_clear(struct sk_buff *skb, bool zerocopy_success)
{
	struct ubuf_info *uarg = skb_zcopy(skb);

	if (uarg) {
		if (!skb_zcopy_is_nouarg(skb))
			uarg->callback(skb, uarg, zerocopy_success);

		skb_shinfo(skb)->flags &= ~SKBFL_ALL_ZEROCOPY;
	}
}

void __skb_zcopy_downgrade_managed(struct sk_buff *skb);

static inline void skb_zcopy_downgrade_managed(struct sk_buff *skb)
{
	if (unlikely(skb_zcopy_managed(skb)))
		__skb_zcopy_downgrade_managed(skb);
}

static inline void skb_mark_not_on_list(struct sk_buff *skb)
{
	skb->next = NULL;
}

static inline void skb_poison_list(struct sk_buff *skb)
{
#ifdef CONFIG_DEBUG_NET
	skb->next = SKB_LIST_POISON_NEXT;
#endif
}

/* Iterate through singly-linked GSO fragments of an skb. */
#define skb_list_walk_safe(first, skb, next_skb)                               \
	for ((skb) = (first), (next_skb) = (skb) ? (skb)->next : NULL; (skb);  \
	     (skb) = (next_skb), (next_skb) = (skb) ? (skb)->next : NULL)

static inline void skb_list_del_init(struct sk_buff *skb)
{
	__list_del_entry(&skb->list);
	skb_mark_not_on_list(skb);
}

/**
 *	skb_queue_empty - check if a queue is empty
 *	@list: queue head
 *
 *	Returns true if the queue is empty, false otherwise.
 */
static inline int skb_queue_empty(const struct sk_buff_head *list)
{
	return list->next == (const struct sk_buff *) list;
}

/**
 *	skb_queue_empty_lockless - check if a queue is empty
 *	@list: queue head
 *
 *	Returns true if the queue is empty, false otherwise.
 *	This variant can be used in lockless contexts.
 */
static inline bool skb_queue_empty_lockless(const struct sk_buff_head *list)
{
	return READ_ONCE(list->next) == (const struct sk_buff *) list;
}


/**
 *	skb_queue_is_last - check if skb is the last entry in the queue
 *	@list: queue head
 *	@skb: buffer
 *
 *	Returns true if @skb is the last buffer on the list.
 */
static inline bool skb_queue_is_last(const struct sk_buff_head *list,
				     const struct sk_buff *skb)
{
	return skb->next == (const struct sk_buff *) list;
}

/**
 *	skb_queue_is_first - check if skb is the first entry in the queue
 *	@list: queue head
 *	@skb: buffer
 *
 *	Returns true if @skb is the first buffer on the list.
 */
static inline bool skb_queue_is_first(const struct sk_buff_head *list,
				      const struct sk_buff *skb)
{
	return skb->prev == (const struct sk_buff *) list;
}

/**
 *	skb_queue_next - return the next packet in the queue
 *	@list: queue head
 *	@skb: current buffer
 *
 *	Return the next packet in @list after @skb.  It is only valid to
 *	call this if skb_queue_is_last() evaluates to false.
 */
static inline struct sk_buff *skb_queue_next(const struct sk_buff_head *list,
					     const struct sk_buff *skb)
{
	/* This BUG_ON may seem severe, but if we just return then we
	 * are going to dereference garbage.
	 */
	BUG_ON(skb_queue_is_last(list, skb));
	return skb->next;
}

/**
 *	skb_queue_prev - return the prev packet in the queue
 *	@list: queue head
 *	@skb: current buffer
 *
 *	Return the prev packet in @list before @skb.  It is only valid to
 *	call this if skb_queue_is_first() evaluates to false.
 */
static inline struct sk_buff *skb_queue_prev(const struct sk_buff_head *list,
					     const struct sk_buff *skb)
{
	/* This BUG_ON may seem severe, but if we just return then we
	 * are going to dereference garbage.
	 */
	BUG_ON(skb_queue_is_first(list, skb));
	return skb->prev;
}

/**
 *	skb_get - reference buffer
 *	@skb: buffer to reference
 *
 *	Makes another reference to a socket buffer and returns a pointer
 *	to the buffer.
 */
static inline struct sk_buff *skb_get(struct sk_buff *skb)
{
	refcount_inc(&skb->users);
	return skb;
}

/*
 * If users == 1, we are the only owner and can avoid redundant atomic changes.
 */

/**
 *	skb_cloned - is the buffer a clone
 *	@skb: buffer to check
 *
 *	Returns true if the buffer was generated with skb_clone() and is
 *	one of multiple shared copies of the buffer. Cloned buffers are
 *	shared data so must not be written to under normal circumstances.
 */
static inline int skb_cloned(const struct sk_buff *skb)
{
	return skb->cloned &&
	       (atomic_read(&skb_shinfo(skb)->dataref) & SKB_DATAREF_MASK) != 1;
}

static inline int skb_unclone(struct sk_buff *skb, gfp_t pri)
{
	might_sleep_if(gfpflags_allow_blocking(pri));

	if (skb_cloned(skb))
		return pskb_expand_head(skb, 0, 0, pri);

	return 0;
}

/* This variant of skb_unclone() makes sure skb->truesize
 * and skb_end_offset() are not changed, whenever a new skb->head is needed.
 *
 * Indeed there is no guarantee that ksize(kmalloc(X)) == ksize(kmalloc(X))
 * when various debugging features are in place.
 */
int __skb_unclone_keeptruesize(struct sk_buff *skb, gfp_t pri);
static inline int skb_unclone_keeptruesize(struct sk_buff *skb, gfp_t pri)
{
	might_sleep_if(gfpflags_allow_blocking(pri));

	if (skb_cloned(skb))
		return __skb_unclone_keeptruesize(skb, pri);
	return 0;
}

/**
 *	skb_header_cloned - is the header a clone
 *	@skb: buffer to check
 *
 *	Returns true if modifying the header part of the buffer requires
 *	the data to be copied.
 */
static inline int skb_header_cloned(const struct sk_buff *skb)
{
	int dataref;

	if (!skb->cloned)
		return 0;

	dataref = atomic_read(&skb_shinfo(skb)->dataref);
	dataref = (dataref & SKB_DATAREF_MASK) - (dataref >> SKB_DATAREF_SHIFT);
	return dataref != 1;
}

static inline int skb_header_unclone(struct sk_buff *skb, gfp_t pri)
{
	might_sleep_if(gfpflags_allow_blocking(pri));

	if (skb_header_cloned(skb))
		return pskb_expand_head(skb, 0, 0, pri);

	return 0;
}

/**
 * __skb_header_release() - allow clones to use the headroom
 * @skb: buffer to operate on
 *
 * See "DOC: dataref and headerless skbs".
 */
static inline void __skb_header_release(struct sk_buff *skb)
{
	skb->nohdr = 1;
	atomic_set(&skb_shinfo(skb)->dataref, 1 + (1 << SKB_DATAREF_SHIFT));
}


/**
 *	skb_shared - is the buffer shared
 *	@skb: buffer to check
 *
 *	Returns true if more than one person has a reference to this
 *	buffer.
 */
static inline int skb_shared(const struct sk_buff *skb)
{
	return refcount_read(&skb->users) != 1;
}

/**
 *	skb_share_check - check if buffer is shared and if so clone it
 *	@skb: buffer to check
 *	@pri: priority for memory allocation
 *
 *	If the buffer is shared the buffer is cloned and the old copy
 *	drops a reference. A new clone with a single reference is returned.
 *	If the buffer is not shared the original buffer is returned. When
 *	being called from interrupt status or with spinlocks held pri must
 *	be GFP_ATOMIC.
 *
 *	NULL is returned on a memory allocation failure.
 */
static inline struct sk_buff *skb_share_check(struct sk_buff *skb, gfp_t pri)
{
	might_sleep_if(gfpflags_allow_blocking(pri));
	if (skb_shared(skb)) {
		struct sk_buff *nskb = skb_clone(skb, pri);

		if (likely(nskb))
			consume_skb(skb);
		else
			kfree_skb(skb);
		skb = nskb;
	}
	return skb;
}

/*
 *	Copy shared buffers into a new sk_buff. We effectively do COW on
 *	packets to handle cases where we have a local reader and forward
 *	and a couple of other messy ones. The normal one is tcpdumping
 *	a packet that's being forwarded.
 */

/**
 *	skb_unshare - make a copy of a shared buffer
 *	@skb: buffer to check
 *	@pri: priority for memory allocation
 *
 *	If the socket buffer is a clone then this function creates a new
 *	copy of the data, drops a reference count on the old copy and returns
 *	the new copy with the reference count at 1. If the buffer is not a clone
 *	the original buffer is returned. When called with a spinlock held or
 *	from interrupt state @pri must be %GFP_ATOMIC
 *
 *	%NULL is returned on a memory allocation failure.
 */
static inline struct sk_buff *skb_unshare(struct sk_buff *skb,
					  gfp_t pri)
{
	might_sleep_if(gfpflags_allow_blocking(pri));
	if (skb_cloned(skb)) {
		struct sk_buff *nskb = skb_copy(skb, pri);

		/* Free our shared copy */
		if (likely(nskb))
			consume_skb(skb);
		else
			kfree_skb(skb);
		skb = nskb;
	}
	return skb;
}

/**
 *	skb_peek - peek at the head of an &sk_buff_head
 *	@list_: list to peek at
 *
 *	Peek an &sk_buff. Unlike most other operations you _MUST_
 *	be careful with this one. A peek leaves the buffer on the
 *	list and someone else may run off with it. You must hold
 *	the appropriate locks or have a private queue to do this.
 *
 *	Returns %NULL for an empty list or a pointer to the head element.
 *	The reference count is not incremented and the reference is therefore
 *	volatile. Use with caution.
 */
static inline struct sk_buff *skb_peek(const struct sk_buff_head *list_)
{
	struct sk_buff *skb = list_->next;

	if (skb == (struct sk_buff *)list_)
		skb = NULL;
	return skb;
}

/**
 *	__skb_peek - peek at the head of a non-empty &sk_buff_head
 *	@list_: list to peek at
 *
 *	Like skb_peek(), but the caller knows that the list is not empty.
 */
static inline struct sk_buff *__skb_peek(const struct sk_buff_head *list_)
{
	return list_->next;
}

/**
 *	skb_peek_next - peek skb following the given one from a queue
 *	@skb: skb to start from
 *	@list_: list to peek at
 *
 *	Returns %NULL when the end of the list is met or a pointer to the
 *	next element. The reference count is not incremented and the
 *	reference is therefore volatile. Use with caution.
 */
static inline struct sk_buff *skb_peek_next(struct sk_buff *skb,
		const struct sk_buff_head *list_)
{
	struct sk_buff *next = skb->next;

	if (next == (struct sk_buff *)list_)
		next = NULL;
	return next;
}

/**
 *	skb_peek_tail - peek at the tail of an &sk_buff_head
 *	@list_: list to peek at
 *
 *	Peek an &sk_buff. Unlike most other operations you _MUST_
 *	be careful with this one. A peek leaves the buffer on the
 *	list and someone else may run off with it. You must hold
 *	the appropriate locks or have a private queue to do this.
 *
 *	Returns %NULL for an empty list or a pointer to the tail element.
 *	The reference count is not incremented and the reference is therefore
 *	volatile. Use with caution.
 */
static inline struct sk_buff *skb_peek_tail(const struct sk_buff_head *list_)
{
	struct sk_buff *skb = READ_ONCE(list_->prev);

	if (skb == (struct sk_buff *)list_)
		skb = NULL;
	return skb;

}

/**
 *	skb_queue_len	- get queue length
 *	@list_: list to measure
 *
 *	Return the length of an &sk_buff queue.
 */
static inline __u32 skb_queue_len(const struct sk_buff_head *list_)
{
	return list_->qlen;
}

/**
 *	skb_queue_len_lockless	- get queue length
 *	@list_: list to measure
 *
 *	Return the length of an &sk_buff queue.
 *	This variant can be used in lockless contexts.
 */
static inline __u32 skb_queue_len_lockless(const struct sk_buff_head *list_)
{
	return READ_ONCE(list_->qlen);
}

/**
 *	__skb_queue_head_init - initialize non-spinlock portions of sk_buff_head
 *	@list: queue to initialize
 *
 *	This initializes only the list and queue length aspects of
 *	an sk_buff_head object.  This allows to initialize the list
 *	aspects of an sk_buff_head without reinitializing things like
 *	the spinlock.  It can also be used for on-stack sk_buff_head
 *	objects where the spinlock is known to not be used.
 */
static inline void __skb_queue_head_init(struct sk_buff_head *list)
{
	list->prev = list->next = (struct sk_buff *)list;
	list->qlen = 0;
}

/*
 * This function creates a split out lock class for each invocation;
 * this is needed for now since a whole lot of users of the skb-queue
 * infrastructure in drivers have different locking usage (in hardirq)
 * than the networking core (in softirq only). In the long run either the
 * network layer or drivers should need annotation to consolidate the
 * main types of usage into 3 classes.
 */
static inline void skb_queue_head_init(struct sk_buff_head *list)
{
	spin_lock_init(&list->lock);
	__skb_queue_head_init(list);
}

static inline void skb_queue_head_init_class(struct sk_buff_head *list,
		struct lock_class_key *class)
{
	skb_queue_head_init(list);
	lockdep_set_class(&list->lock, class);
}

/*
 *	Insert an sk_buff on a list.
 *
 *	The "__skb_xxxx()" functions are the non-atomic ones that
 *	can only be called with interrupts disabled.
 */
static inline void __skb_insert(struct sk_buff *newsk,
				struct sk_buff *prev, struct sk_buff *next,
				struct sk_buff_head *list)
{
	/* See skb_queue_empty_lockless() and skb_peek_tail()
	 * for the opposite READ_ONCE()
	 */
	WRITE_ONCE(newsk->next, next);
	WRITE_ONCE(newsk->prev, prev);
	WRITE_ONCE(((struct sk_buff_list *)next)->prev, newsk);
	WRITE_ONCE(((struct sk_buff_list *)prev)->next, newsk);
	WRITE_ONCE(list->qlen, list->qlen + 1);
}

static inline void __skb_queue_splice(const struct sk_buff_head *list,
				      struct sk_buff *prev,
				      struct sk_buff *next)
{
	struct sk_buff *first = list->next;
	struct sk_buff *last = list->prev;

	WRITE_ONCE(first->prev, prev);
	WRITE_ONCE(prev->next, first);

	WRITE_ONCE(last->next, next);
	WRITE_ONCE(next->prev, last);
}

/**
 *	skb_queue_splice - join two skb lists, this is designed for stacks
 *	@list: the new list to add
 *	@head: the place to add it in the first list
 */
static inline void skb_queue_splice(const struct sk_buff_head *list,
				    struct sk_buff_head *head)
{
	if (!skb_queue_empty(list)) {
		__skb_queue_splice(list, (struct sk_buff *) head, head->next);
		head->qlen += list->qlen;
	}
}

/**
 *	skb_queue_splice_init - join two skb lists and reinitialise the emptied list
 *	@list: the new list to add
 *	@head: the place to add it in the first list
 *
 *	The list at @list is reinitialised
 */
static inline void skb_queue_splice_init(struct sk_buff_head *list,
					 struct sk_buff_head *head)
{
	if (!skb_queue_empty(list)) {
		__skb_queue_splice(list, (struct sk_buff *) head, head->next);
		head->qlen += list->qlen;
		__skb_queue_head_init(list);
	}
}

/**
 *	skb_queue_splice_tail - join two skb lists, each list being a queue
 *	@list: the new list to add
 *	@head: the place to add it in the first list
 */
static inline void skb_queue_splice_tail(const struct sk_buff_head *list,
					 struct sk_buff_head *head)
{
	if (!skb_queue_empty(list)) {
		__skb_queue_splice(list, head->prev, (struct sk_buff *) head);
		head->qlen += list->qlen;
	}
}

/**
 *	skb_queue_splice_tail_init - join two skb lists and reinitialise the emptied list
 *	@list: the new list to add
 *	@head: the place to add it in the first list
 *
 *	Each of the lists is a queue.
 *	The list at @list is reinitialised
 */
static inline void skb_queue_splice_tail_init(struct sk_buff_head *list,
					      struct sk_buff_head *head)
{
	if (!skb_queue_empty(list)) {
		__skb_queue_splice(list, head->prev, (struct sk_buff *) head);
		head->qlen += list->qlen;
		__skb_queue_head_init(list);
	}
}

/**
 *	__skb_queue_after - queue a buffer at the list head
 *	@list: list to use
 *	@prev: place after this buffer
 *	@newsk: buffer to queue
 *
 *	Queue a buffer int the middle of a list. This function takes no locks
 *	and you must therefore hold required locks before calling it.
 *
 *	A buffer cannot be placed on two lists at the same time.
 */
static inline void __skb_queue_after(struct sk_buff_head *list,
				     struct sk_buff *prev,
				     struct sk_buff *newsk)
{
	__skb_insert(newsk, prev, ((struct sk_buff_list *)prev)->next, list);
}

void skb_append(struct sk_buff *old, struct sk_buff *newsk,
		struct sk_buff_head *list);

static inline void __skb_queue_before(struct sk_buff_head *list,
				      struct sk_buff *next,
				      struct sk_buff *newsk)
{
	__skb_insert(newsk, ((struct sk_buff_list *)next)->prev, next, list);
}

/**
 *	__skb_queue_head - queue a buffer at the list head
 *	@list: list to use
 *	@newsk: buffer to queue
 *
 *	Queue a buffer at the start of a list. This function takes no locks
 *	and you must therefore hold required locks before calling it.
 *
 *	A buffer cannot be placed on two lists at the same time.
 */
static inline void __skb_queue_head(struct sk_buff_head *list,
				    struct sk_buff *newsk)
{
	__skb_queue_after(list, (struct sk_buff *)list, newsk);
}
void skb_queue_head(struct sk_buff_head *list, struct sk_buff *newsk);

/**
 *	__skb_queue_tail - queue a buffer at the list tail
 *	@list: list to use
 *	@newsk: buffer to queue
 *
 *	Queue a buffer at the end of a list. This function takes no locks
 *	and you must therefore hold required locks before calling it.
 *
 *	A buffer cannot be placed on two lists at the same time.
 */
static inline void __skb_queue_tail(struct sk_buff_head *list,
				   struct sk_buff *newsk)
{
	__skb_queue_before(list, (struct sk_buff *)list, newsk);
}
void skb_queue_tail(struct sk_buff_head *list, struct sk_buff *newsk);

/*
 * remove sk_buff from list. _Must_ be called atomically, and with
 * the list known..
 */
void skb_unlink(struct sk_buff *skb, struct sk_buff_head *list);
static inline void __skb_unlink(struct sk_buff *skb, struct sk_buff_head *list)
{
	struct sk_buff *next, *prev;

	WRITE_ONCE(list->qlen, list->qlen - 1);
	next	   = skb->next;
	prev	   = skb->prev;
	skb->next  = skb->prev = NULL;
	WRITE_ONCE(next->prev, prev);
	WRITE_ONCE(prev->next, next);
}

/**
 *	__skb_dequeue - remove from the head of the queue
 *	@list: list to dequeue from
 *
 *	Remove the head of the list. This function does not take any locks
 *	so must be used with appropriate locks held only. The head item is
 *	returned or %NULL if the list is empty.
 */
static inline struct sk_buff *__skb_dequeue(struct sk_buff_head *list)
{
	struct sk_buff *skb = skb_peek(list);
	if (skb)
		__skb_unlink(skb, list);
	return skb;
}
struct sk_buff *skb_dequeue(struct sk_buff_head *list);

/**
 *	__skb_dequeue_tail - remove from the tail of the queue
 *	@list: list to dequeue from
 *
 *	Remove the tail of the list. This function does not take any locks
 *	so must be used with appropriate locks held only. The tail item is
 *	returned or %NULL if the list is empty.
 */
static inline struct sk_buff *__skb_dequeue_tail(struct sk_buff_head *list)
{
	struct sk_buff *skb = skb_peek_tail(list);
	if (skb)
		__skb_unlink(skb, list);
	return skb;
}
struct sk_buff *skb_dequeue_tail(struct sk_buff_head *list);


static inline bool skb_is_nonlinear(const struct sk_buff *skb)
{
	return skb->data_len;
}

static inline unsigned int skb_headlen(const struct sk_buff *skb)
{
	return skb->len - skb->data_len;
}

static inline unsigned int __skb_pagelen(const struct sk_buff *skb)
{
	unsigned int i, len = 0;

	for (i = skb_shinfo(skb)->nr_frags - 1; (int)i >= 0; i--)
		len += skb_frag_size(&skb_shinfo(skb)->frags[i]);
	return len;
}

static inline unsigned int skb_pagelen(const struct sk_buff *skb)
{
	return skb_headlen(skb) + __skb_pagelen(skb);
}

static inline void skb_frag_fill_page_desc(skb_frag_t *frag,
					   struct page *page,
					   int off, int size)
{
	frag->bv_page = page;
	frag->bv_offset = off;
	skb_frag_size_set(frag, size);
}

static inline void __skb_fill_page_desc_noacc(struct skb_shared_info *shinfo,
					      int i, struct page *page,
					      int off, int size)
{
	skb_frag_t *frag = &shinfo->frags[i];

	skb_frag_fill_page_desc(frag, page, off, size);
}

/**
 * skb_len_add - adds a number to len fields of skb
 * @skb: buffer to add len to
 * @delta: number of bytes to add
 */
static inline void skb_len_add(struct sk_buff *skb, int delta)
{
	skb->len += delta;
	skb->data_len += delta;
	skb->truesize += delta;
}

/**
 * __skb_fill_page_desc - initialise a paged fragment in an skb
 * @skb: buffer containing fragment to be initialised
 * @i: paged fragment index to initialise
 * @page: the page to use for this fragment
 * @off: the offset to the data with @page
 * @size: the length of the data
 *
 * Initialises the @i'th fragment of @skb to point to &size bytes at
 * offset @off within @page.
 *
 * Does not take any additional reference on the fragment.
 */
static inline void __skb_fill_page_desc(struct sk_buff *skb, int i,
					struct page *page, int off, int size)
{
	__skb_fill_page_desc_noacc(skb_shinfo(skb), i, page, off, size);

	/* Propagate page pfmemalloc to the skb if we can. The problem is
	 * that not all callers have unique ownership of the page but rely
	 * on page_is_pfmemalloc doing the right thing(tm).
	 */
	page = compound_head(page);
	if (page_is_pfmemalloc(page))
		skb->pfmemalloc	= true;
}

/**
 * skb_fill_page_desc - initialise a paged fragment in an skb
 * @skb: buffer containing fragment to be initialised
 * @i: paged fragment index to initialise
 * @page: the page to use for this fragment
 * @off: the offset to the data with @page
 * @size: the length of the data
 *
 * As per __skb_fill_page_desc() -- initialises the @i'th fragment of
 * @skb to point to @size bytes at offset @off within @page. In
 * addition updates @skb such that @i is the last fragment.
 *
 * Does not take any additional reference on the fragment.
 */
static inline void skb_fill_page_desc(struct sk_buff *skb, int i,
				      struct page *page, int off, int size)
{
	__skb_fill_page_desc(skb, i, page, off, size);
	skb_shinfo(skb)->nr_frags = i + 1;
}

/**
 * skb_fill_page_desc_noacc - initialise a paged fragment in an skb
 * @skb: buffer containing fragment to be initialised
 * @i: paged fragment index to initialise
 * @page: the page to use for this fragment
 * @off: the offset to the data with @page
 * @size: the length of the data
 *
 * Variant of skb_fill_page_desc() which does not deal with
 * pfmemalloc, if page is not owned by us.
 */
static inline void skb_fill_page_desc_noacc(struct sk_buff *skb, int i,
					    struct page *page, int off,
					    int size)
{
	struct skb_shared_info *shinfo = skb_shinfo(skb);

	__skb_fill_page_desc_noacc(shinfo, i, page, off, size);
	shinfo->nr_frags = i + 1;
}

void skb_add_rx_frag(struct sk_buff *skb, int i, struct page *page, int off,
		     int size, unsigned int truesize);

void skb_coalesce_rx_frag(struct sk_buff *skb, int i, int size,
			  unsigned int truesize);

#define SKB_LINEAR_ASSERT(skb)  BUG_ON(skb_is_nonlinear(skb))

#ifdef NET_SKBUFF_DATA_USES_OFFSET
static inline unsigned char *skb_tail_pointer(const struct sk_buff *skb)
{
	return skb->head + skb->tail;
}

static inline void skb_reset_tail_pointer(struct sk_buff *skb)
{
	skb->tail = skb->data - skb->head;
}

static inline void skb_set_tail_pointer(struct sk_buff *skb, const int offset)
{
	skb_reset_tail_pointer(skb);
	skb->tail += offset;
}

#else /* NET_SKBUFF_DATA_USES_OFFSET */
static inline unsigned char *skb_tail_pointer(const struct sk_buff *skb)
{
	return skb->tail;
}

static inline void skb_reset_tail_pointer(struct sk_buff *skb)
{
	skb->tail = skb->data;
}

static inline void skb_set_tail_pointer(struct sk_buff *skb, const int offset)
{
	skb->tail = skb->data + offset;
}

#endif /* NET_SKBUFF_DATA_USES_OFFSET */

static inline void skb_assert_len(struct sk_buff *skb)
{
#ifdef CONFIG_DEBUG_NET
	if (WARN_ONCE(!skb->len, "%s\n", __func__))
		DO_ONCE_LITE(skb_dump, KERN_ERR, skb, false);
#endif /* CONFIG_DEBUG_NET */
}

/*
 *	Add data to an sk_buff
 */
void *pskb_put(struct sk_buff *skb, struct sk_buff *tail, int len);
void *skb_put(struct sk_buff *skb, unsigned int len);
static inline void *__skb_put(struct sk_buff *skb, unsigned int len)
{
	void *tmp = skb_tail_pointer(skb);
	SKB_LINEAR_ASSERT(skb);
	skb->tail += len;
	skb->len  += len;
	return tmp;
}

static inline void *__skb_put_zero(struct sk_buff *skb, unsigned int len)
{
	void *tmp = __skb_put(skb, len);

	memset(tmp, 0, len);
	return tmp;
}

static inline void *__skb_put_data(struct sk_buff *skb, const void *data,
				   unsigned int len)
{
	void *tmp = __skb_put(skb, len);

	memcpy(tmp, data, len);
	return tmp;
}

static inline void __skb_put_u8(struct sk_buff *skb, u8 val)
{
	*(u8 *)__skb_put(skb, 1) = val;
}

static inline void *skb_put_zero(struct sk_buff *skb, unsigned int len)
{
	void *tmp = skb_put(skb, len);

	memset(tmp, 0, len);

	return tmp;
}

static inline void *skb_put_data(struct sk_buff *skb, const void *data,
				 unsigned int len)
{
	void *tmp = skb_put(skb, len);

	memcpy(tmp, data, len);

	return tmp;
}

static inline void skb_put_u8(struct sk_buff *skb, u8 val)
{
	*(u8 *)skb_put(skb, 1) = val;
}

void *skb_push(struct sk_buff *skb, unsigned int len);
static inline void *__skb_push(struct sk_buff *skb, unsigned int len)
{
	skb->data -= len;
	skb->len  += len;
	return skb->data;
}

void *skb_pull(struct sk_buff *skb, unsigned int len);
static inline void *__skb_pull(struct sk_buff *skb, unsigned int len)
{
	skb->len -= len;
	if (unlikely(skb->len < skb->data_len)) {
#if defined(CONFIG_DEBUG_NET)
		skb->len += len;
		pr_err("__skb_pull(len=%u)\n", len);
		skb_dump(KERN_ERR, skb, false);
#endif
		BUG();
	}
	return skb->data += len;
}

static inline void *skb_pull_inline(struct sk_buff *skb, unsigned int len)
{
	return unlikely(len > skb->len) ? NULL : __skb_pull(skb, len);
}

void *skb_pull_data(struct sk_buff *skb, size_t len);

void *__pskb_pull_tail(struct sk_buff *skb, int delta);

static inline enum skb_drop_reason
pskb_may_pull_reason(struct sk_buff *skb, unsigned int len)
{
	if (likely(len <= skb_headlen(skb)))
		return SKB_NOT_DROPPED_YET;

	if (unlikely(len > skb->len))
		return SKB_DROP_REASON_PKT_TOO_SMALL;

	if (unlikely(!__pskb_pull_tail(skb, len - skb_headlen(skb))))
		return SKB_DROP_REASON_NOMEM;

	return SKB_NOT_DROPPED_YET;
}

static inline bool pskb_may_pull(struct sk_buff *skb, unsigned int len)
{
	return pskb_may_pull_reason(skb, len) == SKB_NOT_DROPPED_YET;
}

static inline void *pskb_pull(struct sk_buff *skb, unsigned int len)
{
	if (!pskb_may_pull(skb, len))
		return NULL;

	skb->len -= len;
	return skb->data += len;
}

void skb_condense(struct sk_buff *skb);

/**
 *	skb_headroom - bytes at buffer head
 *	@skb: buffer to check
 *
 *	Return the number of bytes of free space at the head of an &sk_buff.
 */
static inline unsigned int skb_headroom(const struct sk_buff *skb)
{
	return skb->data - skb->head;
}

/**
 *	skb_tailroom - bytes at buffer end
 *	@skb: buffer to check
 *
 *	Return the number of bytes of free space at the tail of an sk_buff
 */
static inline int skb_tailroom(const struct sk_buff *skb)
{
	return skb_is_nonlinear(skb) ? 0 : skb->end - skb->tail;
}

/**
 *	skb_availroom - bytes at buffer end
 *	@skb: buffer to check
 *
 *	Return the number of bytes of free space at the tail of an sk_buff
 *	allocated by sk_stream_alloc()
 */
static inline int skb_availroom(const struct sk_buff *skb)
{
	if (skb_is_nonlinear(skb))
		return 0;

	return skb->end - skb->tail - skb->reserved_tailroom;
}

/**
 *	skb_reserve - adjust headroom
 *	@skb: buffer to alter
 *	@len: bytes to move
 *
 *	Increase the headroom of an empty &sk_buff by reducing the tail
 *	room. This is only allowed for an empty buffer.
 */
static inline void skb_reserve(struct sk_buff *skb, int len)
{
	skb->data += len;
	skb->tail += len;
}

/**
 *	skb_tailroom_reserve - adjust reserved_tailroom
 *	@skb: buffer to alter
 *	@mtu: maximum amount of headlen permitted
 *	@needed_tailroom: minimum amount of reserved_tailroom
 *
 *	Set reserved_tailroom so that headlen can be as large as possible but
 *	not larger than mtu and tailroom cannot be smaller than
 *	needed_tailroom.
 *	The required headroom should already have been reserved before using
 *	this function.
 */
static inline void skb_tailroom_reserve(struct sk_buff *skb, unsigned int mtu,
					unsigned int needed_tailroom)
{
	SKB_LINEAR_ASSERT(skb);
	if (mtu < skb_tailroom(skb) - needed_tailroom)
		/* use at most mtu */
		skb->reserved_tailroom = skb_tailroom(skb) - mtu;
	else
		/* use up to all available space */
		skb->reserved_tailroom = needed_tailroom;
}

#define ENCAP_TYPE_ETHER	0
#define ENCAP_TYPE_IPPROTO	1

static inline void skb_set_inner_protocol(struct sk_buff *skb,
					  __be16 protocol)
{
	skb->inner_protocol = protocol;
	skb->inner_protocol_type = ENCAP_TYPE_ETHER;
}

static inline void skb_set_inner_ipproto(struct sk_buff *skb,
					 __u8 ipproto)
{
	skb->inner_ipproto = ipproto;
	skb->inner_protocol_type = ENCAP_TYPE_IPPROTO;
}

static inline void skb_reset_inner_headers(struct sk_buff *skb)
{
	skb->inner_mac_header = skb->mac_header;
	skb->inner_network_header = skb->network_header;
	skb->inner_transport_header = skb->transport_header;
}

static inline void skb_reset_mac_len(struct sk_buff *skb)
{
	skb->mac_len = skb->network_header - skb->mac_header;
}

static inline unsigned char *skb_inner_transport_header(const struct sk_buff
							*skb)
{
	return skb->head + skb->inner_transport_header;
}

static inline int skb_inner_transport_offset(const struct sk_buff *skb)
{
	return skb_inner_transport_header(skb) - skb->data;
}

static inline void skb_reset_inner_transport_header(struct sk_buff *skb)
{
	skb->inner_transport_header = skb->data - skb->head;
}

static inline void skb_set_inner_transport_header(struct sk_buff *skb,
						   const int offset)
{
	skb_reset_inner_transport_header(skb);
	skb->inner_transport_header += offset;
}

static inline unsigned char *skb_inner_network_header(const struct sk_buff *skb)
{
	return skb->head + skb->inner_network_header;
}

static inline void skb_reset_inner_network_header(struct sk_buff *skb)
{
	skb->inner_network_header = skb->data - skb->head;
}

static inline void skb_set_inner_network_header(struct sk_buff *skb,
						const int offset)
{
	skb_reset_inner_network_header(skb);
	skb->inner_network_header += offset;
}

static inline unsigned char *skb_inner_mac_header(const struct sk_buff *skb)
{
	return skb->head + skb->inner_mac_header;
}

static inline void skb_reset_inner_mac_header(struct sk_buff *skb)
{
	skb->inner_mac_header = skb->data - skb->head;
}

static inline void skb_set_inner_mac_header(struct sk_buff *skb,
					    const int offset)
{
	skb_reset_inner_mac_header(skb);
	skb->inner_mac_header += offset;
}
static inline bool skb_transport_header_was_set(const struct sk_buff *skb)
{
	return skb->transport_header != (typeof(skb->transport_header))~0U;
}

static inline unsigned char *skb_transport_header(const struct sk_buff *skb)
{
	DEBUG_NET_WARN_ON_ONCE(!skb_transport_header_was_set(skb));
	return skb->head + skb->transport_header;
}

static inline void skb_reset_transport_header(struct sk_buff *skb)
{
	skb->transport_header = skb->data - skb->head;
}

static inline void skb_set_transport_header(struct sk_buff *skb,
					    const int offset)
{
	skb_reset_transport_header(skb);
	skb->transport_header += offset;
}

static inline unsigned char *skb_network_header(const struct sk_buff *skb)
{
	return skb->head + skb->network_header;
}

static inline void skb_reset_network_header(struct sk_buff *skb)
{
	skb->network_header = skb->data - skb->head;
}

static inline void skb_set_network_header(struct sk_buff *skb, const int offset)
{
	skb_reset_network_header(skb);
	skb->network_header += offset;
}

static inline int skb_mac_header_was_set(const struct sk_buff *skb)
{
	return skb->mac_header != (typeof(skb->mac_header))~0U;
}

static inline unsigned char *skb_mac_header(const struct sk_buff *skb)
{
	DEBUG_NET_WARN_ON_ONCE(!skb_mac_header_was_set(skb));
	return skb->head + skb->mac_header;
}

static inline int skb_mac_offset(const struct sk_buff *skb)
{
	return skb_mac_header(skb) - skb->data;
}

static inline u32 skb_mac_header_len(const struct sk_buff *skb)
{
	DEBUG_NET_WARN_ON_ONCE(!skb_mac_header_was_set(skb));
	return skb->network_header - skb->mac_header;
}

static inline void skb_unset_mac_header(struct sk_buff *skb)
{
	skb->mac_header = (typeof(skb->mac_header))~0U;
}

static inline void skb_reset_mac_header(struct sk_buff *skb)
{
	skb->mac_header = skb->data - skb->head;
}

static inline void skb_set_mac_header(struct sk_buff *skb, const int offset)
{
	skb_reset_mac_header(skb);
	skb->mac_header += offset;
}

static inline void skb_pop_mac_header(struct sk_buff *skb)
{
	skb->mac_header = skb->network_header;
}

static inline void skb_probe_transport_header(struct sk_buff *skb)
{
	struct flow_keys_basic keys;

	if (skb_transport_header_was_set(skb))
		return;

	if (skb_flow_dissect_flow_keys_basic(NULL, skb, &keys,
					     NULL, 0, 0, 0, 0))
		skb_set_transport_header(skb, keys.control.thoff);
}

static inline void skb_mac_header_rebuild(struct sk_buff *skb)
{
	if (skb_mac_header_was_set(skb)) {
		const unsigned char *old_mac = skb_mac_header(skb);

		skb_set_mac_header(skb, -skb->mac_len);
		memmove(skb_mac_header(skb), old_mac, skb->mac_len);
	}
}

static inline int skb_checksum_start_offset(const struct sk_buff *skb)
{
	return skb->csum_start - skb_headroom(skb);
}

static inline unsigned char *skb_checksum_start(const struct sk_buff *skb)
{
	return skb->head + skb->csum_start;
}

static inline int skb_transport_offset(const struct sk_buff *skb)
{
	return skb_transport_header(skb) - skb->data;
}

static inline u32 skb_network_header_len(const struct sk_buff *skb)
{
	return skb->transport_header - skb->network_header;
}

static inline u32 skb_inner_network_header_len(const struct sk_buff *skb)
{
	return skb->inner_transport_header - skb->inner_network_header;
}

static inline int skb_network_offset(const struct sk_buff *skb)
{
	return skb_network_header(skb) - skb->data;
}

static inline int skb_inner_network_offset(const struct sk_buff *skb)
{
	return skb_inner_network_header(skb) - skb->data;
}

static inline int pskb_network_may_pull(struct sk_buff *skb, unsigned int len)
{
	return pskb_may_pull(skb, skb_network_offset(skb) + len);
}

/*
 * CPUs often take a performance hit when accessing unaligned memory
 * locations. The actual performance hit varies, it can be small if the
 * hardware handles it or large if we have to take an exception and fix it
 * in software.
 *
 * Since an ethernet header is 14 bytes network drivers often end up with
 * the IP header at an unaligned offset. The IP header can be aligned by
 * shifting the start of the packet by 2 bytes. Drivers should do this
 * with:
 *
 * skb_reserve(skb, NET_IP_ALIGN);
 *
 * The downside to this alignment of the IP header is that the DMA is now
 * unaligned. On some architectures the cost of an unaligned DMA is high
 * and this cost outweighs the gains made by aligning the IP header.
 *
 * Since this trade off varies between architectures, we allow NET_IP_ALIGN
 * to be overridden.
 */
#ifndef NET_IP_ALIGN
#define NET_IP_ALIGN	2
#endif

/*
 * The networking layer reserves some headroom in skb data (via
 * dev_alloc_skb). This is used to avoid having to reallocate skb data when
 * the header has to grow. In the default case, if the header has to grow
 * 32 bytes or less we avoid the reallocation.
 *
 * Unfortunately this headroom changes the DMA alignment of the resulting
 * network packet. As for NET_IP_ALIGN, this unaligned DMA is expensive
 * on some architectures. An architecture can override this value,
 * perhaps setting it to a cacheline in size (since that will maintain
 * cacheline alignment of the DMA). It must be a power of 2.
 *
 * Various parts of the networking layer expect at least 32 bytes of
 * headroom, you should not reduce this.
 *
 * Using max(32, L1_CACHE_BYTES) makes sense (especially with RPS)
 * to reduce average number of cache lines per packet.
 * get_rps_cpu() for example only access one 64 bytes aligned block :
 * NET_IP_ALIGN(2) + ethernet_header(14) + IP_header(20/40) + ports(8)
 */
#ifndef NET_SKB_PAD
#define NET_SKB_PAD	max(32, L1_CACHE_BYTES)
#endif

int ___pskb_trim(struct sk_buff *skb, unsigned int len);

static inline void __skb_set_length(struct sk_buff *skb, unsigned int len)
{
	if (WARN_ON(skb_is_nonlinear(skb)))
		return;
	skb->len = len;
	skb_set_tail_pointer(skb, len);
}

static inline void __skb_trim(struct sk_buff *skb, unsigned int len)
{
	__skb_set_length(skb, len);
}

void skb_trim(struct sk_buff *skb, unsigned int len);

static inline int __pskb_trim(struct sk_buff *skb, unsigned int len)
{
	if (skb->data_len)
		return ___pskb_trim(skb, len);
	__skb_trim(skb, len);
	return 0;
}

static inline int pskb_trim(struct sk_buff *skb, unsigned int len)
{
	return (len < skb->len) ? __pskb_trim(skb, len) : 0;
}

/**
 *	pskb_trim_unique - remove end from a paged unique (not cloned) buffer
 *	@skb: buffer to alter
 *	@len: new length
 *
 *	This is identical to pskb_trim except that the caller knows that
 *	the skb is not cloned so we should never get an error due to out-
 *	of-memory.
 */
static inline void pskb_trim_unique(struct sk_buff *skb, unsigned int len)
{
	int err = pskb_trim(skb, len);
	BUG_ON(err);
}

static inline int __skb_grow(struct sk_buff *skb, unsigned int len)
{
	unsigned int diff = len - skb->len;

	if (skb_tailroom(skb) < diff) {
		int ret = pskb_expand_head(skb, 0, diff - skb_tailroom(skb),
					   GFP_ATOMIC);
		if (ret)
			return ret;
	}
	__skb_set_length(skb, len);
	return 0;
}

/**
 *	skb_orphan - orphan a buffer
 *	@skb: buffer to orphan
 *
 *	If a buffer currently has an owner then we call the owner's
 *	destructor function and make the @skb unowned. The buffer continues
 *	to exist but is no longer charged to its former owner.
 */
static inline void skb_orphan(struct sk_buff *skb)
{
	if (skb->destructor) {
		skb->destructor(skb);
		skb->destructor = NULL;
		skb->sk		= NULL;
	} else {
		BUG_ON(skb->sk);
	}
}

/**
 *	skb_orphan_frags - orphan the frags contained in a buffer
 *	@skb: buffer to orphan frags from
 *	@gfp_mask: allocation mask for replacement pages
 *
 *	For each frag in the SKB which needs a destructor (i.e. has an
 *	owner) create a copy of that frag and release the original
 *	page by calling the destructor.
 */
static inline int skb_orphan_frags(struct sk_buff *skb, gfp_t gfp_mask)
{
	if (likely(!skb_zcopy(skb)))
		return 0;
	if (skb_shinfo(skb)->flags & SKBFL_DONT_ORPHAN)
		return 0;
	return skb_copy_ubufs(skb, gfp_mask);
}

/* Frags must be orphaned, even if refcounted, if skb might loop to rx path */
static inline int skb_orphan_frags_rx(struct sk_buff *skb, gfp_t gfp_mask)
{
	if (likely(!skb_zcopy(skb)))
		return 0;
	return skb_copy_ubufs(skb, gfp_mask);
}

/**
 *	__skb_queue_purge_reason - empty a list
 *	@list: list to empty
 *	@reason: drop reason
 *
 *	Delete all buffers on an &sk_buff list. Each buffer is removed from
 *	the list and one reference dropped. This function does not take the
 *	list lock and the caller must hold the relevant locks to use it.
 */
static inline void __skb_queue_purge_reason(struct sk_buff_head *list,
					    enum skb_drop_reason reason)
{
	struct sk_buff *skb;

	while ((skb = __skb_dequeue(list)) != NULL)
		kfree_skb_reason(skb, reason);
}

static inline void __skb_queue_purge(struct sk_buff_head *list)
{
	__skb_queue_purge_reason(list, SKB_DROP_REASON_QUEUE_PURGE);
}

void skb_queue_purge_reason(struct sk_buff_head *list,
			    enum skb_drop_reason reason);

static inline void skb_queue_purge(struct sk_buff_head *list)
{
	skb_queue_purge_reason(list, SKB_DROP_REASON_QUEUE_PURGE);
}

unsigned int skb_rbtree_purge(struct rb_root *root);
void skb_errqueue_purge(struct sk_buff_head *list);

void *__netdev_alloc_frag_align(unsigned int fragsz, unsigned int align_mask);

/**
 * netdev_alloc_frag - allocate a page fragment
 * @fragsz: fragment size
 *
 * Allocates a frag from a page for receive buffer.
 * Uses GFP_ATOMIC allocations.
 */
static inline void *netdev_alloc_frag(unsigned int fragsz)
{
	return __netdev_alloc_frag_align(fragsz, ~0u);
}

static inline void *netdev_alloc_frag_align(unsigned int fragsz,
					    unsigned int align)
{
	WARN_ON_ONCE(!is_power_of_2(align));
	return __netdev_alloc_frag_align(fragsz, -align);
}

struct sk_buff *__netdev_alloc_skb(struct net_device *dev, unsigned int length,
				   gfp_t gfp_mask);

/**
 *	netdev_alloc_skb - allocate an skbuff for rx on a specific device
 *	@dev: network device to receive on
 *	@length: length to allocate
 *
 *	Allocate a new &sk_buff and assign it a usage count of one. The
 *	buffer has unspecified headroom built in. Users should allocate
 *	the headroom they think they need without accounting for the
 *	built in space. The built in space is used for optimisations.
 *
 *	%NULL is returned if there is no free memory. Although this function
 *	allocates memory it can be called from an interrupt.
 */
static inline struct sk_buff *netdev_alloc_skb(struct net_device *dev,
					       unsigned int length)
{
	return __netdev_alloc_skb(dev, length, GFP_ATOMIC);
}

/* legacy helper around __netdev_alloc_skb() */
static inline struct sk_buff *__dev_alloc_skb(unsigned int length,
					      gfp_t gfp_mask)
{
	return __netdev_alloc_skb(NULL, length, gfp_mask);
}

/* legacy helper around netdev_alloc_skb() */
static inline struct sk_buff *dev_alloc_skb(unsigned int length)
{
	return netdev_alloc_skb(NULL, length);
}


static inline struct sk_buff *__netdev_alloc_skb_ip_align(struct net_device *dev,
		unsigned int length, gfp_t gfp)
{
	struct sk_buff *skb = __netdev_alloc_skb(dev, length + NET_IP_ALIGN, gfp);

	if (NET_IP_ALIGN && skb)
		skb_reserve(skb, NET_IP_ALIGN);
	return skb;
}

static inline struct sk_buff *netdev_alloc_skb_ip_align(struct net_device *dev,
		unsigned int length)
{
	return __netdev_alloc_skb_ip_align(dev, length, GFP_ATOMIC);
}

static inline void skb_free_frag(void *addr)
{
	page_frag_free(addr);
}

void *__napi_alloc_frag_align(unsigned int fragsz, unsigned int align_mask);

static inline void *napi_alloc_frag(unsigned int fragsz)
{
	return __napi_alloc_frag_align(fragsz, ~0u);
}

static inline void *napi_alloc_frag_align(unsigned int fragsz,
					  unsigned int align)
{
	WARN_ON_ONCE(!is_power_of_2(align));
	return __napi_alloc_frag_align(fragsz, -align);
}

struct sk_buff *__napi_alloc_skb(struct napi_struct *napi,
				 unsigned int length, gfp_t gfp_mask);
static inline struct sk_buff *napi_alloc_skb(struct napi_struct *napi,
					     unsigned int length)
{
	return __napi_alloc_skb(napi, length, GFP_ATOMIC);
}
void napi_consume_skb(struct sk_buff *skb, int budget);

void napi_skb_free_stolen_head(struct sk_buff *skb);
void __napi_kfree_skb(struct sk_buff *skb, enum skb_drop_reason reason);

/**
 * __dev_alloc_pages - allocate page for network Rx
 * @gfp_mask: allocation priority. Set __GFP_NOMEMALLOC if not for network Rx
 * @order: size of the allocation
 *
 * Allocate a new page.
 *
 * %NULL is returned if there is no free memory.
*/
static inline struct page *__dev_alloc_pages(gfp_t gfp_mask,
					     unsigned int order)
{
	/* This piece of code contains several assumptions.
	 * 1.  This is for device Rx, therefore a cold page is preferred.
	 * 2.  The expectation is the user wants a compound page.
	 * 3.  If requesting a order 0 page it will not be compound
	 *     due to the check to see if order has a value in prep_new_page
	 * 4.  __GFP_MEMALLOC is ignored if __GFP_NOMEMALLOC is set due to
	 *     code in gfp_to_alloc_flags that should be enforcing this.
	 */
	gfp_mask |= __GFP_COMP | __GFP_MEMALLOC;

	return alloc_pages_node(NUMA_NO_NODE, gfp_mask, order);
}

static inline struct page *dev_alloc_pages(unsigned int order)
{
	return __dev_alloc_pages(GFP_ATOMIC | __GFP_NOWARN, order);
}

/**
 * __dev_alloc_page - allocate a page for network Rx
 * @gfp_mask: allocation priority. Set __GFP_NOMEMALLOC if not for network Rx
 *
 * Allocate a new page.
 *
 * %NULL is returned if there is no free memory.
 */
static inline struct page *__dev_alloc_page(gfp_t gfp_mask)
{
	return __dev_alloc_pages(gfp_mask, 0);
}

static inline struct page *dev_alloc_page(void)
{
	return dev_alloc_pages(0);
}

/**
 * dev_page_is_reusable - check whether a page can be reused for network Rx
 * @page: the page to test
 *
 * A page shouldn't be considered for reusing/recycling if it was allocated
 * under memory pressure or at a distant memory node.
 *
 * Returns false if this page should be returned to page allocator, true
 * otherwise.
 */
static inline bool dev_page_is_reusable(const struct page *page)
{
	return likely(page_to_nid(page) == numa_mem_id() &&
		      !page_is_pfmemalloc(page));
}

/**
 *	skb_propagate_pfmemalloc - Propagate pfmemalloc if skb is allocated after RX page
 *	@page: The page that was allocated from skb_alloc_page
 *	@skb: The skb that may need pfmemalloc set
 */
static inline void skb_propagate_pfmemalloc(const struct page *page,
					    struct sk_buff *skb)
{
	if (page_is_pfmemalloc(page))
		skb->pfmemalloc = true;
}

/**
 * skb_frag_off() - Returns the offset of a skb fragment
 * @frag: the paged fragment
 */
static inline unsigned int skb_frag_off(const skb_frag_t *frag)
{
	return frag->bv_offset;
}

/**
 * skb_frag_off_add() - Increments the offset of a skb fragment by @delta
 * @frag: skb fragment
 * @delta: value to add
 */
static inline void skb_frag_off_add(skb_frag_t *frag, int delta)
{
	frag->bv_offset += delta;
}

/**
 * skb_frag_off_set() - Sets the offset of a skb fragment
 * @frag: skb fragment
 * @offset: offset of fragment
 */
static inline void skb_frag_off_set(skb_frag_t *frag, unsigned int offset)
{
	frag->bv_offset = offset;
}

/**
 * skb_frag_off_copy() - Sets the offset of a skb fragment from another fragment
 * @fragto: skb fragment where offset is set
 * @fragfrom: skb fragment offset is copied from
 */
static inline void skb_frag_off_copy(skb_frag_t *fragto,
				     const skb_frag_t *fragfrom)
{
	fragto->bv_offset = fragfrom->bv_offset;
}

/**
 * skb_frag_page - retrieve the page referred to by a paged fragment
 * @frag: the paged fragment
 *
 * Returns the &struct page associated with @frag.
 */
static inline struct page *skb_frag_page(const skb_frag_t *frag)
{
	return frag->bv_page;
}

/**
 * __skb_frag_ref - take an addition reference on a paged fragment.
 * @frag: the paged fragment
 *
 * Takes an additional reference on the paged fragment @frag.
 */
static inline void __skb_frag_ref(skb_frag_t *frag)
{
	get_page(skb_frag_page(frag));
}

/**
 * skb_frag_ref - take an addition reference on a paged fragment of an skb.
 * @skb: the buffer
 * @f: the fragment offset.
 *
 * Takes an additional reference on the @f'th paged fragment of @skb.
 */
static inline void skb_frag_ref(struct sk_buff *skb, int f)
{
	__skb_frag_ref(&skb_shinfo(skb)->frags[f]);
}

bool napi_pp_put_page(struct page *page, bool napi_safe);

static inline void
napi_frag_unref(skb_frag_t *frag, bool recycle, bool napi_safe)
{
	struct page *page = skb_frag_page(frag);

#ifdef CONFIG_PAGE_POOL
	if (recycle && napi_pp_put_page(page, napi_safe))
		return;
#endif
	put_page(page);
}

/**
 * __skb_frag_unref - release a reference on a paged fragment.
 * @frag: the paged fragment
 * @recycle: recycle the page if allocated via page_pool
 *
 * Releases a reference on the paged fragment @frag
 * or recycles the page via the page_pool API.
 */
static inline void __skb_frag_unref(skb_frag_t *frag, bool recycle)
{
	napi_frag_unref(frag, recycle, false);
}

/**
 * skb_frag_unref - release a reference on a paged fragment of an skb.
 * @skb: the buffer
 * @f: the fragment offset
 *
 * Releases a reference on the @f'th paged fragment of @skb.
 */
static inline void skb_frag_unref(struct sk_buff *skb, int f)
{
	struct skb_shared_info *shinfo = skb_shinfo(skb);

	if (!skb_zcopy_managed(skb))
		__skb_frag_unref(&shinfo->frags[f], skb->pp_recycle);
}

/**
 * skb_frag_address - gets the address of the data contained in a paged fragment
 * @frag: the paged fragment buffer
 *
 * Returns the address of the data within @frag. The page must already
 * be mapped.
 */
static inline void *skb_frag_address(const skb_frag_t *frag)
{
	return page_address(skb_frag_page(frag)) + skb_frag_off(frag);
}

/**
 * skb_frag_address_safe - gets the address of the data contained in a paged fragment
 * @frag: the paged fragment buffer
 *
 * Returns the address of the data within @frag. Checks that the page
 * is mapped and returns %NULL otherwise.
 */
static inline void *skb_frag_address_safe(const skb_frag_t *frag)
{
	void *ptr = page_address(skb_frag_page(frag));
	if (unlikely(!ptr))
		return NULL;

	return ptr + skb_frag_off(frag);
}

/**
 * skb_frag_page_copy() - sets the page in a fragment from another fragment
 * @fragto: skb fragment where page is set
 * @fragfrom: skb fragment page is copied from
 */
static inline void skb_frag_page_copy(skb_frag_t *fragto,
				      const skb_frag_t *fragfrom)
{
	fragto->bv_page = fragfrom->bv_page;
}

bool skb_page_frag_refill(unsigned int sz, struct page_frag *pfrag, gfp_t prio);

/**
 * skb_frag_dma_map - maps a paged fragment via the DMA API
 * @dev: the device to map the fragment to
 * @frag: the paged fragment to map
 * @offset: the offset within the fragment (starting at the
 *          fragment's own offset)
 * @size: the number of bytes to map
 * @dir: the direction of the mapping (``PCI_DMA_*``)
 *
 * Maps the page associated with @frag to @device.
 */
static inline dma_addr_t skb_frag_dma_map(struct device *dev,
					  const skb_frag_t *frag,
					  size_t offset, size_t size,
					  enum dma_data_direction dir)
{
	return dma_map_page(dev, skb_frag_page(frag),
			    skb_frag_off(frag) + offset, size, dir);
}

static inline struct sk_buff *pskb_copy(struct sk_buff *skb,
					gfp_t gfp_mask)
{
	return __pskb_copy(skb, skb_headroom(skb), gfp_mask);
}


static inline struct sk_buff *pskb_copy_for_clone(struct sk_buff *skb,
						  gfp_t gfp_mask)
{
	return __pskb_copy_fclone(skb, skb_headroom(skb), gfp_mask, true);
}


/**
 *	skb_clone_writable - is the header of a clone writable
 *	@skb: buffer to check
 *	@len: length up to which to write
 *
 *	Returns true if modifying the header part of the cloned buffer
 *	does not requires the data to be copied.
 */
static inline int skb_clone_writable(const struct sk_buff *skb, unsigned int len)
{
	return !skb_header_cloned(skb) &&
	       skb_headroom(skb) + len <= skb->hdr_len;
}

static inline int skb_try_make_writable(struct sk_buff *skb,
					unsigned int write_len)
{
	return skb_cloned(skb) && !skb_clone_writable(skb, write_len) &&
	       pskb_expand_head(skb, 0, 0, GFP_ATOMIC);
}

static inline int __skb_cow(struct sk_buff *skb, unsigned int headroom,
			    int cloned)
{
	int delta = 0;

	if (headroom > skb_headroom(skb))
		delta = headroom - skb_headroom(skb);

	if (delta || cloned)
		return pskb_expand_head(skb, ALIGN(delta, NET_SKB_PAD), 0,
					GFP_ATOMIC);
	return 0;
}

/**
 *	skb_cow - copy header of skb when it is required
 *	@skb: buffer to cow
 *	@headroom: needed headroom
 *
 *	If the skb passed lacks sufficient headroom or its data part
 *	is shared, data is reallocated. If reallocation fails, an error
 *	is returned and original skb is not changed.
 *
 *	The result is skb with writable area skb->head...skb->tail
 *	and at least @headroom of space at head.
 */
static inline int skb_cow(struct sk_buff *skb, unsigned int headroom)
{
	return __skb_cow(skb, headroom, skb_cloned(skb));
}

/**
 *	skb_cow_head - skb_cow but only making the head writable
 *	@skb: buffer to cow
 *	@headroom: needed headroom
 *
 *	This function is identical to skb_cow except that we replace the
 *	skb_cloned check by skb_header_cloned.  It should be used when
 *	you only need to push on some header and do not need to modify
 *	the data.
 */
static inline int skb_cow_head(struct sk_buff *skb, unsigned int headroom)
{
	return __skb_cow(skb, headroom, skb_header_cloned(skb));
}

/**
 *	skb_padto	- pad an skbuff up to a minimal size
 *	@skb: buffer to pad
 *	@len: minimal length
 *
 *	Pads up a buffer to ensure the trailing bytes exist and are
 *	blanked. If the buffer already contains sufficient data it
 *	is untouched. Otherwise it is extended. Returns zero on
 *	success. The skb is freed on error.
 */
static inline int skb_padto(struct sk_buff *skb, unsigned int len)
{
	unsigned int size = skb->len;
	if (likely(size >= len))
		return 0;
	return skb_pad(skb, len - size);
}

/**
 *	__skb_put_padto - increase size and pad an skbuff up to a minimal size
 *	@skb: buffer to pad
 *	@len: minimal length
 *	@free_on_error: free buffer on error
 *
 *	Pads up a buffer to ensure the trailing bytes exist and are
 *	blanked. If the buffer already contains sufficient data it
 *	is untouched. Otherwise it is extended. Returns zero on
 *	success. The skb is freed on error if @free_on_error is true.
 */
static inline int __must_check __skb_put_padto(struct sk_buff *skb,
					       unsigned int len,
					       bool free_on_error)
{
	unsigned int size = skb->len;

	if (unlikely(size < len)) {
		len -= size;
		if (__skb_pad(skb, len, free_on_error))
			return -ENOMEM;
		__skb_put(skb, len);
	}
	return 0;
}

/**
 *	skb_put_padto - increase size and pad an skbuff up to a minimal size
 *	@skb: buffer to pad
 *	@len: minimal length
 *
 *	Pads up a buffer to ensure the trailing bytes exist and are
 *	blanked. If the buffer already contains sufficient data it
 *	is untouched. Otherwise it is extended. Returns zero on
 *	success. The skb is freed on error.
 */
static inline int __must_check skb_put_padto(struct sk_buff *skb, unsigned int len)
{
	return __skb_put_padto(skb, len, true);
}

bool csum_and_copy_from_iter_full(void *addr, size_t bytes, __wsum *csum, struct iov_iter *i)
	__must_check;

static inline int skb_add_data(struct sk_buff *skb,
			       struct iov_iter *from, int copy)
{
	const int off = skb->len;

	if (skb->ip_summed == CHECKSUM_NONE) {
		__wsum csum = 0;
		if (csum_and_copy_from_iter_full(skb_put(skb, copy), copy,
					         &csum, from)) {
			skb->csum = csum_block_add(skb->csum, csum, off);
			return 0;
		}
	} else if (copy_from_iter_full(skb_put(skb, copy), copy, from))
		return 0;

	__skb_trim(skb, off);
	return -EFAULT;
}

static inline bool skb_can_coalesce(struct sk_buff *skb, int i,
				    const struct page *page, int off)
{
	if (skb_zcopy(skb))
		return false;
	if (i) {
		const skb_frag_t *frag = &skb_shinfo(skb)->frags[i - 1];

		return page == skb_frag_page(frag) &&
		       off == skb_frag_off(frag) + skb_frag_size(frag);
	}
	return false;
}

static inline int __skb_linearize(struct sk_buff *skb)
{
	return __pskb_pull_tail(skb, skb->data_len) ? 0 : -ENOMEM;
}

/**
 *	skb_linearize - convert paged skb to linear one
 *	@skb: buffer to linarize
 *
 *	If there is no free memory -ENOMEM is returned, otherwise zero
 *	is returned and the old skb data released.
 */
static inline int skb_linearize(struct sk_buff *skb)
{
	return skb_is_nonlinear(skb) ? __skb_linearize(skb) : 0;
}

/**
 * skb_has_shared_frag - can any frag be overwritten
 * @skb: buffer to test
 *
 * Return true if the skb has at least one frag that might be modified
 * by an external entity (as in vmsplice()/sendfile())
 */
static inline bool skb_has_shared_frag(const struct sk_buff *skb)
{
	return skb_is_nonlinear(skb) &&
	       skb_shinfo(skb)->flags & SKBFL_SHARED_FRAG;
}

/**
 *	skb_linearize_cow - make sure skb is linear and writable
 *	@skb: buffer to process
 *
 *	If there is no free memory -ENOMEM is returned, otherwise zero
 *	is returned and the old skb data released.
 */
static inline int skb_linearize_cow(struct sk_buff *skb)
{
	return skb_is_nonlinear(skb) || skb_cloned(skb) ?
	       __skb_linearize(skb) : 0;
}

static __always_inline void
__skb_postpull_rcsum(struct sk_buff *skb, const void *start, unsigned int len,
		     unsigned int off)
{
	if (skb->ip_summed == CHECKSUM_COMPLETE)
		skb->csum = csum_block_sub(skb->csum,
					   csum_partial(start, len, 0), off);
	else if (skb->ip_summed == CHECKSUM_PARTIAL &&
		 skb_checksum_start_offset(skb) < 0)
		skb->ip_summed = CHECKSUM_NONE;
}

/**
 *	skb_postpull_rcsum - update checksum for received skb after pull
 *	@skb: buffer to update
 *	@start: start of data before pull
 *	@len: length of data pulled
 *
 *	After doing a pull on a received packet, you need to call this to
 *	update the CHECKSUM_COMPLETE checksum, or set ip_summed to
 *	CHECKSUM_NONE so that it can be recomputed from scratch.
 */
static inline void skb_postpull_rcsum(struct sk_buff *skb,
				      const void *start, unsigned int len)
{
	if (skb->ip_summed == CHECKSUM_COMPLETE)
		skb->csum = wsum_negate(csum_partial(start, len,
						     wsum_negate(skb->csum)));
	else if (skb->ip_summed == CHECKSUM_PARTIAL &&
		 skb_checksum_start_offset(skb) < 0)
		skb->ip_summed = CHECKSUM_NONE;
}

static __always_inline void
__skb_postpush_rcsum(struct sk_buff *skb, const void *start, unsigned int len,
		     unsigned int off)
{
	if (skb->ip_summed == CHECKSUM_COMPLETE)
		skb->csum = csum_block_add(skb->csum,
					   csum_partial(start, len, 0), off);
}

/**
 *	skb_postpush_rcsum - update checksum for received skb after push
 *	@skb: buffer to update
 *	@start: start of data after push
 *	@len: length of data pushed
 *
 *	After doing a push on a received packet, you need to call this to
 *	update the CHECKSUM_COMPLETE checksum.
 */
static inline void skb_postpush_rcsum(struct sk_buff *skb,
				      const void *start, unsigned int len)
{
	__skb_postpush_rcsum(skb, start, len, 0);
}

void *skb_pull_rcsum(struct sk_buff *skb, unsigned int len);

/**
 *	skb_push_rcsum - push skb and update receive checksum
 *	@skb: buffer to update
 *	@len: length of data pulled
 *
 *	This function performs an skb_push on the packet and updates
 *	the CHECKSUM_COMPLETE checksum.  It should be used on
 *	receive path processing instead of skb_push unless you know
 *	that the checksum difference is zero (e.g., a valid IP header)
 *	or you are setting ip_summed to CHECKSUM_NONE.
 */
static inline void *skb_push_rcsum(struct sk_buff *skb, unsigned int len)
{
	skb_push(skb, len);
	skb_postpush_rcsum(skb, skb->data, len);
	return skb->data;
}

int pskb_trim_rcsum_slow(struct sk_buff *skb, unsigned int len);
/**
 *	pskb_trim_rcsum - trim received skb and update checksum
 *	@skb: buffer to trim
 *	@len: new length
 *
 *	This is exactly the same as pskb_trim except that it ensures the
 *	checksum of received packets are still valid after the operation.
 *	It can change skb pointers.
 */

static inline int pskb_trim_rcsum(struct sk_buff *skb, unsigned int len)
{
	if (likely(len >= skb->len))
		return 0;
	return pskb_trim_rcsum_slow(skb, len);
}

static inline int __skb_trim_rcsum(struct sk_buff *skb, unsigned int len)
{
	if (skb->ip_summed == CHECKSUM_COMPLETE)
		skb->ip_summed = CHECKSUM_NONE;
	__skb_trim(skb, len);
	return 0;
}

static inline int __skb_grow_rcsum(struct sk_buff *skb, unsigned int len)
{
	if (skb->ip_summed == CHECKSUM_COMPLETE)
		skb->ip_summed = CHECKSUM_NONE;
	return __skb_grow(skb, len);
}

#define rb_to_skb(rb) rb_entry_safe(rb, struct sk_buff, rbnode)
#define skb_rb_first(root) rb_to_skb(rb_first(root))
#define skb_rb_last(root)  rb_to_skb(rb_last(root))
#define skb_rb_next(skb)   rb_to_skb(rb_next(&(skb)->rbnode))
#define skb_rb_prev(skb)   rb_to_skb(rb_prev(&(skb)->rbnode))

#define skb_queue_walk(queue, skb) \
		for (skb = (queue)->next;					\
		     skb != (struct sk_buff *)(queue);				\
		     skb = skb->next)

#define skb_queue_walk_safe(queue, skb, tmp)					\
		for (skb = (queue)->next, tmp = skb->next;			\
		     skb != (struct sk_buff *)(queue);				\
		     skb = tmp, tmp = skb->next)

#define skb_queue_walk_from(queue, skb)						\
		for (; skb != (struct sk_buff *)(queue);			\
		     skb = skb->next)

#define skb_rbtree_walk(skb, root)						\
		for (skb = skb_rb_first(root); skb != NULL;			\
		     skb = skb_rb_next(skb))

#define skb_rbtree_walk_from(skb)						\
		for (; skb != NULL;						\
		     skb = skb_rb_next(skb))

#define skb_rbtree_walk_from_safe(skb, tmp)					\
		for (; tmp = skb ? skb_rb_next(skb) : NULL, (skb != NULL);	\
		     skb = tmp)

#define skb_queue_walk_from_safe(queue, skb, tmp)				\
		for (tmp = skb->next;						\
		     skb != (struct sk_buff *)(queue);				\
		     skb = tmp, tmp = skb->next)

#define skb_queue_reverse_walk(queue, skb) \
		for (skb = (queue)->prev;					\
		     skb != (struct sk_buff *)(queue);				\
		     skb = skb->prev)

#define skb_queue_reverse_walk_safe(queue, skb, tmp)				\
		for (skb = (queue)->prev, tmp = skb->prev;			\
		     skb != (struct sk_buff *)(queue);				\
		     skb = tmp, tmp = skb->prev)

#define skb_queue_reverse_walk_from_safe(queue, skb, tmp)			\
		for (tmp = skb->prev;						\
		     skb != (struct sk_buff *)(queue);				\
		     skb = tmp, tmp = skb->prev)

static inline bool skb_has_frag_list(const struct sk_buff *skb)
{
	return skb_shinfo(skb)->frag_list != NULL;
}

static inline void skb_frag_list_init(struct sk_buff *skb)
{
	skb_shinfo(skb)->frag_list = NULL;
}

#define skb_walk_frags(skb, iter)	\
	for (iter = skb_shinfo(skb)->frag_list; iter; iter = iter->next)


int __skb_wait_for_more_packets(struct sock *sk, struct sk_buff_head *queue,
				int *err, long *timeo_p,
				const struct sk_buff *skb);
struct sk_buff *__skb_try_recv_from_queue(struct sock *sk,
					  struct sk_buff_head *queue,
					  unsigned int flags,
					  int *off, int *err,
					  struct sk_buff **last);
struct sk_buff *__skb_try_recv_datagram(struct sock *sk,
					struct sk_buff_head *queue,
					unsigned int flags, int *off, int *err,
					struct sk_buff **last);
struct sk_buff *__skb_recv_datagram(struct sock *sk,
				    struct sk_buff_head *sk_queue,
				    unsigned int flags, int *off, int *err);
struct sk_buff *skb_recv_datagram(struct sock *sk, unsigned int flags, int *err);
__poll_t datagram_poll(struct file *file, struct socket *sock,
			   struct poll_table_struct *wait);
int skb_copy_datagram_iter(const struct sk_buff *from, int offset,
			   struct iov_iter *to, int size);
static inline int skb_copy_datagram_msg(const struct sk_buff *from, int offset,
					struct msghdr *msg, int size)
{
	return skb_copy_datagram_iter(from, offset, &msg->msg_iter, size);
}
int skb_copy_and_csum_datagram_msg(struct sk_buff *skb, int hlen,
				   struct msghdr *msg);
int skb_copy_and_hash_datagram_iter(const struct sk_buff *skb, int offset,
			   struct iov_iter *to, int len,
			   struct ahash_request *hash);
int skb_copy_datagram_from_iter(struct sk_buff *skb, int offset,
				 struct iov_iter *from, int len);
int zerocopy_sg_from_iter(struct sk_buff *skb, struct iov_iter *frm);
void skb_free_datagram(struct sock *sk, struct sk_buff *skb);
void __skb_free_datagram_locked(struct sock *sk, struct sk_buff *skb, int len);
static inline void skb_free_datagram_locked(struct sock *sk,
					    struct sk_buff *skb)
{
	__skb_free_datagram_locked(sk, skb, 0);
}
int skb_kill_datagram(struct sock *sk, struct sk_buff *skb, unsigned int flags);
int skb_copy_bits(const struct sk_buff *skb, int offset, void *to, int len);
int skb_store_bits(struct sk_buff *skb, int offset, const void *from, int len);
__wsum skb_copy_and_csum_bits(const struct sk_buff *skb, int offset, u8 *to,
			      int len);
int skb_splice_bits(struct sk_buff *skb, struct sock *sk, unsigned int offset,
		    struct pipe_inode_info *pipe, unsigned int len,
		    unsigned int flags);
int skb_send_sock_locked(struct sock *sk, struct sk_buff *skb, int offset,
			 int len);
int skb_send_sock(struct sock *sk, struct sk_buff *skb, int offset, int len);
void skb_copy_and_csum_dev(const struct sk_buff *skb, u8 *to);
unsigned int skb_zerocopy_headlen(const struct sk_buff *from);
int skb_zerocopy(struct sk_buff *to, struct sk_buff *from,
		 int len, int hlen);
void skb_split(struct sk_buff *skb, struct sk_buff *skb1, const u32 len);
int skb_shift(struct sk_buff *tgt, struct sk_buff *skb, int shiftlen);
void skb_scrub_packet(struct sk_buff *skb, bool xnet);
struct sk_buff *skb_segment(struct sk_buff *skb, netdev_features_t features);
struct sk_buff *skb_segment_list(struct sk_buff *skb, netdev_features_t features,
				 unsigned int offset);
struct sk_buff *skb_vlan_untag(struct sk_buff *skb);
int skb_ensure_writable(struct sk_buff *skb, unsigned int write_len);
int __skb_vlan_pop(struct sk_buff *skb, u16 *vlan_tci);
int skb_vlan_pop(struct sk_buff *skb);
int skb_vlan_push(struct sk_buff *skb, __be16 vlan_proto, u16 vlan_tci);
int skb_eth_pop(struct sk_buff *skb);
int skb_eth_push(struct sk_buff *skb, const unsigned char *dst,
		 const unsigned char *src);
int skb_mpls_push(struct sk_buff *skb, __be32 mpls_lse, __be16 mpls_proto,
		  int mac_len, bool ethernet);
int skb_mpls_pop(struct sk_buff *skb, __be16 next_proto, int mac_len,
		 bool ethernet);
int skb_mpls_update_lse(struct sk_buff *skb, __be32 mpls_lse);
int skb_mpls_dec_ttl(struct sk_buff *skb);
struct sk_buff *pskb_extract(struct sk_buff *skb, int off, int to_copy,
			     gfp_t gfp);

static inline int memcpy_from_msg(void *data, struct msghdr *msg, int len)
{
	return copy_from_iter_full(data, len, &msg->msg_iter) ? 0 : -EFAULT;
}

static inline int memcpy_to_msg(struct msghdr *msg, void *data, int len)
{
	return copy_to_iter(data, len, &msg->msg_iter) == len ? 0 : -EFAULT;
}

struct skb_checksum_ops {
	__wsum (*update)(const void *mem, int len, __wsum wsum);
	__wsum (*combine)(__wsum csum, __wsum csum2, int offset, int len);
};

extern const struct skb_checksum_ops *crc32c_csum_stub __read_mostly;

__wsum __skb_checksum(const struct sk_buff *skb, int offset, int len,
		      __wsum csum, const struct skb_checksum_ops *ops);
__wsum skb_checksum(const struct sk_buff *skb, int offset, int len,
		    __wsum csum);

static inline void * __must_check
__skb_header_pointer(const struct sk_buff *skb, int offset, int len,
		     const void *data, int hlen, void *buffer)
{
	if (likely(hlen - offset >= len))
		return (void *)data + offset;

	if (!skb || unlikely(skb_copy_bits(skb, offset, buffer, len) < 0))
		return NULL;

	return buffer;
}

static inline void * __must_check
skb_header_pointer(const struct sk_buff *skb, int offset, int len, void *buffer)
{
	return __skb_header_pointer(skb, offset, len, skb->data,
				    skb_headlen(skb), buffer);
}

static inline void * __must_check
skb_pointer_if_linear(const struct sk_buff *skb, int offset, int len)
{
	if (likely(skb_headlen(skb) - offset >= len))
		return skb->data + offset;
	return NULL;
}

/**
 *	skb_needs_linearize - check if we need to linearize a given skb
 *			      depending on the given device features.
 *	@skb: socket buffer to check
 *	@features: net device features
 *
 *	Returns true if either:
 *	1. skb has frag_list and the device doesn't support FRAGLIST, or
 *	2. skb is fragmented and the device does not support SG.
 */
static inline bool skb_needs_linearize(struct sk_buff *skb,
				       netdev_features_t features)
{
	return skb_is_nonlinear(skb) &&
	       ((skb_has_frag_list(skb) && !(features & NETIF_F_FRAGLIST)) ||
		(skb_shinfo(skb)->nr_frags && !(features & NETIF_F_SG)));
}

static inline void skb_copy_from_linear_data(const struct sk_buff *skb,
					     void *to,
					     const unsigned int len)
{
	memcpy(to, skb->data, len);
}

static inline void skb_copy_from_linear_data_offset(const struct sk_buff *skb,
						    const int offset, void *to,
						    const unsigned int len)
{
	memcpy(to, skb->data + offset, len);
}

static inline void skb_copy_to_linear_data(struct sk_buff *skb,
					   const void *from,
					   const unsigned int len)
{
	memcpy(skb->data, from, len);
}

static inline void skb_copy_to_linear_data_offset(struct sk_buff *skb,
						  const int offset,
						  const void *from,
						  const unsigned int len)
{
	memcpy(skb->data + offset, from, len);
}

void skb_init(void);

static inline ktime_t skb_get_ktime(const struct sk_buff *skb)
{
	return skb->tstamp;
}

/**
 *	skb_get_timestamp - get timestamp from a skb
 *	@skb: skb to get stamp from
 *	@stamp: pointer to struct __kernel_old_timeval to store stamp in
 *
 *	Timestamps are stored in the skb as offsets to a base timestamp.
 *	This function converts the offset back to a struct timeval and stores
 *	it in stamp.
 */
static inline void skb_get_timestamp(const struct sk_buff *skb,
				     struct __kernel_old_timeval *stamp)
{
	*stamp = ns_to_kernel_old_timeval(skb->tstamp);
}

static inline void skb_get_new_timestamp(const struct sk_buff *skb,
					 struct __kernel_sock_timeval *stamp)
{
	struct timespec64 ts = ktime_to_timespec64(skb->tstamp);

	stamp->tv_sec = ts.tv_sec;
	stamp->tv_usec = ts.tv_nsec / 1000;
}

static inline void skb_get_timestampns(const struct sk_buff *skb,
				       struct __kernel_old_timespec *stamp)
{
	struct timespec64 ts = ktime_to_timespec64(skb->tstamp);

	stamp->tv_sec = ts.tv_sec;
	stamp->tv_nsec = ts.tv_nsec;
}

static inline void skb_get_new_timestampns(const struct sk_buff *skb,
					   struct __kernel_timespec *stamp)
{
	struct timespec64 ts = ktime_to_timespec64(skb->tstamp);

	stamp->tv_sec = ts.tv_sec;
	stamp->tv_nsec = ts.tv_nsec;
}

static inline void __net_timestamp(struct sk_buff *skb)
{
	skb->tstamp = ktime_get_real();
	skb->mono_delivery_time = 0;
}

static inline ktime_t net_timedelta(ktime_t t)
{
	return ktime_sub(ktime_get_real(), t);
}

static inline void skb_set_delivery_time(struct sk_buff *skb, ktime_t kt,
					 bool mono)
{
	skb->tstamp = kt;
	skb->mono_delivery_time = kt && mono;
}

DECLARE_STATIC_KEY_FALSE(netstamp_needed_key);

/* It is used in the ingress path to clear the delivery_time.
 * If needed, set the skb->tstamp to the (rcv) timestamp.
 */
static inline void skb_clear_delivery_time(struct sk_buff *skb)
{
	if (skb->mono_delivery_time) {
		skb->mono_delivery_time = 0;
		if (static_branch_unlikely(&netstamp_needed_key))
			skb->tstamp = ktime_get_real();
		else
			skb->tstamp = 0;
	}
}

static inline void skb_clear_tstamp(struct sk_buff *skb)
{
	if (skb->mono_delivery_time)
		return;

	skb->tstamp = 0;
}

static inline ktime_t skb_tstamp(const struct sk_buff *skb)
{
	if (skb->mono_delivery_time)
		return 0;

	return skb->tstamp;
}

static inline ktime_t skb_tstamp_cond(const struct sk_buff *skb, bool cond)
{
	if (!skb->mono_delivery_time && skb->tstamp)
		return skb->tstamp;

	if (static_branch_unlikely(&netstamp_needed_key) || cond)
		return ktime_get_real();

	return 0;
}

static inline u8 skb_metadata_len(const struct sk_buff *skb)
{
	return skb_shinfo(skb)->meta_len;
}

static inline void *skb_metadata_end(const struct sk_buff *skb)
{
	return skb_mac_header(skb);
}

static inline bool __skb_metadata_differs(const struct sk_buff *skb_a,
					  const struct sk_buff *skb_b,
					  u8 meta_len)
{
	const void *a = skb_metadata_end(skb_a);
	const void *b = skb_metadata_end(skb_b);
<<<<<<< HEAD
	/* Using more efficient variant than plain call to memcmp(). */
#if defined(CONFIG_HAVE_EFFICIENT_UNALIGNED_ACCESS) && BITS_PER_LONG == 64
=======
>>>>>>> 8e432e61
	u64 diffs = 0;

	if (!IS_ENABLED(CONFIG_HAVE_EFFICIENT_UNALIGNED_ACCESS) ||
	    BITS_PER_LONG != 64)
		goto slow;

	/* Using more efficient variant than plain call to memcmp(). */
	switch (meta_len) {
#define __it(x, op) (x -= sizeof(u##op))
#define __it_diff(a, b, op) (*(u##op *)__it(a, op)) ^ (*(u##op *)__it(b, op))
	case 32: diffs |= __it_diff(a, b, 64);
		fallthrough;
	case 24: diffs |= __it_diff(a, b, 64);
		fallthrough;
	case 16: diffs |= __it_diff(a, b, 64);
		fallthrough;
	case  8: diffs |= __it_diff(a, b, 64);
		break;
	case 28: diffs |= __it_diff(a, b, 64);
		fallthrough;
	case 20: diffs |= __it_diff(a, b, 64);
		fallthrough;
	case 12: diffs |= __it_diff(a, b, 64);
		fallthrough;
	case  4: diffs |= __it_diff(a, b, 32);
		break;
	default:
slow:
		return memcmp(a - meta_len, b - meta_len, meta_len);
	}
	return diffs;
}

static inline bool skb_metadata_differs(const struct sk_buff *skb_a,
					const struct sk_buff *skb_b)
{
	u8 len_a = skb_metadata_len(skb_a);
	u8 len_b = skb_metadata_len(skb_b);

	if (!(len_a | len_b))
		return false;

	return len_a != len_b ?
	       true : __skb_metadata_differs(skb_a, skb_b, len_a);
}

static inline void skb_metadata_set(struct sk_buff *skb, u8 meta_len)
{
	skb_shinfo(skb)->meta_len = meta_len;
}

static inline void skb_metadata_clear(struct sk_buff *skb)
{
	skb_metadata_set(skb, 0);
}

struct sk_buff *skb_clone_sk(struct sk_buff *skb);

#ifdef CONFIG_NETWORK_PHY_TIMESTAMPING

void skb_clone_tx_timestamp(struct sk_buff *skb);
bool skb_defer_rx_timestamp(struct sk_buff *skb);

#else /* CONFIG_NETWORK_PHY_TIMESTAMPING */

static inline void skb_clone_tx_timestamp(struct sk_buff *skb)
{
}

static inline bool skb_defer_rx_timestamp(struct sk_buff *skb)
{
	return false;
}

#endif /* !CONFIG_NETWORK_PHY_TIMESTAMPING */

/**
 * skb_complete_tx_timestamp() - deliver cloned skb with tx timestamps
 *
 * PHY drivers may accept clones of transmitted packets for
 * timestamping via their phy_driver.txtstamp method. These drivers
 * must call this function to return the skb back to the stack with a
 * timestamp.
 *
 * @skb: clone of the original outgoing packet
 * @hwtstamps: hardware time stamps
 *
 */
void skb_complete_tx_timestamp(struct sk_buff *skb,
			       struct skb_shared_hwtstamps *hwtstamps);

void __skb_tstamp_tx(struct sk_buff *orig_skb, const struct sk_buff *ack_skb,
		     struct skb_shared_hwtstamps *hwtstamps,
		     struct sock *sk, int tstype);

/**
 * skb_tstamp_tx - queue clone of skb with send time stamps
 * @orig_skb:	the original outgoing packet
 * @hwtstamps:	hardware time stamps, may be NULL if not available
 *
 * If the skb has a socket associated, then this function clones the
 * skb (thus sharing the actual data and optional structures), stores
 * the optional hardware time stamping information (if non NULL) or
 * generates a software time stamp (otherwise), then queues the clone
 * to the error queue of the socket.  Errors are silently ignored.
 */
void skb_tstamp_tx(struct sk_buff *orig_skb,
		   struct skb_shared_hwtstamps *hwtstamps);

/**
 * skb_tx_timestamp() - Driver hook for transmit timestamping
 *
 * Ethernet MAC Drivers should call this function in their hard_xmit()
 * function immediately before giving the sk_buff to the MAC hardware.
 *
 * Specifically, one should make absolutely sure that this function is
 * called before TX completion of this packet can trigger.  Otherwise
 * the packet could potentially already be freed.
 *
 * @skb: A socket buffer.
 */
static inline void skb_tx_timestamp(struct sk_buff *skb)
{
	skb_clone_tx_timestamp(skb);
	if (skb_shinfo(skb)->tx_flags & SKBTX_SW_TSTAMP)
		skb_tstamp_tx(skb, NULL);
}

/**
 * skb_complete_wifi_ack - deliver skb with wifi status
 *
 * @skb: the original outgoing packet
 * @acked: ack status
 *
 */
void skb_complete_wifi_ack(struct sk_buff *skb, bool acked);

__sum16 __skb_checksum_complete_head(struct sk_buff *skb, int len);
__sum16 __skb_checksum_complete(struct sk_buff *skb);

static inline int skb_csum_unnecessary(const struct sk_buff *skb)
{
	return ((skb->ip_summed == CHECKSUM_UNNECESSARY) ||
		skb->csum_valid ||
		(skb->ip_summed == CHECKSUM_PARTIAL &&
		 skb_checksum_start_offset(skb) >= 0));
}

/**
 *	skb_checksum_complete - Calculate checksum of an entire packet
 *	@skb: packet to process
 *
 *	This function calculates the checksum over the entire packet plus
 *	the value of skb->csum.  The latter can be used to supply the
 *	checksum of a pseudo header as used by TCP/UDP.  It returns the
 *	checksum.
 *
 *	For protocols that contain complete checksums such as ICMP/TCP/UDP,
 *	this function can be used to verify that checksum on received
 *	packets.  In that case the function should return zero if the
 *	checksum is correct.  In particular, this function will return zero
 *	if skb->ip_summed is CHECKSUM_UNNECESSARY which indicates that the
 *	hardware has already verified the correctness of the checksum.
 */
static inline __sum16 skb_checksum_complete(struct sk_buff *skb)
{
	return skb_csum_unnecessary(skb) ?
	       0 : __skb_checksum_complete(skb);
}

static inline void __skb_decr_checksum_unnecessary(struct sk_buff *skb)
{
	if (skb->ip_summed == CHECKSUM_UNNECESSARY) {
		if (skb->csum_level == 0)
			skb->ip_summed = CHECKSUM_NONE;
		else
			skb->csum_level--;
	}
}

static inline void __skb_incr_checksum_unnecessary(struct sk_buff *skb)
{
	if (skb->ip_summed == CHECKSUM_UNNECESSARY) {
		if (skb->csum_level < SKB_MAX_CSUM_LEVEL)
			skb->csum_level++;
	} else if (skb->ip_summed == CHECKSUM_NONE) {
		skb->ip_summed = CHECKSUM_UNNECESSARY;
		skb->csum_level = 0;
	}
}

static inline void __skb_reset_checksum_unnecessary(struct sk_buff *skb)
{
	if (skb->ip_summed == CHECKSUM_UNNECESSARY) {
		skb->ip_summed = CHECKSUM_NONE;
		skb->csum_level = 0;
	}
}

/* Check if we need to perform checksum complete validation.
 *
 * Returns true if checksum complete is needed, false otherwise
 * (either checksum is unnecessary or zero checksum is allowed).
 */
static inline bool __skb_checksum_validate_needed(struct sk_buff *skb,
						  bool zero_okay,
						  __sum16 check)
{
	if (skb_csum_unnecessary(skb) || (zero_okay && !check)) {
		skb->csum_valid = 1;
		__skb_decr_checksum_unnecessary(skb);
		return false;
	}

	return true;
}

/* For small packets <= CHECKSUM_BREAK perform checksum complete directly
 * in checksum_init.
 */
#define CHECKSUM_BREAK 76

/* Unset checksum-complete
 *
 * Unset checksum complete can be done when packet is being modified
 * (uncompressed for instance) and checksum-complete value is
 * invalidated.
 */
static inline void skb_checksum_complete_unset(struct sk_buff *skb)
{
	if (skb->ip_summed == CHECKSUM_COMPLETE)
		skb->ip_summed = CHECKSUM_NONE;
}

/* Validate (init) checksum based on checksum complete.
 *
 * Return values:
 *   0: checksum is validated or try to in skb_checksum_complete. In the latter
 *	case the ip_summed will not be CHECKSUM_UNNECESSARY and the pseudo
 *	checksum is stored in skb->csum for use in __skb_checksum_complete
 *   non-zero: value of invalid checksum
 *
 */
static inline __sum16 __skb_checksum_validate_complete(struct sk_buff *skb,
						       bool complete,
						       __wsum psum)
{
	if (skb->ip_summed == CHECKSUM_COMPLETE) {
		if (!csum_fold(csum_add(psum, skb->csum))) {
			skb->csum_valid = 1;
			return 0;
		}
	}

	skb->csum = psum;

	if (complete || skb->len <= CHECKSUM_BREAK) {
		__sum16 csum;

		csum = __skb_checksum_complete(skb);
		skb->csum_valid = !csum;
		return csum;
	}

	return 0;
}

static inline __wsum null_compute_pseudo(struct sk_buff *skb, int proto)
{
	return 0;
}

/* Perform checksum validate (init). Note that this is a macro since we only
 * want to calculate the pseudo header which is an input function if necessary.
 * First we try to validate without any computation (checksum unnecessary) and
 * then calculate based on checksum complete calling the function to compute
 * pseudo header.
 *
 * Return values:
 *   0: checksum is validated or try to in skb_checksum_complete
 *   non-zero: value of invalid checksum
 */
#define __skb_checksum_validate(skb, proto, complete,			\
				zero_okay, check, compute_pseudo)	\
({									\
	__sum16 __ret = 0;						\
	skb->csum_valid = 0;						\
	if (__skb_checksum_validate_needed(skb, zero_okay, check))	\
		__ret = __skb_checksum_validate_complete(skb,		\
				complete, compute_pseudo(skb, proto));	\
	__ret;								\
})

#define skb_checksum_init(skb, proto, compute_pseudo)			\
	__skb_checksum_validate(skb, proto, false, false, 0, compute_pseudo)

#define skb_checksum_init_zero_check(skb, proto, check, compute_pseudo)	\
	__skb_checksum_validate(skb, proto, false, true, check, compute_pseudo)

#define skb_checksum_validate(skb, proto, compute_pseudo)		\
	__skb_checksum_validate(skb, proto, true, false, 0, compute_pseudo)

#define skb_checksum_validate_zero_check(skb, proto, check,		\
					 compute_pseudo)		\
	__skb_checksum_validate(skb, proto, true, true, check, compute_pseudo)

#define skb_checksum_simple_validate(skb)				\
	__skb_checksum_validate(skb, 0, true, false, 0, null_compute_pseudo)

static inline bool __skb_checksum_convert_check(struct sk_buff *skb)
{
	return (skb->ip_summed == CHECKSUM_NONE && skb->csum_valid);
}

static inline void __skb_checksum_convert(struct sk_buff *skb, __wsum pseudo)
{
	skb->csum = ~pseudo;
	skb->ip_summed = CHECKSUM_COMPLETE;
}

#define skb_checksum_try_convert(skb, proto, compute_pseudo)	\
do {									\
	if (__skb_checksum_convert_check(skb))				\
		__skb_checksum_convert(skb, compute_pseudo(skb, proto)); \
} while (0)

static inline void skb_remcsum_adjust_partial(struct sk_buff *skb, void *ptr,
					      u16 start, u16 offset)
{
	skb->ip_summed = CHECKSUM_PARTIAL;
	skb->csum_start = ((unsigned char *)ptr + start) - skb->head;
	skb->csum_offset = offset - start;
}

/* Update skbuf and packet to reflect the remote checksum offload operation.
 * When called, ptr indicates the starting point for skb->csum when
 * ip_summed is CHECKSUM_COMPLETE. If we need create checksum complete
 * here, skb_postpull_rcsum is done so skb->csum start is ptr.
 */
static inline void skb_remcsum_process(struct sk_buff *skb, void *ptr,
				       int start, int offset, bool nopartial)
{
	__wsum delta;

	if (!nopartial) {
		skb_remcsum_adjust_partial(skb, ptr, start, offset);
		return;
	}

	if (unlikely(skb->ip_summed != CHECKSUM_COMPLETE)) {
		__skb_checksum_complete(skb);
		skb_postpull_rcsum(skb, skb->data, ptr - (void *)skb->data);
	}

	delta = remcsum_adjust(ptr, skb->csum, start, offset);

	/* Adjust skb->csum since we changed the packet */
	skb->csum = csum_add(skb->csum, delta);
}

static inline struct nf_conntrack *skb_nfct(const struct sk_buff *skb)
{
#if IS_ENABLED(CONFIG_NF_CONNTRACK)
	return (void *)(skb->_nfct & NFCT_PTRMASK);
#else
	return NULL;
#endif
}

static inline unsigned long skb_get_nfct(const struct sk_buff *skb)
{
#if IS_ENABLED(CONFIG_NF_CONNTRACK)
	return skb->_nfct;
#else
	return 0UL;
#endif
}

static inline void skb_set_nfct(struct sk_buff *skb, unsigned long nfct)
{
#if IS_ENABLED(CONFIG_NF_CONNTRACK)
	skb->slow_gro |= !!nfct;
	skb->_nfct = nfct;
#endif
}

#ifdef CONFIG_SKB_EXTENSIONS
enum skb_ext_id {
#if IS_ENABLED(CONFIG_BRIDGE_NETFILTER)
	SKB_EXT_BRIDGE_NF,
#endif
#ifdef CONFIG_XFRM
	SKB_EXT_SEC_PATH,
#endif
#if IS_ENABLED(CONFIG_NET_TC_SKB_EXT)
	TC_SKB_EXT,
#endif
#if IS_ENABLED(CONFIG_MPTCP)
	SKB_EXT_MPTCP,
#endif
#if IS_ENABLED(CONFIG_MCTP_FLOWS)
	SKB_EXT_MCTP,
#endif
	SKB_EXT_NUM, /* must be last */
};

/**
 *	struct skb_ext - sk_buff extensions
 *	@refcnt: 1 on allocation, deallocated on 0
 *	@offset: offset to add to @data to obtain extension address
 *	@chunks: size currently allocated, stored in SKB_EXT_ALIGN_SHIFT units
 *	@data: start of extension data, variable sized
 *
 *	Note: offsets/lengths are stored in chunks of 8 bytes, this allows
 *	to use 'u8' types while allowing up to 2kb worth of extension data.
 */
struct skb_ext {
	refcount_t refcnt;
	u8 offset[SKB_EXT_NUM]; /* in chunks of 8 bytes */
	u8 chunks;		/* same */
	char data[] __aligned(8);
};

struct skb_ext *__skb_ext_alloc(gfp_t flags);
void *__skb_ext_set(struct sk_buff *skb, enum skb_ext_id id,
		    struct skb_ext *ext);
void *skb_ext_add(struct sk_buff *skb, enum skb_ext_id id);
void __skb_ext_del(struct sk_buff *skb, enum skb_ext_id id);
void __skb_ext_put(struct skb_ext *ext);

static inline void skb_ext_put(struct sk_buff *skb)
{
	if (skb->active_extensions)
		__skb_ext_put(skb->extensions);
}

static inline void __skb_ext_copy(struct sk_buff *dst,
				  const struct sk_buff *src)
{
	dst->active_extensions = src->active_extensions;

	if (src->active_extensions) {
		struct skb_ext *ext = src->extensions;

		refcount_inc(&ext->refcnt);
		dst->extensions = ext;
	}
}

static inline void skb_ext_copy(struct sk_buff *dst, const struct sk_buff *src)
{
	skb_ext_put(dst);
	__skb_ext_copy(dst, src);
}

static inline bool __skb_ext_exist(const struct skb_ext *ext, enum skb_ext_id i)
{
	return !!ext->offset[i];
}

static inline bool skb_ext_exist(const struct sk_buff *skb, enum skb_ext_id id)
{
	return skb->active_extensions & (1 << id);
}

static inline void skb_ext_del(struct sk_buff *skb, enum skb_ext_id id)
{
	if (skb_ext_exist(skb, id))
		__skb_ext_del(skb, id);
}

static inline void *skb_ext_find(const struct sk_buff *skb, enum skb_ext_id id)
{
	if (skb_ext_exist(skb, id)) {
		struct skb_ext *ext = skb->extensions;

		return (void *)ext + (ext->offset[id] << 3);
	}

	return NULL;
}

static inline void skb_ext_reset(struct sk_buff *skb)
{
	if (unlikely(skb->active_extensions)) {
		__skb_ext_put(skb->extensions);
		skb->active_extensions = 0;
	}
}

static inline bool skb_has_extensions(struct sk_buff *skb)
{
	return unlikely(skb->active_extensions);
}
#else
static inline void skb_ext_put(struct sk_buff *skb) {}
static inline void skb_ext_reset(struct sk_buff *skb) {}
static inline void skb_ext_del(struct sk_buff *skb, int unused) {}
static inline void __skb_ext_copy(struct sk_buff *d, const struct sk_buff *s) {}
static inline void skb_ext_copy(struct sk_buff *dst, const struct sk_buff *s) {}
static inline bool skb_has_extensions(struct sk_buff *skb) { return false; }
#endif /* CONFIG_SKB_EXTENSIONS */

static inline void nf_reset_ct(struct sk_buff *skb)
{
#if defined(CONFIG_NF_CONNTRACK) || defined(CONFIG_NF_CONNTRACK_MODULE)
	nf_conntrack_put(skb_nfct(skb));
	skb->_nfct = 0;
#endif
}

static inline void nf_reset_trace(struct sk_buff *skb)
{
#if IS_ENABLED(CONFIG_NETFILTER_XT_TARGET_TRACE) || IS_ENABLED(CONFIG_NF_TABLES)
	skb->nf_trace = 0;
#endif
}

static inline void ipvs_reset(struct sk_buff *skb)
{
#if IS_ENABLED(CONFIG_IP_VS)
	skb->ipvs_property = 0;
#endif
}

/* Note: This doesn't put any conntrack info in dst. */
static inline void __nf_copy(struct sk_buff *dst, const struct sk_buff *src,
			     bool copy)
{
#if defined(CONFIG_NF_CONNTRACK) || defined(CONFIG_NF_CONNTRACK_MODULE)
	dst->_nfct = src->_nfct;
	nf_conntrack_get(skb_nfct(src));
#endif
#if IS_ENABLED(CONFIG_NETFILTER_XT_TARGET_TRACE) || IS_ENABLED(CONFIG_NF_TABLES)
	if (copy)
		dst->nf_trace = src->nf_trace;
#endif
}

static inline void nf_copy(struct sk_buff *dst, const struct sk_buff *src)
{
#if defined(CONFIG_NF_CONNTRACK) || defined(CONFIG_NF_CONNTRACK_MODULE)
	nf_conntrack_put(skb_nfct(dst));
#endif
	dst->slow_gro = src->slow_gro;
	__nf_copy(dst, src, true);
}

#ifdef CONFIG_NETWORK_SECMARK
static inline void skb_copy_secmark(struct sk_buff *to, const struct sk_buff *from)
{
	to->secmark = from->secmark;
}

static inline void skb_init_secmark(struct sk_buff *skb)
{
	skb->secmark = 0;
}
#else
static inline void skb_copy_secmark(struct sk_buff *to, const struct sk_buff *from)
{ }

static inline void skb_init_secmark(struct sk_buff *skb)
{ }
#endif

static inline int secpath_exists(const struct sk_buff *skb)
{
#ifdef CONFIG_XFRM
	return skb_ext_exist(skb, SKB_EXT_SEC_PATH);
#else
	return 0;
#endif
}

static inline bool skb_irq_freeable(const struct sk_buff *skb)
{
	return !skb->destructor &&
		!secpath_exists(skb) &&
		!skb_nfct(skb) &&
		!skb->_skb_refdst &&
		!skb_has_frag_list(skb);
}

static inline void skb_set_queue_mapping(struct sk_buff *skb, u16 queue_mapping)
{
	skb->queue_mapping = queue_mapping;
}

static inline u16 skb_get_queue_mapping(const struct sk_buff *skb)
{
	return skb->queue_mapping;
}

static inline void skb_copy_queue_mapping(struct sk_buff *to, const struct sk_buff *from)
{
	to->queue_mapping = from->queue_mapping;
}

static inline void skb_record_rx_queue(struct sk_buff *skb, u16 rx_queue)
{
	skb->queue_mapping = rx_queue + 1;
}

static inline u16 skb_get_rx_queue(const struct sk_buff *skb)
{
	return skb->queue_mapping - 1;
}

static inline bool skb_rx_queue_recorded(const struct sk_buff *skb)
{
	return skb->queue_mapping != 0;
}

static inline void skb_set_dst_pending_confirm(struct sk_buff *skb, u32 val)
{
	skb->dst_pending_confirm = val;
}

static inline bool skb_get_dst_pending_confirm(const struct sk_buff *skb)
{
	return skb->dst_pending_confirm != 0;
}

static inline struct sec_path *skb_sec_path(const struct sk_buff *skb)
{
#ifdef CONFIG_XFRM
	return skb_ext_find(skb, SKB_EXT_SEC_PATH);
#else
	return NULL;
#endif
}

static inline bool skb_is_gso(const struct sk_buff *skb)
{
	return skb_shinfo(skb)->gso_size;
}

/* Note: Should be called only if skb_is_gso(skb) is true */
static inline bool skb_is_gso_v6(const struct sk_buff *skb)
{
	return skb_shinfo(skb)->gso_type & SKB_GSO_TCPV6;
}

/* Note: Should be called only if skb_is_gso(skb) is true */
static inline bool skb_is_gso_sctp(const struct sk_buff *skb)
{
	return skb_shinfo(skb)->gso_type & SKB_GSO_SCTP;
}

/* Note: Should be called only if skb_is_gso(skb) is true */
static inline bool skb_is_gso_tcp(const struct sk_buff *skb)
{
	return skb_shinfo(skb)->gso_type & (SKB_GSO_TCPV4 | SKB_GSO_TCPV6);
}

static inline void skb_gso_reset(struct sk_buff *skb)
{
	skb_shinfo(skb)->gso_size = 0;
	skb_shinfo(skb)->gso_segs = 0;
	skb_shinfo(skb)->gso_type = 0;
}

static inline void skb_increase_gso_size(struct skb_shared_info *shinfo,
					 u16 increment)
{
	if (WARN_ON_ONCE(shinfo->gso_size == GSO_BY_FRAGS))
		return;
	shinfo->gso_size += increment;
}

static inline void skb_decrease_gso_size(struct skb_shared_info *shinfo,
					 u16 decrement)
{
	if (WARN_ON_ONCE(shinfo->gso_size == GSO_BY_FRAGS))
		return;
	shinfo->gso_size -= decrement;
}

void __skb_warn_lro_forwarding(const struct sk_buff *skb);

static inline bool skb_warn_if_lro(const struct sk_buff *skb)
{
	/* LRO sets gso_size but not gso_type, whereas if GSO is really
	 * wanted then gso_type will be set. */
	const struct skb_shared_info *shinfo = skb_shinfo(skb);

	if (skb_is_nonlinear(skb) && shinfo->gso_size != 0 &&
	    unlikely(shinfo->gso_type == 0)) {
		__skb_warn_lro_forwarding(skb);
		return true;
	}
	return false;
}

static inline void skb_forward_csum(struct sk_buff *skb)
{
	/* Unfortunately we don't support this one.  Any brave souls? */
	if (skb->ip_summed == CHECKSUM_COMPLETE)
		skb->ip_summed = CHECKSUM_NONE;
}

/**
 * skb_checksum_none_assert - make sure skb ip_summed is CHECKSUM_NONE
 * @skb: skb to check
 *
 * fresh skbs have their ip_summed set to CHECKSUM_NONE.
 * Instead of forcing ip_summed to CHECKSUM_NONE, we can
 * use this helper, to document places where we make this assertion.
 */
static inline void skb_checksum_none_assert(const struct sk_buff *skb)
{
	DEBUG_NET_WARN_ON_ONCE(skb->ip_summed != CHECKSUM_NONE);
}

bool skb_partial_csum_set(struct sk_buff *skb, u16 start, u16 off);

int skb_checksum_setup(struct sk_buff *skb, bool recalculate);
struct sk_buff *skb_checksum_trimmed(struct sk_buff *skb,
				     unsigned int transport_len,
				     __sum16(*skb_chkf)(struct sk_buff *skb));

/**
 * skb_head_is_locked - Determine if the skb->head is locked down
 * @skb: skb to check
 *
 * The head on skbs build around a head frag can be removed if they are
 * not cloned.  This function returns true if the skb head is locked down
 * due to either being allocated via kmalloc, or by being a clone with
 * multiple references to the head.
 */
static inline bool skb_head_is_locked(const struct sk_buff *skb)
{
	return !skb->head_frag || skb_cloned(skb);
}

/* Local Checksum Offload.
 * Compute outer checksum based on the assumption that the
 * inner checksum will be offloaded later.
 * See Documentation/networking/checksum-offloads.rst for
 * explanation of how this works.
 * Fill in outer checksum adjustment (e.g. with sum of outer
 * pseudo-header) before calling.
 * Also ensure that inner checksum is in linear data area.
 */
static inline __wsum lco_csum(struct sk_buff *skb)
{
	unsigned char *csum_start = skb_checksum_start(skb);
	unsigned char *l4_hdr = skb_transport_header(skb);
	__wsum partial;

	/* Start with complement of inner checksum adjustment */
	partial = ~csum_unfold(*(__force __sum16 *)(csum_start +
						    skb->csum_offset));

	/* Add in checksum of our headers (incl. outer checksum
	 * adjustment filled in by caller) and return result.
	 */
	return csum_partial(l4_hdr, csum_start - l4_hdr, partial);
}

static inline bool skb_is_redirected(const struct sk_buff *skb)
{
	return skb->redirected;
}

static inline void skb_set_redirected(struct sk_buff *skb, bool from_ingress)
{
	skb->redirected = 1;
#ifdef CONFIG_NET_REDIRECT
	skb->from_ingress = from_ingress;
	if (skb->from_ingress)
		skb_clear_tstamp(skb);
#endif
}

static inline void skb_reset_redirect(struct sk_buff *skb)
{
	skb->redirected = 0;
}

static inline void skb_set_redirected_noclear(struct sk_buff *skb,
					      bool from_ingress)
{
	skb->redirected = 1;
#ifdef CONFIG_NET_REDIRECT
	skb->from_ingress = from_ingress;
#endif
}

static inline bool skb_csum_is_sctp(struct sk_buff *skb)
{
#if IS_ENABLED(CONFIG_IP_SCTP)
	return skb->csum_not_inet;
#else
	return 0;
#endif
}

static inline void skb_reset_csum_not_inet(struct sk_buff *skb)
{
	skb->ip_summed = CHECKSUM_NONE;
#if IS_ENABLED(CONFIG_IP_SCTP)
	skb->csum_not_inet = 0;
#endif
}

static inline void skb_set_kcov_handle(struct sk_buff *skb,
				       const u64 kcov_handle)
{
#ifdef CONFIG_KCOV
	skb->kcov_handle = kcov_handle;
#endif
}

static inline u64 skb_get_kcov_handle(struct sk_buff *skb)
{
#ifdef CONFIG_KCOV
	return skb->kcov_handle;
#else
	return 0;
#endif
}

static inline void skb_mark_for_recycle(struct sk_buff *skb)
{
#ifdef CONFIG_PAGE_POOL
	skb->pp_recycle = 1;
#endif
}

ssize_t skb_splice_from_iter(struct sk_buff *skb, struct iov_iter *iter,
			     ssize_t maxsize, gfp_t gfp);

#endif	/* __KERNEL__ */
#endif	/* _LINUX_SKBUFF_H */<|MERGE_RESOLUTION|>--- conflicted
+++ resolved
@@ -4247,11 +4247,6 @@
 {
 	const void *a = skb_metadata_end(skb_a);
 	const void *b = skb_metadata_end(skb_b);
-<<<<<<< HEAD
-	/* Using more efficient variant than plain call to memcmp(). */
-#if defined(CONFIG_HAVE_EFFICIENT_UNALIGNED_ACCESS) && BITS_PER_LONG == 64
-=======
->>>>>>> 8e432e61
 	u64 diffs = 0;
 
 	if (!IS_ENABLED(CONFIG_HAVE_EFFICIENT_UNALIGNED_ACCESS) ||
