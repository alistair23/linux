--- conflicted
+++ resolved
@@ -580,13 +580,11 @@
 /* Driver can handle holes (zeros) in the device list */
 #define GDMA_DRV_CAP_FLAG_1_DEV_LIST_HOLES_SUP BIT(11)
 
-<<<<<<< HEAD
+/* Driver supports dynamic MSI-X vector allocation */
+#define GDMA_DRV_CAP_FLAG_1_DYNAMIC_IRQ_ALLOC_SUPPORT BIT(13)
+
 /* Driver can self reset on FPGA Reconfig EQE notification */
 #define GDMA_DRV_CAP_FLAG_1_HANDLE_RECONFIG_EQE BIT(17)
-=======
-/* Driver supports dynamic MSI-X vector allocation */
-#define GDMA_DRV_CAP_FLAG_1_DYNAMIC_IRQ_ALLOC_SUPPORT BIT(13)
->>>>>>> 75539112
 
 #define GDMA_DRV_CAP_FLAGS1 \
 	(GDMA_DRV_CAP_FLAG_1_EQ_SHARING_MULTI_VPORT | \
@@ -594,11 +592,8 @@
 	 GDMA_DRV_CAP_FLAG_1_HWC_TIMEOUT_RECONFIG | \
 	 GDMA_DRV_CAP_FLAG_1_VARIABLE_INDIRECTION_TABLE_SUPPORT | \
 	 GDMA_DRV_CAP_FLAG_1_DEV_LIST_HOLES_SUP | \
-<<<<<<< HEAD
+	 GDMA_DRV_CAP_FLAG_1_DYNAMIC_IRQ_ALLOC_SUPPORT | \
 	 GDMA_DRV_CAP_FLAG_1_HANDLE_RECONFIG_EQE)
-=======
-	 GDMA_DRV_CAP_FLAG_1_DYNAMIC_IRQ_ALLOC_SUPPORT)
->>>>>>> 75539112
 
 #define GDMA_DRV_CAP_FLAGS2 0
 
